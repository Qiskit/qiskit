# This code is part of Qiskit.
#
# (C) Copyright IBM 2017.
#
# This code is licensed under the Apache License, Version 2.0. You may
# obtain a copy of this license in the LICENSE.txt file in the root directory
# of this source tree or at http://www.apache.org/licenses/LICENSE-2.0.
#
# Any modifications or derivative works of this code must retain this
# copyright notice, and modified files need to carry a notice indicating
# that they have been altered from the originals.

# pylint: disable=bad-docstring-quotes,invalid-name

"""Quantum circuit object."""

import copy
import itertools
import sys
import warnings
import numbers
import multiprocessing as mp
from collections import OrderedDict, defaultdict
from typing import Union
import numpy as np
from qiskit.exceptions import QiskitError
from qiskit.utils.multiprocessing import is_main_process
from qiskit.circuit.instruction import Instruction
from qiskit.circuit.gate import Gate
from qiskit.circuit.parameter import Parameter
from qiskit.qasm.qasm import Qasm
from qiskit.qasm.exceptions import QasmError
from qiskit.circuit.exceptions import CircuitError
from qiskit.utils.deprecation import deprecate_function, deprecate_arguments
from .parameterexpression import ParameterExpression
from .quantumregister import QuantumRegister, Qubit, AncillaRegister
from .classicalregister import ClassicalRegister, Clbit
from .parametertable import ParameterTable, ParameterView
from .parametervector import ParameterVector
from .instructionset import InstructionSet
from .register import Register
from .bit import Bit
from .quantumcircuitdata import QuantumCircuitData
from .delay import Delay

try:
    import pygments
    from pygments.formatters import Terminal256Formatter  # pylint: disable=no-name-in-module
    from qiskit.qasm.pygments import OpenQASMLexer  # pylint: disable=ungrouped-imports
    from qiskit.qasm.pygments import QasmTerminalStyle  # pylint: disable=ungrouped-imports
    HAS_PYGMENTS = True
except Exception:  # pylint: disable=broad-except
    HAS_PYGMENTS = False


class QuantumCircuit:
    """Create a new circuit.

    A circuit is a list of instructions bound to some registers.

    Args:
        regs (list(:class:`Register`) or list(``int``)): The registers to be
            included in the circuit.

            * If a list of :class:`Register` objects, represents the :class:`QuantumRegister`
              and/or :class:`ClassicalRegister` objects to include in the circuit.

              For example:

                * ``QuantumCircuit(QuantumRegister(4))``
                * ``QuantumCircuit(QuantumRegister(4), ClassicalRegister(3))``
                * ``QuantumCircuit(QuantumRegister(4, 'qr0'), QuantumRegister(2, 'qr1'))``

            * If a list of ``int``, the amount of qubits and/or classical bits to include in
              the circuit. It can either be a single int for just the number of quantum bits,
              or 2 ints for the number of quantum bits and classical bits, respectively.

              For example:

                * ``QuantumCircuit(4) # A QuantumCircuit with 4 qubits``
                * ``QuantumCircuit(4, 3) # A QuantumCircuit with 4 qubits and 3 classical bits``


        name (str): the name of the quantum circuit. If not set, an
            automatically generated string will be assigned.
        global_phase (float): The global phase of the circuit in radians.
        metadata (dict): Arbitrary key value metadata to associate with the
            circuit. This gets stored as free-form data in a dict in the
            :attr:`~qiskit.circuit.QuantumCircuit.metadata` attribute. It will
            not be directly used in the circuit.

    Raises:
        CircuitError: if the circuit name, if given, is not valid.

    Examples:

        Construct a simple Bell state circuit.

        .. jupyter-execute::

            from qiskit import QuantumCircuit

            qc = QuantumCircuit(2, 2)
            qc.h(0)
            qc.cx(0, 1)
            qc.measure([0, 1], [0, 1])
            qc.draw()

        Construct a 5-qubit GHZ circuit.

        .. jupyter-execute::

            from qiskit import QuantumCircuit

            qc = QuantumCircuit(5)
            qc.h(0)
            qc.cx(0, range(1, 5))
            qc.measure_all()

        Construct a 4-qubit Bernstein-Vazirani circuit using registers.

        .. jupyter-execute::

            from qiskit import QuantumRegister, ClassicalRegister, QuantumCircuit

            qr = QuantumRegister(3, 'q')
            anc = QuantumRegister(1, 'ancilla')
            cr = ClassicalRegister(3, 'c')
            qc = QuantumCircuit(qr, anc, cr)

            qc.x(anc[0])
            qc.h(anc[0])
            qc.h(qr[0:3])
            qc.cx(qr[0:3], anc[0])
            qc.h(qr[0:3])
            qc.barrier(qr)
            qc.measure(qr, cr)

            qc.draw()
    """
    instances = 0
    prefix = 'circuit'

    # Class variable OPENQASM header
    header = "OPENQASM 2.0;"
    extension_lib = "include \"qelib1.inc\";"

    def __init__(self, *regs, name=None, global_phase=0, metadata=None):
        if any([not isinstance(reg, (QuantumRegister, ClassicalRegister)) for reg in regs]):
            # check if inputs are integers, but also allow e.g. 2.0

            try:
                valid_reg_size = all(reg == int(reg) for reg in regs)
            except (ValueError, TypeError):
                valid_reg_size = False

            if not valid_reg_size:
                raise CircuitError("Circuit args must be Registers or integers. (%s '%s' was "
                                   "provided)" % ([type(reg).__name__ for reg in regs], regs))

            regs = tuple(int(reg) for reg in regs)  # cast to int

        if name is None:
            name = self.cls_prefix() + str(self.cls_instances())
            if sys.platform != "win32" and not is_main_process():
                name += '-{}'.format(mp.current_process().pid)
        self._increment_instances()

        if not isinstance(name, str):
            raise CircuitError("The circuit name should be a string "
                               "(or None to auto-generate a name).")

        self.name = name

        # Data contains a list of instructions and their contexts,
        # in the order they were applied.
        self._data = []

        # This is a map of registers bound to this circuit, by name.
        self.qregs = []
        self.cregs = []
        self._qubits = []
        self._clbits = []
        self._ancillas = []
        self._calibrations = defaultdict(dict)
        self.add_register(*regs)

        # Parameter table tracks instructions with variable parameters.
        self._parameter_table = ParameterTable()

        self._layout = None
        self._global_phase = 0
        self.global_phase = global_phase

        self.duration = None
        self.unit = 'dt'
        if not isinstance(metadata, dict) and metadata is not None:
            raise TypeError("Only a dictionary or None is accepted for circuit metadata")
        self._metadata = metadata

    @property
    def data(self):
        """Return the circuit data (instructions and context).

        Returns:
            QuantumCircuitData: a list-like object containing the tuples for the circuit's data.

            Each tuple is in the format ``(instruction, qargs, cargs)``, where instruction is an
            Instruction (or subclass) object, qargs is a list of Qubit objects, and cargs is a
            list of Clbit objects.
        """
        return QuantumCircuitData(self)

    @property
    def calibrations(self):
        """Return calibration dictionary.

        The custom pulse definition of a given gate is of the form
            {'gate_name': {(qubits, params): schedule}}
        """
        return dict(self._calibrations)

    @calibrations.setter
    def calibrations(self, calibrations):
        """Set the circuit calibration data from a dictionary of calibration definition.

        Args:
            calibrations (dict): A dictionary of input in the format
                {'gate_name': {(qubits, gate_params): schedule}}
        """
        self._calibrations = defaultdict(dict, calibrations)

    @data.setter
    def data(self, data_input):
        """Sets the circuit data from a list of instructions and context.

        Args:
            data_input (list): A list of instructions with context
                in the format (instruction, qargs, cargs), where Instruction
                is an Instruction (or subclass) object, qargs is a list of
                Qubit objects, and cargs is a list of Clbit objects.
        """

        # If data_input is QuantumCircuitData(self), clearing self._data
        # below will also empty data_input, so make a shallow copy first.
        data_input = data_input.copy()
        self._data = []
        self._parameter_table = ParameterTable()

        for inst, qargs, cargs in data_input:
            self.append(inst, qargs, cargs)

    @property
    def metadata(self):
        """The user provided metadata associated with the circuit

        The metadata for the circuit is a user provided ``dict`` of metadata
        for the circuit. It will not be used to influence the execution or
        operation of the circuit, but it is expected to be passed betweeen
        all transforms of the circuit (ie transpilation) and that providers will
        associate any circuit metadata with the results it returns from
        execution of that circuit.
        """
        return self._metadata

    @metadata.setter
    def metadata(self, metadata):
        """Update the circuit metadata"""
        if not isinstance(metadata, dict) and metadata is not None:
            raise TypeError("Only a dictionary or None is accepted for circuit metadata")
        self._metadata = metadata

    def __str__(self):
        return str(self.draw(output='text'))

    def __eq__(self, other):
        if not isinstance(other, QuantumCircuit):
            return False

        # TODO: remove the DAG from this function
        from qiskit.converters import circuit_to_dag
        return circuit_to_dag(self) == circuit_to_dag(other)

    @classmethod
    def _increment_instances(cls):
        cls.instances += 1

    @classmethod
    def cls_instances(cls):
        """Return the current number of instances of this class,
        useful for auto naming."""
        return cls.instances

    @classmethod
    def cls_prefix(cls):
        """Return the prefix to use for auto naming."""
        return cls.prefix

    def has_register(self, register):
        """
        Test if this circuit has the register r.

        Args:
            register (Register): a quantum or classical register.

        Returns:
            bool: True if the register is contained in this circuit.
        """
        has_reg = False
        if (isinstance(register, QuantumRegister) and
                register in self.qregs):
            has_reg = True
        elif (isinstance(register, ClassicalRegister) and
              register in self.cregs):
            has_reg = True
        return has_reg

    def reverse_ops(self):
        """Reverse the circuit by reversing the order of instructions.

        This is done by recursively reversing all instructions.
        It does not invert (adjoint) any gate.

        Returns:
            QuantumCircuit: the reversed circuit.

        Examples:

            input:
                 ┌───┐
            q_0: ┤ H ├─────■──────
                 └───┘┌────┴─────┐
            q_1: ─────┤ RX(1.57) ├
                      └──────────┘

            output:
                             ┌───┐
            q_0: ─────■──────┤ H ├
                 ┌────┴─────┐└───┘
            q_1: ┤ RX(1.57) ├─────
                 └──────────┘
        """
        reverse_circ = QuantumCircuit(*self.qregs, *self.cregs,
                                      name=self.name + '_reverse')

        for inst, qargs, cargs in reversed(self.data):
            reverse_circ._append(inst.reverse_ops(), qargs, cargs)

        reverse_circ.duration = self.duration
        reverse_circ.unit = self.unit
        return reverse_circ

    def reverse_bits(self):
        """Return a circuit with the opposite order of wires.

        The circuit is "vertically" flipped. If a circuit is
        defined over multiple registers, the resulting circuit will have
        the same registers but with their order flipped.

        This method is useful for converting a circuit written in little-endian
        convention to the big-endian equivalent, and vice versa.

        Returns:
            QuantumCircuit: the circuit with reversed bit order.

        Examples:

            input:
                 ┌───┐
            q_0: ┤ H ├─────■──────
                 └───┘┌────┴─────┐
            q_1: ─────┤ RX(1.57) ├
                      └──────────┘

            output:
                      ┌──────────┐
            q_0: ─────┤ RX(1.57) ├
                 ┌───┐└────┬─────┘
            q_1: ┤ H ├─────■──────
                 └───┘
        """
        circ = QuantumCircuit(*reversed(self.qregs), *reversed(self.cregs),
                              name=self.name)
        num_qubits = self.num_qubits
        num_clbits = self.num_clbits
        old_qubits = self.qubits
        old_clbits = self.clbits
        new_qubits = circ.qubits
        new_clbits = circ.clbits

        for inst, qargs, cargs in self.data:
            new_qargs = [new_qubits[num_qubits - old_qubits.index(q) - 1] for q in qargs]
            new_cargs = [new_clbits[num_clbits - old_clbits.index(c) - 1] for c in cargs]
            circ._append(inst, new_qargs, new_cargs)
        return circ

    def inverse(self):
        """Invert (take adjoint of) this circuit.

        This is done by recursively inverting all gates.

        Returns:
            QuantumCircuit: the inverted circuit

        Raises:
            CircuitError: if the circuit cannot be inverted.

        Examples:

            input:
                 ┌───┐
            q_0: ┤ H ├─────■──────
                 └───┘┌────┴─────┐
            q_1: ─────┤ RX(1.57) ├
                      └──────────┘

            output:
                              ┌───┐
            q_0: ──────■──────┤ H ├
                 ┌─────┴─────┐└───┘
            q_1: ┤ RX(-1.57) ├─────
                 └───────────┘
        """
        inverse_circ = QuantumCircuit(*self.qregs, *self.cregs,
                                      name=self.name + '_dg', global_phase=-self.global_phase)

        for inst, qargs, cargs in reversed(self._data):
            inverse_circ._append(inst.inverse(), qargs, cargs)
        return inverse_circ

    def repeat(self, reps):
        """Repeat this circuit ``reps`` times.

        Args:
            reps (int): How often this circuit should be repeated.

        Returns:
            QuantumCircuit: A circuit containing ``reps`` repetitions of this circuit.
        """
        repeated_circ = QuantumCircuit(*self.qregs, *self.cregs,
                                       name=self.name + '**{}'.format(reps))

        # benefit of appending instructions: decomposing shows the subparts, i.e. the power
        # is actually `reps` times this circuit, and it is currently much faster than `compose`.
        if reps > 0:
            try:  # try to append as gate if possible to not disallow to_gate
                inst = self.to_gate()
            except QiskitError:
                inst = self.to_instruction()
            for _ in range(reps):
                repeated_circ._append(inst, self.qubits, self.clbits)

        return repeated_circ

    def power(self, power, matrix_power=False):
        """Raise this circuit to the power of ``power``.

        If ``power`` is a positive integer and ``matrix_power`` is ``False``, this implementation
        defaults to calling ``repeat``. Otherwise, if the circuit is unitary, the matrix is
        computed to calculate the matrix power.

        Args:
            power (int): The power to raise this circuit to.
            matrix_power (bool): If True, the circuit is converted to a matrix and then the
                matrix power is computed. If False, and ``power`` is a positive integer,
                the implementation defaults to ``repeat``.

        Raises:
            CircuitError: If the circuit needs to be converted to a gate but it is not unitary.

        Returns:
            QuantumCircuit: A circuit implementing this circuit raised to the power of ``power``.
        """
        if power >= 0 and isinstance(power, numbers.Integral) and not matrix_power:
            return self.repeat(power)

        # attempt conversion to gate
        if len(self.parameters) > 0:
            raise CircuitError('Cannot raise a parameterized circuit to a non-positive power '
                               'or matrix-power, please bind the free parameters: '
                               '{}'.format(self.parameters))

        try:
            gate = self.to_gate()
        except QiskitError:
            raise CircuitError('The circuit contains non-unitary operations and cannot be '
                               'controlled. Note that no qiskit.circuit.Instruction objects may '
                               'be in the circuit for this operation.')

        power_circuit = QuantumCircuit(*self.qregs, *self.cregs)
        power_circuit.append(gate.power(power), list(range(gate.num_qubits)))
        return power_circuit

    def control(self, num_ctrl_qubits=1, label=None, ctrl_state=None):
        """Control this circuit on ``num_ctrl_qubits`` qubits.

        Args:
            num_ctrl_qubits (int): The number of control qubits.
            label (str): An optional label to give the controlled operation for visualization.
            ctrl_state (str or int): The control state in decimal or as a bitstring
                (e.g. '111'). If None, use ``2**num_ctrl_qubits - 1``.

        Returns:
            QuantumCircuit: The controlled version of this circuit.

        Raises:
            CircuitError: If the circuit contains a non-unitary operation and cannot be controlled.
        """
        try:
            gate = self.to_gate()
        except QiskitError:
            raise CircuitError('The circuit contains non-unitary operations and cannot be '
                               'controlled. Note that no qiskit.circuit.Instruction objects may '
                               'be in the circuit for this operation.')

        controlled_gate = gate.control(num_ctrl_qubits, label, ctrl_state)
        control_qreg = QuantumRegister(num_ctrl_qubits)
        controlled_circ = QuantumCircuit(control_qreg, *self.qregs,
                                         name='c_{}'.format(self.name))
        controlled_circ.append(controlled_gate, controlled_circ.qubits)

        return controlled_circ

    def combine(self, rhs):
        """Append rhs to self if self contains compatible registers.

        Two circuits are compatible if they contain the same registers
        or if they contain different registers with unique names. The
        returned circuit will contain all unique registers between both
        circuits.

        Return self + rhs as a new object.

        Args:
            rhs (QuantumCircuit): The quantum circuit to append to the right hand side.

        Returns:
            QuantumCircuit: Returns a new QuantumCircuit object

        Raises:
            QiskitError: if the rhs circuit is not compatible
        """
        # Check registers in LHS are compatible with RHS
        self._check_compatible_regs(rhs)

        # Make new circuit with combined registers
        combined_qregs = copy.deepcopy(self.qregs)
        combined_cregs = copy.deepcopy(self.cregs)

        for element in rhs.qregs:
            if element not in self.qregs:
                combined_qregs.append(element)
        for element in rhs.cregs:
            if element not in self.cregs:
                combined_cregs.append(element)
        circuit = QuantumCircuit(*combined_qregs, *combined_cregs)
        for instruction_context in itertools.chain(self.data, rhs.data):
            circuit._append(*instruction_context)
        circuit.global_phase = self.global_phase + rhs.global_phase
        return circuit

    def extend(self, rhs):
        """Append QuantumCircuit to the right hand side if it contains compatible registers.

        Two circuits are compatible if they contain the same registers
        or if they contain different registers with unique names. The
        returned circuit will contain all unique registers between both
        circuits.

        Modify and return self.

        Args:
            rhs (QuantumCircuit): The quantum circuit to append to the right hand side.

        Returns:
            QuantumCircuit: Returns this QuantumCircuit object (which has been modified)

        Raises:
            QiskitError: if the rhs circuit is not compatible
        """
        # Check registers in LHS are compatible with RHS
        self._check_compatible_regs(rhs)

        # Add new registers
        for element in rhs.qregs:
            if element not in self.qregs:
                self.qregs.append(element)
                self._qubits += element[:]
        for element in rhs.cregs:
            if element not in self.cregs:
                self.cregs.append(element)
                self._clbits += element[:]

        # Copy the circuit data if rhs and self are the same, otherwise the data of rhs is
        # appended to both self and rhs resulting in an infinite loop
        data = rhs.data.copy() if rhs is self else rhs.data

        # Add new gates
        for instruction_context in data:
            self._append(*instruction_context)
        self.global_phase += rhs.global_phase
        return self

    def compose(self, other, qubits=None, clbits=None, front=False, inplace=False):
        """Compose circuit with ``other`` circuit or instruction, optionally permuting wires.

        ``other`` can be narrower or of equal width to ``self``.

        Args:
            other (qiskit.circuit.Instruction or QuantumCircuit or BaseOperator):
                (sub)circuit to compose onto self.
            qubits (list[Qubit|int]): qubits of self to compose onto.
            clbits (list[Clbit|int]): clbits of self to compose onto.
            front (bool): If True, front composition will be performed (not implemented yet).
            inplace (bool): If True, modify the object. Otherwise return composed circuit.

        Returns:
            QuantumCircuit: the composed circuit (returns None if inplace==True).

        Raises:
            CircuitError: if composing on the front.
            QiskitError: if ``other`` is wider or there are duplicate edge mappings.

        Examples::

            lhs.compose(rhs, qubits=[3, 2], inplace=True)

            .. parsed-literal::

                            ┌───┐                   ┌─────┐                ┌───┐
                lqr_1_0: ───┤ H ├───    rqr_0: ──■──┤ Tdg ├    lqr_1_0: ───┤ H ├───────────────
                            ├───┤              ┌─┴─┐└─────┘                ├───┤
                lqr_1_1: ───┤ X ├───    rqr_1: ┤ X ├───────    lqr_1_1: ───┤ X ├───────────────
                         ┌──┴───┴──┐           └───┘                    ┌──┴───┴──┐┌───┐
                lqr_1_2: ┤ U1(0.1) ├  +                     =  lqr_1_2: ┤ U1(0.1) ├┤ X ├───────
                         └─────────┘                                    └─────────┘└─┬─┘┌─────┐
                lqr_2_0: ─────■─────                           lqr_2_0: ─────■───────■──┤ Tdg ├
                            ┌─┴─┐                                          ┌─┴─┐        └─────┘
                lqr_2_1: ───┤ X ├───                           lqr_2_1: ───┤ X ├───────────────
                            └───┘                                          └───┘
                lcr_0: 0 ═══════════                           lcr_0: 0 ═══════════════════════

                lcr_1: 0 ═══════════                           lcr_1: 0 ═══════════════════════

        """

        if inplace:
            dest = self
        else:
            dest = self.copy()

        if not isinstance(other, QuantumCircuit):
            if front:
                dest.data.insert(0, (other, qubits, clbits))
            else:
                dest.append(other, qargs=qubits, cargs=clbits)

            if inplace:
                return None
            return dest

        instrs = other.data

        if other.num_qubits > self.num_qubits or \
           other.num_clbits > self.num_clbits:
            raise CircuitError("Trying to compose with another QuantumCircuit "
                               "which has more 'in' edges.")

        # number of qubits and clbits must match number in circuit or None
        identity_qubit_map = dict(zip(other.qubits, self.qubits))
        identity_clbit_map = dict(zip(other.clbits, self.clbits))

        if qubits is None:
            qubit_map = identity_qubit_map
        elif len(qubits) != len(other.qubits):
            raise CircuitError("Number of items in qubits parameter does not"
                               " match number of qubits in the circuit.")
        else:
            qubit_map = {other.qubits[i]: (self.qubits[q] if isinstance(q, int) else q)
                         for i, q in enumerate(qubits)}
        if clbits is None:
            clbit_map = identity_clbit_map
        elif len(clbits) != len(other.clbits):
            raise CircuitError("Number of items in clbits parameter does not"
                               " match number of clbits in the circuit.")
        else:
            clbit_map = {other.clbits[i]: (self.clbits[c] if isinstance(c, int) else c)
                         for i, c in enumerate(clbits)}

        edge_map = {**qubit_map, **clbit_map} or {**identity_qubit_map, **identity_clbit_map}

        mapped_instrs = []
        for instr, qargs, cargs in instrs:
            n_qargs = [edge_map[qarg] for qarg in qargs]
            n_cargs = [edge_map[carg] for carg in cargs]
            n_instr = instr.copy()

            if instr.condition is not None:
                from qiskit.dagcircuit import DAGCircuit  # pylint: disable=cyclic-import
                n_instr.condition = DAGCircuit._map_condition(edge_map, instr.condition)

            mapped_instrs.append((n_instr, n_qargs, n_cargs))

        if front:
            dest._data = mapped_instrs + dest._data
        else:
            dest._data += mapped_instrs

        if front:
            dest._parameter_table.clear()
            for instr, _, _ in dest._data:
                dest._update_parameter_table(instr)
        else:
            # just append new parameters
            for instr, _, _ in mapped_instrs:
                dest._update_parameter_table(instr)

        for gate, cals in other.calibrations.items():
            dest._calibrations[gate].update(cals)

        dest.global_phase += other.global_phase

        if inplace:
            return None

        return dest

    def tensor(self, other):
        """Tensor ``self`` with ``other``.

        Remember that in the little-endian convention the leftmost operation will be at the bottom
        of the circuit. See also
        [the docs](qiskit.org/documentation/tutorials/circuits/3_summary_of_quantum_operations.html)
        for more information.

        .. parsed-literal::

                 ┌────────┐        ┌─────┐          ┌─────┐
            q_0: ┤ bottom ├ ⊗ q_0: ┤ top ├  = q_0: ─┤ top ├──
                 └────────┘        └─────┘         ┌┴─────┴─┐
                                              q_1: ┤ bottom ├
                                                   └────────┘

        Args:
            other (QuantumCircuit): The other circuit to tensor this circuit with.

        Examples:

            .. jupyter-execute::

                from qiskit import QuantumCircuit
                top = QuantumCircuit(1)
                top.x(0);
                bottom = QuantumCircuit(2)
                bottom.cry(0.2, 0, 1);
                tensored = bottom.tensor(top)
                print(tensored.draw())

        Returns:
            QuantumCircuit: The tensored circuit (returns None if inplace==True).
        """
        num_qubits = self.num_qubits + other.num_qubits
        num_clbits = self.num_clbits + other.num_clbits

        # If a user defined both circuits with via register sizes and not with named registers
        # (e.g. QuantumCircuit(2, 2)) then we have a naming collision, as the registers are by
        # default called "q" resp. "c". To still allow tensoring we define new registers of the
        # correct sizes.
        if len(self.qregs) == len(other.qregs) == 1 and \
                self.qregs[0].name == other.qregs[0].name == 'q':
            # check if classical registers are in the circuit
            if num_clbits > 0:
                dest = QuantumCircuit(num_qubits, num_clbits)
            else:
                dest = QuantumCircuit(num_qubits)

        # handle case if ``measure_all`` was called on both circuits, in which case the
        # registers are both named "meas"
        elif len(self.cregs) == len(other.cregs) == 1 and \
                self.cregs[0].name == other.cregs[0].name == 'meas':
            cr = ClassicalRegister(self.num_clbits + other.num_clbits, 'meas')
            dest = QuantumCircuit(*other.qregs, *self.qregs, cr)

        # Now we don't have to handle any more cases arising from special implicit naming
        else:
            dest = QuantumCircuit(*other.qregs, *self.qregs, *other.cregs, *self.cregs)

        # compose self onto the output, and then other
        dest.compose(other, range(other.num_qubits), range(other.num_clbits), inplace=True)
        dest.compose(self, range(other.num_qubits, num_qubits),
                     range(other.num_clbits, num_clbits), inplace=True)
        return dest

    @property
    def qubits(self):
        """
        Returns a list of quantum bits in the order that the registers were added.
        """
        return self._qubits

    @property
    def clbits(self):
        """
        Returns a list of classical bits in the order that the registers were added.
        """
        return self._clbits

    @property
    def ancillas(self):
        """
        Returns a list of ancilla bits in the order that the registers were added.
        """
        return self._ancillas

    def __add__(self, rhs):
        """Overload + to implement self.combine."""
        return self.combine(rhs)

    def __iadd__(self, rhs):
        """Overload += to implement self.extend."""
        return self.extend(rhs)

    def __len__(self):
        """Return number of operations in circuit."""
        return len(self._data)

    def __getitem__(self, item):
        """Return indexed operation."""
        return self._data[item]

    @staticmethod
    def cast(value, _type):
        """Best effort to cast value to type. Otherwise, returns the value."""
        try:
            return _type(value)
        except (ValueError, TypeError):
            return value

    @staticmethod
    def _bit_argument_conversion(bit_representation, in_array):
        ret = None
        try:
            if isinstance(bit_representation, Bit):
                # circuit.h(qr[0]) -> circuit.h([qr[0]])
                ret = [bit_representation]
            elif isinstance(bit_representation, Register):
                # circuit.h(qr) -> circuit.h([qr[0], qr[1]])
                ret = bit_representation[:]
            elif isinstance(QuantumCircuit.cast(bit_representation, int), int):
                # circuit.h(0) -> circuit.h([qr[0]])
                ret = [in_array[bit_representation]]
            elif isinstance(bit_representation, slice):
                # circuit.h(slice(0,2)) -> circuit.h([qr[0], qr[1]])
                ret = in_array[bit_representation]
            elif isinstance(bit_representation, list) and \
                    all(isinstance(bit, Bit) for bit in bit_representation):
                # circuit.h([qr[0], qr[1]]) -> circuit.h([qr[0], qr[1]])
                ret = bit_representation
            elif isinstance(QuantumCircuit.cast(bit_representation, list), (range, list)):
                # circuit.h([0, 1])     -> circuit.h([qr[0], qr[1]])
                # circuit.h(range(0,2)) -> circuit.h([qr[0], qr[1]])
                # circuit.h([qr[0],1])  -> circuit.h([qr[0], qr[1]])
                ret = [index if isinstance(index, Bit) else in_array[
                    index] for index in bit_representation]
            else:
                raise CircuitError('Not able to expand a %s (%s)' % (bit_representation,
                                                                     type(bit_representation)))
        except IndexError:
            raise CircuitError('Index out of range.')
        except TypeError:
            raise CircuitError('Type error handling %s (%s)' % (bit_representation,
                                                                type(bit_representation)))
        return ret

    def qbit_argument_conversion(self, qubit_representation):
        """
        Converts several qubit representations (such as indexes, range, etc.)
        into a list of qubits.

        Args:
            qubit_representation (Object): representation to expand

        Returns:
            List(tuple): Where each tuple is a qubit.
        """
        return QuantumCircuit._bit_argument_conversion(qubit_representation, self.qubits)

    def cbit_argument_conversion(self, clbit_representation):
        """
        Converts several classical bit representations (such as indexes, range, etc.)
        into a list of classical bits.

        Args:
            clbit_representation (Object): representation to expand

        Returns:
            List(tuple): Where each tuple is a classical bit.
        """
        return QuantumCircuit._bit_argument_conversion(clbit_representation, self.clbits)

    def append(self, instruction, qargs=None, cargs=None):
        """Append one or more instructions to the end of the circuit, modifying
        the circuit in place. Expands qargs and cargs.

        Args:
            instruction (qiskit.circuit.Instruction): Instruction instance to append
            qargs (list(argument)): qubits to attach instruction to
            cargs (list(argument)): clbits to attach instruction to

        Returns:
            qiskit.circuit.Instruction: a handle to the instruction that was just added

        Raises:
            CircuitError: if object passed is a subclass of Instruction
            CircuitError: if object passed is neither subclass nor an instance of Instruction
        """
        # Convert input to instruction
        if not isinstance(instruction, Instruction) and not hasattr(instruction, 'to_instruction'):
            if issubclass(instruction, Instruction):
                raise CircuitError('Object is a subclass of Instruction, please add () to '
                                   'pass an instance of this object.')

            raise CircuitError('Object to append must be an Instruction or '
                               'have a to_instruction() method.')
        if not isinstance(instruction, Instruction) and hasattr(instruction, "to_instruction"):
            instruction = instruction.to_instruction()

        # Make copy of parameterized gate instances
        if hasattr(instruction, 'params'):
            is_parameter = any([isinstance(param, Parameter) for param in instruction.params])
            if is_parameter:
                instruction = copy.deepcopy(instruction)

        expanded_qargs = [self.qbit_argument_conversion(qarg) for qarg in qargs or []]
        expanded_cargs = [self.cbit_argument_conversion(carg) for carg in cargs or []]

        instructions = InstructionSet()
        for (qarg, carg) in instruction.broadcast_arguments(expanded_qargs, expanded_cargs):
            instructions.add(self._append(instruction, qarg, carg), qarg, carg)
        return instructions

    def _append(self, instruction, qargs, cargs):
        """Append an instruction to the end of the circuit, modifying
        the circuit in place.

        Args:
            instruction (Instruction or Operator): Instruction instance to append
            qargs (list(tuple)): qubits to attach instruction to
            cargs (list(tuple)): clbits to attach instruction to

        Returns:
            Instruction: a handle to the instruction that was just added

        Raises:
            CircuitError: if the gate is of a different shape than the wires
                it is being attached to.
        """
        if not isinstance(instruction, Instruction):
            raise CircuitError('object is not an Instruction.')

        # do some compatibility checks
        self._check_dups(qargs)
        self._check_qargs(qargs)
        self._check_cargs(cargs)

        # add the instruction onto the given wires
        instruction_context = instruction, qargs, cargs
        self._data.append(instruction_context)

        self._update_parameter_table(instruction)

        # mark as normal circuit if a new instruction is added
        self.duration = None
        self.unit = 'dt'

        return instruction

    def _update_parameter_table(self, instruction):
        for param_index, param in enumerate(instruction.params):
            if isinstance(param, ParameterExpression):
                current_parameters = self._parameter_table

                for parameter in param.parameters:
                    if parameter in current_parameters:
                        if not self._check_dup_param_spec(self._parameter_table[parameter],
                                                          instruction, param_index):
                            self._parameter_table[parameter].append((instruction, param_index))
                    else:
                        if parameter.name in self._parameter_table.get_names():
                            raise CircuitError(
                                'Name conflict on adding parameter: {}'.format(parameter.name))
                        self._parameter_table[parameter] = [(instruction, param_index)]

        return instruction

    def _check_dup_param_spec(self, parameter_spec_list, instruction, param_index):
        for spec in parameter_spec_list:
            if spec[0] is instruction and spec[1] == param_index:
                return True
        return False

    def add_register(self, *regs):
        """Add registers."""
        if not regs:
            return

        if any([isinstance(reg, int) for reg in regs]):
            # QuantumCircuit defined without registers
            if len(regs) == 1 and isinstance(regs[0], int):
                # QuantumCircuit with anonymous quantum wires e.g. QuantumCircuit(2)
                regs = (QuantumRegister(regs[0], 'q'),)
            elif len(regs) == 2 and all([isinstance(reg, int) for reg in regs]):
                # QuantumCircuit with anonymous wires e.g. QuantumCircuit(2, 3)
                regs = (QuantumRegister(regs[0], 'q'), ClassicalRegister(regs[1], 'c'))
            else:
                raise CircuitError("QuantumCircuit parameters can be Registers or Integers."
                                   " If Integers, up to 2 arguments. QuantumCircuit was called"
                                   " with %s." % (regs,))

        for register in regs:
            if register.name in [reg.name for reg in self.qregs + self.cregs]:
                raise CircuitError("register name \"%s\" already exists"
                                   % register.name)

            if isinstance(register, AncillaRegister):
                self._ancillas.extend(register)

            if isinstance(register, QuantumRegister):
                self.qregs.append(register)
                self._qubits.extend(register)
            elif isinstance(register, ClassicalRegister):
                self.cregs.append(register)
                self._clbits.extend(register)
            else:
                raise CircuitError("expected a register")

    def _check_dups(self, qubits):
        """Raise exception if list of qubits contains duplicates."""
        squbits = set(qubits)
        if len(squbits) != len(qubits):
            raise CircuitError("duplicate qubit arguments")

    def _check_qargs(self, qargs):
        """Raise exception if a qarg is not in this circuit or bad format."""
        if not all(isinstance(i, Qubit) for i in qargs):
            raise CircuitError("qarg is not a Qubit")
        if not all(self.has_register(i.register) for i in qargs):
            raise CircuitError("register not in this circuit")

    def _check_cargs(self, cargs):
        """Raise exception if clbit is not in this circuit or bad format."""
        if not all(isinstance(i, Clbit) for i in cargs):
            raise CircuitError("carg is not a Clbit")
        if not all(self.has_register(i.register) for i in cargs):
            raise CircuitError("register not in this circuit")

    def to_instruction(self, parameter_map=None):
        """Create an Instruction out of this circuit.

        Args:
            parameter_map(dict): For parameterized circuits, a mapping from
               parameters in the circuit to parameters to be used in the
               instruction. If None, existing circuit parameters will also
               parameterize the instruction.

        Returns:
            qiskit.circuit.Instruction: a composite instruction encapsulating this circuit
            (can be decomposed back)
        """
        from qiskit.converters.circuit_to_instruction import circuit_to_instruction
        return circuit_to_instruction(self, parameter_map)

    def to_gate(self, parameter_map=None, label=None):
        """Create a Gate out of this circuit.

        Args:
            parameter_map(dict): For parameterized circuits, a mapping from
               parameters in the circuit to parameters to be used in the
               gate. If None, existing circuit parameters will also
               parameterize the gate.
            label (str): Optional gate label.

        Returns:
            Gate: a composite gate encapsulating this circuit
            (can be decomposed back)
        """
        from qiskit.converters.circuit_to_gate import circuit_to_gate
        return circuit_to_gate(self, parameter_map, label=label)

    def decompose(self):
        """Call a decomposition pass on this circuit,
        to decompose one level (shallow decompose).

        Returns:
            QuantumCircuit: a circuit one level decomposed
        """
        # pylint: disable=cyclic-import
        from qiskit.transpiler.passes.basis.decompose import Decompose
        from qiskit.converters.circuit_to_dag import circuit_to_dag
        from qiskit.converters.dag_to_circuit import dag_to_circuit
        pass_ = Decompose()
        decomposed_dag = pass_.run(circuit_to_dag(self))
        return dag_to_circuit(decomposed_dag)

    def _check_compatible_regs(self, rhs):
        """Raise exception if the circuits are defined on incompatible registers"""
        list1 = self.qregs + self.cregs
        list2 = rhs.qregs + rhs.cregs
        for element1 in list1:
            for element2 in list2:
                if element2.name == element1.name:
                    if element1 != element2:
                        raise CircuitError("circuits are not compatible")

    @staticmethod
    def _get_composite_circuit_qasm_from_instruction(instruction):
        """Returns OpenQASM string composite circuit given an instruction.
        The given instruction should be the result of composite_circuit.to_instruction()."""

        gate_parameters = ",".join(["param%i" % num for num in range(len(instruction.params))])
        qubit_parameters = ",".join(["q%i" % num for num in range(instruction.num_qubits)])
        composite_circuit_gates = ""

        for data, qargs, _ in instruction.definition:
            gate_qargs = ",".join(["q%i" % index for index in [qubit.index for qubit in qargs]])
            composite_circuit_gates += "%s %s; " % (data.qasm(), gate_qargs)

        if composite_circuit_gates:
            composite_circuit_gates = composite_circuit_gates.rstrip(' ')

        if gate_parameters:
            qasm_string = "gate %s(%s) %s { %s }" % (instruction.name, gate_parameters,
                                                     qubit_parameters, composite_circuit_gates)
        else:
            qasm_string = "gate %s %s { %s }" % (instruction.name, qubit_parameters,
                                                 composite_circuit_gates)

        return qasm_string

    def qasm(self, formatted=False, filename=None):
        """Return OpenQASM string.

        Args:
            formatted (bool): Return formatted Qasm string.
            filename (str): Save Qasm to file with name 'filename'.

        Returns:
            str: If formatted=False.

        Raises:
            ImportError: If pygments is not installed and ``formatted`` is
                ``True``.
            QasmError: If circuit has free parameters.
        """
        if self.num_parameters > 0:
            raise QasmError('Cannot represent circuits with unbound parameters in OpenQASM 2.')
        existing_gate_names = ['ch', 'cp', 'cx', 'cy', 'cz', 'crx', 'cry', 'crz', 'ccx', 'cswap',
                               'csx', 'cu', 'cu1', 'cu3', 'dcx', 'h', 'i', 'id', 'iden', 'iswap',
                               'ms', 'p', 'r', 'rx', 'rxx', 'ry', 'ryy', 'rz', 'rzx', 'rzz', 's',
                               'sdg', 'swap', 'sx', 'x', 'y', 'z', 't', 'tdg', 'u', 'u1', 'u2',
                               'u3']

        existing_composite_circuits = []

        string_temp = self.header + "\n"
        string_temp += self.extension_lib + "\n"
        for register in self.qregs:
            string_temp += register.qasm() + "\n"
        for register in self.cregs:
            string_temp += register.qasm() + "\n"
        unitary_gates = []
        for instruction, qargs, cargs in self._data:
            if instruction.name == 'measure':
                qubit = qargs[0]
                clbit = cargs[0]
                string_temp += "%s %s[%d] -> %s[%d];\n" % (instruction.qasm(),
                                                           qubit.register.name, qubit.index,
                                                           clbit.register.name, clbit.index)
            # If instruction is a root gate or a root instruction (in that case, compositive)
            elif type(instruction) in [Gate, Instruction]:  # pylint: disable=unidiomatic-typecheck
                if instruction not in existing_composite_circuits:
                    if instruction.name in existing_gate_names:
                        old_name = instruction.name
                        instruction.name += "_" + str(id(instruction))

                        warnings.warn("A gate named {} already exists. "
                                      "We have renamed "
                                      "your gate to {}".format(old_name, instruction.name))

                    # Get qasm of composite circuit
                    qasm_string = self._get_composite_circuit_qasm_from_instruction(instruction)

                    # Insert composite circuit qasm definition right after header and extension lib
                    string_temp = string_temp.replace(self.extension_lib,
                                                      "%s\n%s" % (self.extension_lib,
                                                                  qasm_string))

                    existing_composite_circuits.append(instruction)
                    existing_gate_names.append(instruction.name)

                # Insert qasm representation of the original instruction
                string_temp += "%s %s;\n" % (instruction.qasm(),
                                             ",".join(["%s[%d]" % (j.register.name, j.index)
                                                       for j in qargs + cargs]))
            else:
                string_temp += "%s %s;\n" % (instruction.qasm(),
                                             ",".join(["%s[%d]" % (j.register.name, j.index)
                                                       for j in qargs + cargs]))
            if instruction.name == 'unitary':
                unitary_gates.append(instruction)

        # this resets them, so if another call to qasm() is made the gate def is added again
        for gate in unitary_gates:
            gate._qasm_def_written = False

        if filename:
            with open(filename, 'w+') as file:
                file.write(string_temp)
            file.close()

        if formatted:
            if not HAS_PYGMENTS:
                raise ImportError("To use the formatted output pygments>2.4 "
                                  "must be installed. To install pygments run "
                                  '"pip install pygments".')
            code = pygments.highlight(string_temp,
                                      OpenQASMLexer(),
                                      Terminal256Formatter(style=QasmTerminalStyle))
            print(code)
            return None
        else:
            return string_temp

    def draw(self, output=None, scale=None, filename=None, style=None,
             interactive=False, plot_barriers=True,
             reverse_bits=False, justify=None, vertical_compression='medium', idle_wires=True,
             with_layout=True, fold=None, ax=None, initial_state=False, cregbundle=True):
        """Draw the quantum circuit. Use the output parameter to choose the drawing format:

        **text**: ASCII art TextDrawing that can be printed in the console.

        **matplotlib**: images with color rendered purely in Python.

        **latex**: high-quality images compiled via latex.

        **latex_source**: raw uncompiled latex output.

        Args:
            output (str): select the output method to use for drawing the circuit.
                Valid choices are ``text``, ``mpl``, ``latex``, ``latex_source``.
                By default the `text` drawer is used unless the user config file
                (usually ``~/.qiskit/settings.conf``) has an alternative backend set
                as the default. For example, ``circuit_drawer = latex``. If the output
                kwarg is set, that backend will always be used over the default in
                the user config file.
            scale (float): scale of image to draw (shrink if < 1.0). Only used by
                the `mpl`, `latex` and `latex_source` outputs. Defaults to 1.0.
            filename (str): file path to save image to. Defaults to None.
            style (dict or str): dictionary of style or file name of style json file.
                This option is only used by the `mpl` output type.
                If `style` is a str, it is used as the path to a json file
                which contains a style dict. The file will be opened, parsed, and
                then any style elements in the dict will replace the default values
                in the input dict. A file to be loaded must end in ``.json``, but
                the name entered here can omit ``.json``. For example,
                ``style='iqx.json'`` or ``style='iqx'``.
                If `style` is a dict and the ``'name'`` key is set, that name
                will be used to load a json file, followed by loading the other
                items in the style dict. For example, ``style={'name': 'iqx'}``.
                If `style` is not a str and `name` is not a key in the style dict,
                then the default value from the user config file (usually
                ``~/.qiskit/settings.conf``) will be used, for example,
                ``circuit_mpl_style = iqx``.
                If none of these are set, the `default` style will be used.
                The search path for style json files can be specified in the user
                config, for example,
                ``circuit_mpl_style_path = /home/user/styles:/home/user``.
                See: :class:`~qiskit.visualization.qcstyle.DefaultStyle` for more
                information on the contents.
            interactive (bool): when set to true, show the circuit in a new window
                (for `mpl` this depends on the matplotlib backend being used
                supporting this). Note when used with either the `text` or the
                `latex_source` output type this has no effect and will be silently
                ignored. Defaults to False.
            reverse_bits (bool): when set to True, reverse the bit order inside
                registers for the output visualization. Defaults to False.
            plot_barriers (bool): enable/disable drawing barriers in the output
                circuit. Defaults to True.
            justify (string): options are ``left``, ``right`` or ``none``. If
                anything else is supplied, it defaults to left justified. It refers
                to where gates should be placed in the output circuit if there is
                an option. ``none`` results in each gate being placed in its own
                column.
            vertical_compression (string): ``high``, ``medium`` or ``low``. It
                merges the lines generated by the `text` output so the drawing
                will take less vertical room.  Default is ``medium``. Only used by
                the `text` output, will be silently ignored otherwise.
            idle_wires (bool): include idle wires (wires with no circuit elements)
                in output visualization. Default is True.
            with_layout (bool): include layout information, with labels on the
                physical layout. Default is True.
            fold (int): sets pagination. It can be disabled using -1. In `text`,
                sets the length of the lines. This is useful when the drawing does
                not fit in the console. If None (default), it will try to guess the
                console width using ``shutil.get_terminal_size()``. However, if
                running in jupyter, the default line length is set to 80 characters.
                In `mpl`, it is the number of (visual) layers before folding.
                Default is 25.
            ax (matplotlib.axes.Axes): Only used by the `mpl` backend. An optional
                Axes object to be used for the visualization output. If none is
                specified, a new matplotlib Figure will be created and used.
                Additionally, if specified there will be no returned Figure since
                it is redundant.
            initial_state (bool): optional. Adds ``|0>`` in the beginning of the wire.
                Default is False.
            cregbundle (bool): optional. If set True, bundle classical registers.
                Default is True.

        Returns:
            :class:`TextDrawing` or :class:`matplotlib.figure` or :class:`PIL.Image` or
            :class:`str`:

            * `TextDrawing` (output='text')
                A drawing that can be printed as ascii art.
            * `matplotlib.figure.Figure` (output='mpl')
                A matplotlib figure object for the circuit diagram.
            * `PIL.Image` (output='latex')
                An in-memory representation of the image of the circuit diagram.
            * `str` (output='latex_source')
                The LaTeX source code for visualizing the circuit diagram.

        Raises:
            VisualizationError: when an invalid output method is selected
            ImportError: when the output methods requires non-installed libraries.

        Example:
            .. jupyter-execute::

                from qiskit import QuantumRegister, ClassicalRegister, QuantumCircuit
                from qiskit.tools.visualization import circuit_drawer
                q = QuantumRegister(1)
                c = ClassicalRegister(1)
                qc = QuantumCircuit(q, c)
                qc.h(q)
                qc.measure(q, c)
                qc.draw(output='mpl', style={'backgroundcolor': '#EEEEEE'})
        """

        # pylint: disable=cyclic-import
        from qiskit.visualization import circuit_drawer

        return circuit_drawer(self, scale=scale,
                              filename=filename, style=style,
                              output=output,
                              interactive=interactive,
                              plot_barriers=plot_barriers,
                              reverse_bits=reverse_bits,
                              justify=justify,
                              vertical_compression=vertical_compression,
                              idle_wires=idle_wires,
                              with_layout=with_layout,
                              fold=fold,
                              ax=ax,
                              initial_state=initial_state,
                              cregbundle=cregbundle)

    def size(self):
        """Returns total number of gate operations in circuit.

        Returns:
            int: Total number of gate operations.
        """
        gate_ops = 0
        for instr, _, _ in self._data:
            if instr.name not in ['barrier', 'snapshot']:
                gate_ops += 1
        return gate_ops

    def depth(self):
        """Return circuit depth (i.e., length of critical path).
        This does not include compiler or simulator directives
        such as 'barrier' or 'snapshot'.

        Returns:
            int: Depth of circuit.

        Notes:
            The circuit depth and the DAG depth need not be the
            same.
        """
        # Labels the registers by ints
        # and then the qubit position in
        # a register is given by reg_int+qubit_num
        reg_offset = 0
        reg_map = {}
        for reg in self.qregs + self.cregs:
            reg_map[reg.name] = reg_offset
            reg_offset += reg.size

        # If no registers return 0
        if reg_offset == 0:
            return 0

        # A list that holds the height of each qubit
        # and classical bit.
        op_stack = [0] * reg_offset
        # Here we are playing a modified version of
        # Tetris where we stack gates, but multi-qubit
        # gates, or measurements have a block for each
        # qubit or cbit that are connected by a virtual
        # line so that they all stacked at the same depth.
        # Conditional gates act on all cbits in the register
        # they are conditioned on.
        # We treat barriers or snapshots different as
        # They are transpiler and simulator directives.
        # The max stack height is the circuit depth.
        for instr, qargs, cargs in self._data:
            levels = []
            reg_ints = []
            # If count then add one to stack heights
            count = True
            if instr.name in ['barrier', 'snapshot']:
                count = False
            for ind, reg in enumerate(qargs + cargs):
                # Add to the stacks of the qubits and
                # cbits used in the gate.
                reg_ints.append(reg_map[reg.register.name] + reg.index)
                if count:
                    levels.append(op_stack[reg_ints[ind]] + 1)
                else:
                    levels.append(op_stack[reg_ints[ind]])
            # Assuming here that there is no conditional
            # snapshots or barriers ever.
            if instr.condition:
                # Controls operate over all bits in the
                # classical register they use.
                cint = reg_map[instr.condition[0].name]
                for off in range(instr.condition[0].size):
                    if cint + off not in reg_ints:
                        reg_ints.append(cint + off)
                        levels.append(op_stack[cint + off] + 1)

            max_level = max(levels)
            for ind in reg_ints:
                op_stack[ind] = max_level

        return max(op_stack)

    def width(self):
        """Return number of qubits plus clbits in circuit.

        Returns:
            int: Width of circuit.

        """
        return sum(reg.size for reg in self.qregs + self.cregs)

    @property
    def num_qubits(self):
        """Return number of qubits."""
        qubits = 0
        for reg in self.qregs:
            qubits += reg.size
        return qubits

    @property
    def num_ancillas(self):
        """Return the number of ancilla qubits."""
        return len(self.ancillas)

    @property
    def num_clbits(self):
        """Return number of classical bits."""
        return sum(len(reg) for reg in self.cregs)

    def count_ops(self):
        """Count each operation kind in the circuit.

        Returns:
            OrderedDict: a breakdown of how many operations of each kind, sorted by amount.
        """
        count_ops = {}
        for instr, _, _ in self._data:
            count_ops[instr.name] = count_ops.get(instr.name, 0) + 1
        return OrderedDict(sorted(count_ops.items(), key=lambda kv: kv[1], reverse=True))

    def num_nonlocal_gates(self):
        """Return number of non-local gates (i.e. involving 2+ qubits).

        Conditional nonlocal gates are also included.
        """
        multi_qubit_gates = 0
        for instr, _, _ in self._data:
            if instr.num_qubits > 1 and instr.name not in ['barrier', 'snapshot']:
                multi_qubit_gates += 1
        return multi_qubit_gates

    def num_connected_components(self, unitary_only=False):
        """How many non-entangled subcircuits can the circuit be factored to.

        Args:
            unitary_only (bool): Compute only unitary part of graph.

        Returns:
            int: Number of connected components in circuit.
        """
        # Convert registers to ints (as done in depth).
        reg_offset = 0
        reg_map = {}

        if unitary_only:
            regs = self.qregs
        else:
            regs = self.qregs + self.cregs

        for reg in regs:
            reg_map[reg.name] = reg_offset
            reg_offset += reg.size
        # Start with each qubit or cbit being its own subgraph.
        sub_graphs = [[bit] for bit in range(reg_offset)]

        num_sub_graphs = len(sub_graphs)

        # Here we are traversing the gates and looking to see
        # which of the sub_graphs the gate joins together.
        for instr, qargs, cargs in self._data:
            if unitary_only:
                args = qargs
                num_qargs = len(args)
            else:
                args = qargs + cargs
                num_qargs = len(args) + (1 if instr.condition else 0)

            if num_qargs >= 2 and instr.name not in ['barrier', 'snapshot']:
                graphs_touched = []
                num_touched = 0
                # Controls necessarily join all the cbits in the
                # register that they use.
                if instr.condition and not unitary_only:
                    creg = instr.condition[0]
                    creg_int = reg_map[creg.name]
                    for coff in range(creg.size):
                        temp_int = creg_int + coff
                        for k in range(num_sub_graphs):
                            if temp_int in sub_graphs[k]:
                                graphs_touched.append(k)
                                num_touched += 1
                                break

                for item in args:
                    reg_int = reg_map[item.register.name] + item.index
                    for k in range(num_sub_graphs):
                        if reg_int in sub_graphs[k]:
                            if k not in graphs_touched:
                                graphs_touched.append(k)
                                num_touched += 1
                                break

                # If the gate touches more than one subgraph
                # join those graphs together and return
                # reduced number of subgraphs
                if num_touched > 1:
                    connections = []
                    for idx in graphs_touched:
                        connections.extend(sub_graphs[idx])
                    _sub_graphs = []
                    for idx in range(num_sub_graphs):
                        if idx not in graphs_touched:
                            _sub_graphs.append(sub_graphs[idx])
                    _sub_graphs.append(connections)
                    sub_graphs = _sub_graphs
                    num_sub_graphs -= (num_touched - 1)
            # Cannot go lower than one so break
            if num_sub_graphs == 1:
                break
        return num_sub_graphs

    def num_unitary_factors(self):
        """Computes the number of tensor factors in the unitary
        (quantum) part of the circuit only.
        """
        return self.num_connected_components(unitary_only=True)

    def num_tensor_factors(self):
        """Computes the number of tensor factors in the unitary
        (quantum) part of the circuit only.

        Notes:
            This is here for backwards compatibility, and will be
            removed in a future release of Qiskit. You should call
            `num_unitary_factors` instead.
        """
        return self.num_unitary_factors()

    def copy(self, name=None):
        """Copy the circuit.

        Args:
          name (str): name to be given to the copied circuit. If None, then the name stays the same

        Returns:
          QuantumCircuit: a deepcopy of the current circuit, with the specified name
        """

        cpy = copy.copy(self)
        # copy registers correctly, in copy.copy they are only copied via reference
        cpy.qregs = self.qregs.copy()
        cpy.cregs = self.cregs.copy()
        cpy._qubits = self._qubits.copy()
        cpy._clbits = self._clbits.copy()

        instr_instances = {id(instr): instr
                           for instr, _, __ in self._data}

        instr_copies = {id_: instr.copy()
                        for id_, instr in instr_instances.items()}

        cpy._parameter_table = ParameterTable({
            param: [(instr_copies[id(instr)], param_index)
                    for instr, param_index in self._parameter_table[param]]
            for param in self._parameter_table
        })

        cpy._data = [(instr_copies[id(inst)], qargs.copy(), cargs.copy())
                     for inst, qargs, cargs in self._data]

        cpy._calibrations = copy.deepcopy(self._calibrations)

        if name:
            cpy.name = name
        return cpy

    def _create_creg(self, length, name):
        """ Creates a creg, checking if ClassicalRegister with same name exists
        """
        if name in [creg.name for creg in self.cregs]:
            save_prefix = ClassicalRegister.prefix
            ClassicalRegister.prefix = name
            new_creg = ClassicalRegister(length)
            ClassicalRegister.prefix = save_prefix
        else:
            new_creg = ClassicalRegister(length, name)
        return new_creg

    def _create_qreg(self, length, name):
        """ Creates a qreg, checking if QuantumRegister with same name exists
        """
        if name in [qreg.name for qreg in self.qregs]:
            save_prefix = QuantumRegister.prefix
            QuantumRegister.prefix = name
            new_qreg = QuantumRegister(length)
            QuantumRegister.prefix = save_prefix
        else:
            new_qreg = QuantumRegister(length, name)
        return new_qreg

    def measure_active(self, inplace=True):
        """Adds measurement to all non-idle qubits. Creates a new ClassicalRegister with
        a size equal to the number of non-idle qubits being measured.

        Returns a new circuit with measurements if `inplace=False`.

        Args:
            inplace (bool): All measurements inplace or return new circuit.

        Returns:
            QuantumCircuit: Returns circuit with measurements when `inplace = False`.
        """
        from qiskit.converters.circuit_to_dag import circuit_to_dag
        if inplace:
            circ = self
        else:
            circ = self.copy()
        dag = circuit_to_dag(circ)
        qubits_to_measure = [qubit for qubit in circ.qubits if qubit not in dag.idle_wires()]
        new_creg = circ._create_creg(len(qubits_to_measure), 'measure')
        circ.add_register(new_creg)
        circ.barrier()
        circ.measure(qubits_to_measure, new_creg)

        if not inplace:
            return circ
        else:
            return None

    def measure_all(self, inplace=True):
        """Adds measurement to all qubits. Creates a new ClassicalRegister with a
        size equal to the number of qubits being measured.

        Returns a new circuit with measurements if `inplace=False`.

        Args:
            inplace (bool): All measurements inplace or return new circuit.

        Returns:
            QuantumCircuit: Returns circuit with measurements when `inplace = False`.
        """
        if inplace:
            circ = self
        else:
            circ = self.copy()

        new_creg = circ._create_creg(len(circ.qubits), 'meas')
        circ.add_register(new_creg)
        circ.barrier()
        circ.measure(circ.qubits, new_creg)

        if not inplace:
            return circ
        else:
            return None

    def remove_final_measurements(self, inplace=True):
        """Removes final measurement on all qubits if they are present.
        Deletes the ClassicalRegister that was used to store the values from these measurements
        if it is idle.

        Returns a new circuit without measurements if `inplace=False`.

        Args:
            inplace (bool): All measurements removed inplace or return new circuit.

        Returns:
            QuantumCircuit: Returns circuit with measurements removed when `inplace = False`.
        """
        # pylint: disable=cyclic-import
        from qiskit.transpiler.passes import RemoveFinalMeasurements
        from qiskit.converters import circuit_to_dag

        if inplace:
            circ = self
        else:
            circ = self.copy()

        dag = circuit_to_dag(circ)
        remove_final_meas = RemoveFinalMeasurements()
        new_dag = remove_final_meas.run(dag)

        # Set circ cregs and instructions to match the new DAGCircuit's
        circ.data.clear()
        circ.cregs = list(new_dag.cregs.values())

        for node in new_dag.topological_op_nodes():
            qubits = []
            for qubit in node.qargs:
                qubits.append(new_dag.qregs[qubit.register.name][qubit.index])

            clbits = []
            for clbit in node.cargs:
                clbits.append(new_dag.cregs[clbit.register.name][clbit.index])

            # Get arguments for classical condition (if any)
            inst = node.op.copy()
            inst.condition = node.condition
            circ.append(inst, qubits, clbits)

        if not inplace:
            return circ
        else:
            return None

    @staticmethod
    def from_qasm_file(path):
        """Take in a QASM file and generate a QuantumCircuit object.

        Args:
          path (str): Path to the file for a QASM program
        Return:
          QuantumCircuit: The QuantumCircuit object for the input QASM
        """
        qasm = Qasm(filename=path)
        return _circuit_from_qasm(qasm)

    @staticmethod
    def from_qasm_str(qasm_str):
        """Take in a QASM string and generate a QuantumCircuit object.

        Args:
          qasm_str (str): A QASM program string
        Return:
          QuantumCircuit: The QuantumCircuit object for the input QASM
        """
        qasm = Qasm(data=qasm_str)
        return _circuit_from_qasm(qasm)

    @property
    def global_phase(self):
        """Return the global phase of the circuit in radians."""
        return self._global_phase

    @global_phase.setter
    def global_phase(self, angle):
        """Set the phase of the circuit.

        Args:
            angle (float, ParameterExpression): radians
        """
        if isinstance(angle, ParameterExpression) and angle.parameters:
            self._global_phase = angle
        else:
            # Set the phase to the [-2 * pi, 2 * pi] interval
            angle = float(angle)
            if not angle:
                self._global_phase = 0
            elif angle < 0:
                self._global_phase = angle % (-2 * np.pi)
            else:
                self._global_phase = angle % (2 * np.pi)

    @property
    def parameters(self):
        """Get the parameters in the circuit, sorted by insertion."""
        return ParameterView(self._parameter_table._table.keys())

    @property
    def num_parameters(self):
        """Convenience function to get the number of parameter objects in the circuit."""
        return len(self.parameters)

    @deprecate_arguments({'param_dict': 'params'})
    def assign_parameters(self, params, inplace=False, *,
                          param_dict=None):  # pylint: disable=unused-argument
        """Assign parameters to new parameters or values.

        The keys of the parameter dictionary must be Parameter instances in the current circuit. The
        values of the dictionary can either be numeric values or new parameter objects.
        The values can be assigned to the current circuit object or to a copy of it.

        Args:
            params (dict or iterable): Either a dictionary or iterable specifying the new parameter
                values. If a dict, it specifies the mapping from ``current_parameter`` to
                ``new_parameter``, where ``new_parameter`` can be a new parameter object or a
                numeric value. If an iterable, the elements are assigned to the existing parameters
                in the order they were inserted. You can call ``QuantumCircuit.parameters`` to check
                this order.
            inplace (bool): If False, a copy of the circuit with the bound parameters is
                returned. If True the circuit instance itself is modified.
            param_dict (dict): Deprecated, use ``params`` instead.

        Raises:
            CircuitError: If params is a dict and contains parameters not present in the circuit.
            ValueError: If params is a list/array and the length mismatches the number of free
                parameters in the circuit.

        Returns:
            Optional(QuantumCircuit): A copy of the circuit with bound parameters, if
            ``inplace`` is True, otherwise None.

        Examples:

            Create a parameterized circuit and assign the parameters in-place.

            .. jupyter-execute::

                from qiskit.circuit import QuantumCircuit, Parameter

                circuit = QuantumCircuit(2)
                params = [Parameter('A'), Parameter('B'), Parameter('C')]
                circuit.ry(params[0], 0)
                circuit.crx(params[1], 0, 1)

                print('Original circuit:')
                print(circuit.draw())

                circuit.assign_parameters({params[0]: params[2]}, inplace=True)

                print('Assigned in-place:')
                print(circuit.draw())

            Bind the values out-of-place and get a copy of the original circuit.

            .. jupyter-execute::

                from qiskit.circuit import QuantumCircuit, ParameterVector

                circuit = QuantumCircuit(2)
                params = ParameterVector('P', 2)
                circuit.ry(params[0], 0)
                circuit.crx(params[1], 0, 1)

                bound_circuit = circuit.assign_parameters({params[0]: 1, params[1]: 2})
                print('Bound circuit:')
                print(bound_circuit.draw())

                print('The original circuit is unchanged:')
                print(circuit.draw())

        """
        # replace in self or in a copy depending on the value of in_place
        bound_circuit = self if inplace else self.copy()

<<<<<<< HEAD
        if isinstance(params, dict):
            # unroll the parameter dictionary (needed if e.g. it contains a ParameterVector)
            unrolled_param_dict = self._unroll_param_dict(params)
=======
        # unroll the parameter dictionary (needed if e.g. it contains a ParameterVector)
        unrolled_param_dict = self._unroll_param_dict(param_dict)

        # check that all param_dict items are in the _parameter_table for this circuit
        params_not_in_circuit = [param_key for param_key in unrolled_param_dict
                                 if param_key not in self._parameter_table.keys()]
        if len(params_not_in_circuit) > 0:
            raise CircuitError('Cannot bind parameters ({}) not present in the circuit.'.format(
                ', '.join(map(str, params_not_in_circuit))))
>>>>>>> 123d829a

            # check that only existing parameters are in the parameter dictionary
            if unrolled_param_dict.keys() > self._parameter_table.keys():
                raise CircuitError('Cannot bind parameters ({}) not present in the circuit.'.format(
                    [str(p) for p in params.keys() - self._parameter_table]))

            # replace the parameters with a new Parameter ("substitute") or numeric value ("bind")
            for parameter, value in unrolled_param_dict.items():
                bound_circuit._assign_parameter(parameter, value)
        else:
            if len(params) != self.num_parameters:
                raise ValueError('Mismatching number of values and parameters. For partial binding '
                                 'please pass a dictionary of {parameter: value} pairs.')
            for i, value in enumerate(params):
                bound_circuit._assign_parameter(self._parameter_table[i], value)
        return None if inplace else bound_circuit

    @deprecate_arguments({'value_dict': 'values'})
    def bind_parameters(self, values, *, value_dict=None):  # pylint: disable=unused-argument
        """Assign numeric parameters to values yielding a new circuit.

        To assign new Parameter objects or bind the values in-place, without yielding a new
        circuit, use the :meth:`assign_parameters` method.

        Args:
            values (dict or iterable): {parameter: value, ...} or [value1, value2, ...]
            value_dict (dict): Deprecated, use ``values`` instead.

        Raises:
            CircuitError: If params contains parameters not present in the circuit.
            TypeError: If params contains a ParameterExpression in the values.

        Returns:
            QuantumCircuit: copy of self with assignment substitution.
        """
        if isinstance(values, dict):
            if any(isinstance(value, ParameterExpression) for value in values.values()):
                raise TypeError(
                    'Found ParameterExpression in values; use assign_parameters() instead.')
            return self.assign_parameters(values)
        else:
            if any(isinstance(value, ParameterExpression) for value in values):
                raise TypeError(
                    'Found ParameterExpression in values; use assign_parameters() instead.')
            return self.assign_parameters(values)

    def _unroll_param_dict(self, value_dict):
        unrolled_value_dict = {}
        for (param, value) in value_dict.items():
            if isinstance(param, ParameterVector):
                if not len(param) == len(value):
                    raise CircuitError('ParameterVector {} has length {}, which '
                                       'differs from value list {} of '
                                       'len {}'.format(param, len(param), value, len(value)))
                unrolled_value_dict.update(zip(param, value))
            # pass anything else except number through. error checking is done in assign_parameter
            elif isinstance(param, (ParameterExpression, str)) or param is None:
                unrolled_value_dict[param] = value
        return unrolled_value_dict

    def _assign_parameter(self, parameter, value):
        """Update this circuit where instances of ``parameter`` are replaced by ``value``, which
        can be either a numeric value or a new parameter expression.

        Args:
            parameter (ParameterExpression): Parameter to be bound
            value (Union(ParameterExpression, float, int)): A numeric or parametric expression to
                replace instances of ``parameter``.
        """
        for instr, param_index in self._parameter_table[parameter]:
            new_param = instr.params[param_index].assign(parameter, value)
            # if fully bound, validate
            if len(new_param.parameters) == 0:
                instr.params[param_index] = instr.validate_parameter(new_param)
            else:
                instr.params[param_index] = new_param

            self._rebind_definition(instr, parameter, value)

        if isinstance(value, ParameterExpression):
            entry = self._parameter_table.pop(parameter)
            for new_parameter in value.parameters:
                if new_parameter in self._parameter_table:
                    self._parameter_table[new_parameter].extend(entry)
                else:
                    self._parameter_table[new_parameter] = entry
        else:
            del self._parameter_table[parameter]  # clear evaluated expressions

        if (isinstance(self.global_phase, ParameterExpression) and
                parameter in self.global_phase.parameters):
            self.global_phase = self.global_phase.assign(parameter, value)
        self._assign_calibration_parameters(parameter, value)

    def _assign_calibration_parameters(self, parameter, value):
        """Update parameterized pulse gate calibrations, if there are any which contain
        ``parameter``. This updates the calibration mapping as well as the gate definition
        ``Schedule``s, which also may contain ``parameter``.
        """
        for cals in self.calibrations.values():
            for (qubit, cal_params), schedule in copy.copy(cals).items():
                if any(isinstance(p, ParameterExpression) and parameter in p.parameters
                       for p in cal_params):
                    del cals[(qubit, cal_params)]
                    new_cal_params = []
                    for p in cal_params:
                        if isinstance(p, ParameterExpression) and parameter in p.parameters:
                            new_param = p.assign(parameter, value)
                            if not new_param.parameters:
                                new_param = float(new_param)
                            new_cal_params.append(new_param)
                        else:
                            new_cal_params.append(p)
                    schedule.assign_parameters({parameter: value})
                    cals[(qubit, tuple(new_cal_params))] = schedule

    def _rebind_definition(self, instruction, parameter, value):
        if instruction._definition:
            for op, _, _ in instruction._definition:
                for idx, param in enumerate(op.params):
                    if isinstance(param, ParameterExpression) and parameter in param.parameters:
                        if isinstance(value, ParameterExpression):
                            op.params[idx] = param.subs({parameter: value})
                        else:
                            op.params[idx] = param.bind({parameter: value})
                        self._rebind_definition(op, parameter, value)

    def barrier(self, *qargs):
        """Apply :class:`~qiskit.circuit.Barrier`. If qargs is None, applies to all."""
        from .barrier import Barrier
        qubits = []

        if not qargs:  # None
            for qreg in self.qregs:
                for j in range(qreg.size):
                    qubits.append(qreg[j])

        for qarg in qargs:
            if isinstance(qarg, QuantumRegister):
                qubits.extend([qarg[j] for j in range(qarg.size)])
            elif isinstance(qarg, list):
                qubits.extend(qarg)
            elif isinstance(qarg, range):
                qubits.extend(list(qarg))
            elif isinstance(qarg, slice):
                qubits.extend(self.qubits[qarg])
            else:
                qubits.append(qarg)

        return self.append(Barrier(len(qubits)), qubits, [])

    def delay(self, duration, qarg=None, unit='dt'):
        """Apply :class:`~qiskit.circuit.Delay`. If qarg is None, applies to all qubits.
        When applying to multiple qubits, delays with the same duration will be created.

        Args:
            duration (int or float): duration of the delay.
            qarg (Object): qubit argument to apply this delay.
            unit (str): unit of the duration. Supported units: 's', 'ms', 'us', 'ns', 'ps', 'dt'.
                Default is ``dt``, i.e. integer time unit depending on the target backend.

        Returns:
            qiskit.Instruction: the attached delay instruction.

        Raises:
            CircuitError: if arguments have bad format.
        """
        qubits = []
        if qarg is None:  # -> apply delays to all qubits
            for q in self.qubits:
                qubits.append(q)
        else:
            if isinstance(qarg, QuantumRegister):
                qubits.extend([qarg[j] for j in range(qarg.size)])
            elif isinstance(qarg, list):
                qubits.extend(qarg)
            elif isinstance(qarg, (range, tuple)):
                qubits.extend(list(qarg))
            elif isinstance(qarg, slice):
                qubits.extend(self.qubits[qarg])
            else:
                qubits.append(qarg)

        instructions = InstructionSet()
        for q in qubits:
            inst = (Delay(duration, unit), [q], [])
            self.append(*inst)
            instructions.add(*inst)
        return instructions

    def h(self, qubit):  # pylint: disable=invalid-name
        """Apply :class:`~qiskit.circuit.library.HGate`."""
        from .library.standard_gates.h import HGate
        return self.append(HGate(), [qubit], [])

    def ch(self, control_qubit, target_qubit,  # pylint: disable=invalid-name
           label=None, ctrl_state=None):
        """Apply :class:`~qiskit.circuit.library.CHGate`."""
        from .library.standard_gates.h import CHGate
        return self.append(CHGate(label=label, ctrl_state=ctrl_state),
                           [control_qubit, target_qubit], [])

    def i(self, qubit):
        """Apply :class:`~qiskit.circuit.library.IGate`."""
        from .library.standard_gates.i import IGate
        return self.append(IGate(), [qubit], [])

    def id(self, qubit):  # pylint: disable=invalid-name
        """Apply :class:`~qiskit.circuit.library.IGate`."""
        return self.i(qubit)

    def ms(self, theta, qubits):  # pylint: disable=invalid-name
        """Apply :class:`~qiskit.circuit.library.MSGate`."""
        # pylint: disable=cyclic-import
        from .library.generalized_gates.gms import MSGate
        return self.append(MSGate(len(qubits), theta), qubits)

    def p(self, theta, qubit):
        """Apply :class:`~qiskit.circuit.library.PhaseGate`."""
        from .library.standard_gates.p import PhaseGate
        return self.append(PhaseGate(theta), [qubit], [])

    def cp(self, theta, control_qubit, target_qubit, label=None, ctrl_state=None):
        """Apply :class:`~qiskit.circuit.library.CPhaseGate`."""
        from .library.standard_gates.p import CPhaseGate
        return self.append(CPhaseGate(theta, label=label, ctrl_state=ctrl_state),
                           [control_qubit, target_qubit], [])

    def mcp(self, lam, control_qubits, target_qubit):
        """Apply :class:`~qiskit.circuit.library.MCPhaseGate`."""
        from .library.standard_gates.p import MCPhaseGate
        num_ctrl_qubits = len(control_qubits)
        return self.append(MCPhaseGate(lam, num_ctrl_qubits), control_qubits[:] + [target_qubit],
                           [])

    def r(self, theta, phi, qubit):  # pylint: disable=invalid-name
        """Apply :class:`~qiskit.circuit.library.RGate`."""
        from .library.standard_gates.r import RGate
        return self.append(RGate(theta, phi), [qubit], [])

    def rv(self, vx, vy, vz, qubit):  # pylint: disable=invalid-name
        """Apply :class:`~qiskit.circuit.library.RVGate`."""
        from .library.generalized_gates.rv import RVGate
        return self.append(RVGate(vx, vy, vz), [qubit], [])

    def rccx(self, control_qubit1, control_qubit2, target_qubit):
        """Apply :class:`~qiskit.circuit.library.RCCXGate`."""
        from .library.standard_gates.x import RCCXGate
        return self.append(RCCXGate(), [control_qubit1, control_qubit2, target_qubit], [])

    def rcccx(self, control_qubit1, control_qubit2, control_qubit3, target_qubit):
        """Apply :class:`~qiskit.circuit.library.RC3XGate`."""
        from .library.standard_gates.x import RC3XGate
        return self.append(RC3XGate(),
                           [control_qubit1, control_qubit2, control_qubit3, target_qubit],
                           [])

    def rx(self, theta, qubit, label=None):  # pylint: disable=invalid-name
        """Apply :class:`~qiskit.circuit.library.RXGate`."""
        from .library.standard_gates.rx import RXGate
        return self.append(RXGate(theta, label=label), [qubit], [])

    def crx(self, theta, control_qubit, target_qubit, label=None, ctrl_state=None):
        """Apply :class:`~qiskit.circuit.library.CRXGate`."""
        from .library.standard_gates.rx import CRXGate
        return self.append(CRXGate(theta, label=label, ctrl_state=ctrl_state),
                           [control_qubit, target_qubit], [])

    def rxx(self, theta, qubit1, qubit2):
        """Apply :class:`~qiskit.circuit.library.RXXGate`."""
        from .library.standard_gates.rxx import RXXGate
        return self.append(RXXGate(theta), [qubit1, qubit2], [])

    def ry(self, theta, qubit, label=None):  # pylint: disable=invalid-name
        """Apply :class:`~qiskit.circuit.library.RYGate`."""
        from .library.standard_gates.ry import RYGate
        return self.append(RYGate(theta, label=label), [qubit], [])

    def cry(self, theta, control_qubit, target_qubit, label=None, ctrl_state=None):
        """Apply :class:`~qiskit.circuit.library.CRYGate`."""
        from .library.standard_gates.ry import CRYGate
        return self.append(CRYGate(theta, label=label, ctrl_state=ctrl_state),
                           [control_qubit, target_qubit], [])

    def ryy(self, theta, qubit1, qubit2):
        """Apply :class:`~qiskit.circuit.library.RYYGate`."""
        from .library.standard_gates.ryy import RYYGate
        return self.append(RYYGate(theta), [qubit1, qubit2], [])

    def rz(self, phi, qubit):  # pylint: disable=invalid-name
        """Apply :class:`~qiskit.circuit.library.RZGate`."""
        from .library.standard_gates.rz import RZGate
        return self.append(RZGate(phi), [qubit], [])

    def crz(self, theta, control_qubit, target_qubit, label=None, ctrl_state=None):
        """Apply :class:`~qiskit.circuit.library.CRZGate`."""
        from .library.standard_gates.rz import CRZGate
        return self.append(CRZGate(theta, label=label, ctrl_state=ctrl_state),
                           [control_qubit, target_qubit], [])

    def rzx(self, theta, qubit1, qubit2):
        """Apply :class:`~qiskit.circuit.library.RZXGate`."""
        from .library.standard_gates.rzx import RZXGate
        return self.append(RZXGate(theta), [qubit1, qubit2], [])

    def rzz(self, theta, qubit1, qubit2):
        """Apply :class:`~qiskit.circuit.library.RZZGate`."""
        from .library.standard_gates.rzz import RZZGate
        return self.append(RZZGate(theta), [qubit1, qubit2], [])

    def s(self, qubit):  # pylint: disable=invalid-name
        """Apply :class:`~qiskit.circuit.library.SGate`."""
        from .library.standard_gates.s import SGate
        return self.append(SGate(), [qubit], [])

    def sdg(self, qubit):
        """Apply :class:`~qiskit.circuit.library.SdgGate`."""
        from .library.standard_gates.s import SdgGate
        return self.append(SdgGate(), [qubit], [])

    def swap(self, qubit1, qubit2):
        """Apply :class:`~qiskit.circuit.library.SwapGate`."""
        from .library.standard_gates.swap import SwapGate
        return self.append(SwapGate(), [qubit1, qubit2], [])

    def iswap(self, qubit1, qubit2):
        """Apply :class:`~qiskit.circuit.library.iSwapGate`."""
        from .library.standard_gates.iswap import iSwapGate
        return self.append(iSwapGate(), [qubit1, qubit2], [])

    def cswap(self, control_qubit, target_qubit1, target_qubit2, label=None, ctrl_state=None):
        """Apply :class:`~qiskit.circuit.library.CSwapGate`."""
        from .library.standard_gates.swap import CSwapGate
        return self.append(CSwapGate(label=label, ctrl_state=ctrl_state),
                           [control_qubit, target_qubit1, target_qubit2], [])

    def fredkin(self, control_qubit, target_qubit1, target_qubit2):
        """Apply :class:`~qiskit.circuit.library.CSwapGate`."""
        return self.cswap(control_qubit, target_qubit1, target_qubit2)

    def sx(self, qubit):  # pylint: disable=invalid-name
        """Apply :class:`~qiskit.circuit.library.SXGate`."""
        from .library.standard_gates.sx import SXGate
        return self.append(SXGate(), [qubit], [])

    def sxdg(self, qubit):
        """Apply :class:`~qiskit.circuit.library.SXdgGate`."""
        from .library.standard_gates.sx import SXdgGate
        return self.append(SXdgGate(), [qubit], [])

    def csx(self, control_qubit, target_qubit, label=None, ctrl_state=None):
        """Apply :class:`~qiskit.circuit.library.CSXGate`."""
        from .library.standard_gates.sx import CSXGate
        return self.append(CSXGate(label=label, ctrl_state=ctrl_state),
                           [control_qubit, target_qubit], [])

    def t(self, qubit):  # pylint: disable=invalid-name
        """Apply :class:`~qiskit.circuit.library.TGate`."""
        from .library.standard_gates.t import TGate
        return self.append(TGate(), [qubit], [])

    def tdg(self, qubit):
        """Apply :class:`~qiskit.circuit.library.TdgGate`."""
        from .library.standard_gates.t import TdgGate
        return self.append(TdgGate(), [qubit], [])

    def u(self, theta, phi, lam, qubit):  # pylint: disable=invalid-name
        """Apply :class:`~qiskit.circuit.library.UGate`."""
        from .library.standard_gates.u import UGate
        return self.append(UGate(theta, phi, lam), [qubit], [])

    def cu(self, theta, phi, lam, gamma,   # pylint: disable=invalid-name
           control_qubit, target_qubit, label=None, ctrl_state=None):
        """Apply :class:`~qiskit.circuit.library.CUGate`."""
        from .library.standard_gates.u import CUGate
        return self.append(CUGate(theta, phi, lam, gamma, label=label, ctrl_state=ctrl_state),
                           [control_qubit, target_qubit], [])

    @deprecate_function('The QuantumCircuit.u1 method is deprecated as of '
                        '0.16.0. It will be removed no earlier than 3 months '
                        'after the release date. You should use the '
                        'QuantumCircuit.p method instead, which acts '
                        'identically.')
    def u1(self, theta, qubit):  # pylint: disable=invalid-name
        """Apply :class:`~qiskit.circuit.library.U1Gate`."""
        from .library.standard_gates.u1 import U1Gate
        return self.append(U1Gate(theta), [qubit], [])

    @deprecate_function('The QuantumCircuit.cu1 method is deprecated as of '
                        '0.16.0. It will be removed no earlier than 3 months '
                        'after the release date. You should use the '
                        'QuantumCircuit.cp method instead, which acts '
                        'identically.')
    def cu1(self, theta, control_qubit, target_qubit, label=None, ctrl_state=None):
        """Apply :class:`~qiskit.circuit.library.CU1Gate`."""
        from .library.standard_gates.u1 import CU1Gate
        return self.append(CU1Gate(theta, label=label, ctrl_state=ctrl_state),
                           [control_qubit, target_qubit], [])

    @deprecate_function('The QuantumCircuit.mcu1 method is deprecated as of '
                        '0.16.0. It will be removed no earlier than 3 months '
                        'after the release date. You should use the '
                        'QuantumCircuit.mcp method instead, which acts '
                        'identically.')
    def mcu1(self, lam, control_qubits, target_qubit):
        """Apply :class:`~qiskit.circuit.library.MCU1Gate`."""
        from .library.standard_gates.u1 import MCU1Gate
        num_ctrl_qubits = len(control_qubits)
        return self.append(MCU1Gate(lam, num_ctrl_qubits), control_qubits[:] + [target_qubit], [])

    @deprecate_function('The QuantumCircuit.u2 method is deprecated as of '
                        '0.16.0. It will be removed no earlier than 3 months '
                        'after the release date. You can use the general 1-'
                        'qubit gate QuantumCircuit.u instead: u2(φ,λ) = '
                        'u(π/2, φ, λ). Alternatively, you can decompose it in'
                        'terms of QuantumCircuit.p and QuantumCircuit.sx: '
                        'u2(φ,λ) = p(π/2+φ) sx p(λ-π/2) (1 pulse on hardware).')
    def u2(self, phi, lam, qubit):  # pylint: disable=invalid-name
        """Apply :class:`~qiskit.circuit.library.U2Gate`."""
        from .library.standard_gates.u2 import U2Gate
        return self.append(U2Gate(phi, lam), [qubit], [])

    @deprecate_function('The QuantumCircuit.u3 method is deprecated as of 0.16.0. It will be '
                        'removed no earlier than 3 months after the release date. You should use '
                        'QuantumCircuit.u instead, which acts identically. Alternatively, you can '
                        'decompose u3 in terms of QuantumCircuit.p and QuantumCircuit.sx: '
                        'u3(ϴ,φ,λ) = p(φ+π) sx p(ϴ+π) sx p(λ) (2 pulses on hardware).')
    def u3(self, theta, phi, lam, qubit):  # pylint: disable=invalid-name
        """Apply :class:`~qiskit.circuit.library.U3Gate`."""
        from .library.standard_gates.u3 import U3Gate
        return self.append(U3Gate(theta, phi, lam), [qubit], [])

    @deprecate_function('The QuantumCircuit.cu3 method is deprecated as of 0.16.0. It will be '
                        'removed no earlier than 3 months after the release date. You should '
                        'use the QuantumCircuit.cu method instead, where '
                        'cu3(ϴ,φ,λ) = cu(ϴ,φ,λ,0).')
    def cu3(self, theta, phi, lam, control_qubit, target_qubit, label=None, ctrl_state=None):
        """Apply :class:`~qiskit.circuit.library.CU3Gate`."""
        from .library.standard_gates.u3 import CU3Gate
        return self.append(CU3Gate(theta, phi, lam, label=label, ctrl_state=ctrl_state),
                           [control_qubit, target_qubit], [])

    def x(self, qubit, label=None):
        """Apply :class:`~qiskit.circuit.library.XGate`."""
        from .library.standard_gates.x import XGate
        return self.append(XGate(label=label), [qubit], [])

    def cx(self, control_qubit, target_qubit,  # pylint:disable=invalid-name
           label=None, ctrl_state=None):
        """Apply :class:`~qiskit.circuit.library.CXGate`."""
        from .library.standard_gates.x import CXGate
        return self.append(CXGate(label=label, ctrl_state=ctrl_state),
                           [control_qubit, target_qubit], [])

    def cnot(self, control_qubit, target_qubit, label=None, ctrl_state=None):
        """Apply :class:`~qiskit.circuit.library.CXGate`."""
        self.cx(control_qubit, target_qubit, label, ctrl_state)

    def dcx(self, qubit1, qubit2):
        """Apply :class:`~qiskit.circuit.library.DCXGate`."""
        from .library.standard_gates.dcx import DCXGate
        return self.append(DCXGate(), [qubit1, qubit2], [])

    def ccx(self, control_qubit1, control_qubit2, target_qubit):
        """Apply :class:`~qiskit.circuit.library.CCXGate`."""
        from .library.standard_gates.x import CCXGate
        return self.append(CCXGate(),
                           [control_qubit1, control_qubit2, target_qubit], [])

    def toffoli(self, control_qubit1, control_qubit2, target_qubit):
        """Apply :class:`~qiskit.circuit.library.CCXGate`."""
        self.ccx(control_qubit1, control_qubit2, target_qubit)

    def mcx(self, control_qubits, target_qubit, ancilla_qubits=None, mode='noancilla'):
        """Apply :class:`~qiskit.circuit.library.MCXGate`.

        The multi-cX gate can be implemented using different techniques, which use different numbers
        of ancilla qubits and have varying circuit depth. These modes are:
        - 'no-ancilla': Requires 0 ancilla qubits.
        - 'recursion': Requires 1 ancilla qubit if more than 4 controls are used, otherwise 0.
        - 'v-chain': Requires 2 less ancillas than the number of control qubits.
        - 'v-chain-dirty': Same as for the clean ancillas (but the circuit will be longer).
        """
        from .library.standard_gates.x import MCXGrayCode, MCXRecursive, MCXVChain
        num_ctrl_qubits = len(control_qubits)

        available_implementations = {
            'noancilla': MCXGrayCode(num_ctrl_qubits),
            'recursion': MCXRecursive(num_ctrl_qubits),
            'v-chain': MCXVChain(num_ctrl_qubits, False),
            'v-chain-dirty': MCXVChain(num_ctrl_qubits, dirty_ancillas=True),
            # outdated, previous names
            'advanced': MCXRecursive(num_ctrl_qubits),
            'basic': MCXVChain(num_ctrl_qubits, dirty_ancillas=False),
            'basic-dirty-ancilla': MCXVChain(num_ctrl_qubits, dirty_ancillas=True)
        }

        # check ancilla input
        if ancilla_qubits:
            _ = self.qbit_argument_conversion(ancilla_qubits)

        try:
            gate = available_implementations[mode]
        except KeyError:
            all_modes = list(available_implementations.keys())
            raise ValueError('Unsupported mode ({}) selected, choose one of {}'.format(mode,
                                                                                       all_modes))

        if hasattr(gate, 'num_ancilla_qubits') and gate.num_ancilla_qubits > 0:
            required = gate.num_ancilla_qubits
            if ancilla_qubits is None:
                raise AttributeError('No ancillas provided, but {} are needed!'.format(required))

            # convert ancilla qubits to a list if they were passed as int or qubit
            if not hasattr(ancilla_qubits, '__len__'):
                ancilla_qubits = [ancilla_qubits]

            if len(ancilla_qubits) < required:
                actually = len(ancilla_qubits)
                raise ValueError('At least {} ancillas required, but {} given.'.format(required,
                                                                                       actually))
            # size down if too many ancillas were provided
            ancilla_qubits = ancilla_qubits[:required]
        else:
            ancilla_qubits = []

        return self.append(gate, control_qubits[:] + [target_qubit] + ancilla_qubits[:], [])

    def mct(self, control_qubits, target_qubit, ancilla_qubits=None, mode='noancilla'):
        """Apply :class:`~qiskit.circuit.library.MCXGate`."""
        return self.mcx(control_qubits, target_qubit, ancilla_qubits, mode)

    def y(self, qubit):
        """Apply :class:`~qiskit.circuit.library.YGate`."""
        from .library.standard_gates.y import YGate
        return self.append(YGate(), [qubit], [])

    def cy(self, control_qubit, target_qubit,   # pylint: disable=invalid-name
           label=None, ctrl_state=None):
        """Apply :class:`~qiskit.circuit.library.CYGate`."""
        from .library.standard_gates.y import CYGate
        return self.append(CYGate(label=label, ctrl_state=ctrl_state),
                           [control_qubit, target_qubit], [])

    def z(self, qubit):
        """Apply :class:`~qiskit.circuit.library.ZGate`."""
        from .library.standard_gates.z import ZGate
        return self.append(ZGate(), [qubit], [])

    def cz(self, control_qubit, target_qubit,  # pylint: disable=invalid-name
           label=None, ctrl_state=None):
        """Apply :class:`~qiskit.circuit.library.CZGate`."""
        from .library.standard_gates.z import CZGate
        return self.append(CZGate(label=label, ctrl_state=ctrl_state),
                           [control_qubit, target_qubit], [])

    def pauli(self, pauli_string, qubits):  # pylint: disable=invalid-name
        """Apply :class:`~qiskit.circuit.library.PauliGate`."""
        from qiskit.circuit.library.generalized_gates.pauli import PauliGate
        return self.append(PauliGate(pauli_string), qubits, [])

    def add_calibration(self, gate, qubits, schedule, params=None):
        """Register a low-level, custom pulse definition for the given gate.

        Args:
            gate (Union[Gate, str]): Gate information.
            qubits (Union[int, Tuple[int]]): List of qubits to be measured.
            schedule (Schedule): Schedule information.
            params (Optional[List[Union[float, Parameter]]]): A list of parameters.

        Raises:
            Exception: if the gate is of type string and params is None.
        """
        if isinstance(gate, Gate):
            self._calibrations[gate.name][(tuple(qubits), tuple(gate.params))] = schedule
        else:
            self._calibrations[gate][(tuple(qubits), tuple(params or []))] = schedule

    # Functions only for scheduled circuits
    def qubit_duration(self, *qubits: Union[Qubit, int]) -> Union[int, float]:
        """Return the duration between the start and stop time of the first and last instructions,
        excluding delays, over the supplied qubits. Its time unit is ``self.unit``.

        Args:
            *qubits: Qubits within ``self`` to include.

        Returns:
            Return the duration between the first start and last stop time of non-delay instructions
        """
        return self.qubit_stop_time(*qubits) - self.qubit_start_time(*qubits)

    def qubit_start_time(self, *qubits: Union[Qubit, int]) -> Union[int, float]:
        """Return the start time of the first instruction, excluding delays,
        over the supplied qubits. Its time unit is ``self.unit``.

        Return 0 if there are no instructions over qubits

        Args:
            *qubits: Qubits within ``self`` to include. Integers are allowed for qubits, indicating
            indices of ``self.qubits``.

        Returns:
            Return the start time of the first instruction, excluding delays, over the qubits

        Raises:
            CircuitError: if ``self`` is a not-yet scheduled circuit.
        """
        if self.duration is None:
            # circuit has only delays, this is kind of scheduled
            for inst, _, _ in self.data:
                if not isinstance(inst, Delay):
                    raise CircuitError("qubit_start_time undefined. "
                                       "Circuit must be scheduled first.")
            return 0

        qubits = [self.qubits[q] if isinstance(q, int) else q for q in qubits]

        starts = {q: 0 for q in qubits}
        dones = {q: False for q in qubits}
        for inst, qargs, _ in self.data:
            for q in qubits:
                if q in qargs:
                    if isinstance(inst, Delay):
                        if not dones[q]:
                            starts[q] += inst.duration
                    else:
                        dones[q] = True
            if len(qubits) == len([done for done in dones.values() if done]):  # all done
                return min(start for start in starts.values())

        return 0  # If there are no instructions over bits

    def qubit_stop_time(self, *qubits: Union[Qubit, int]) -> Union[int, float]:
        """Return the stop time of the last instruction, excluding delays, over the supplied qubits.
        Its time unit is ``self.unit``.

        Return 0 if there are no instructions over qubits

        Args:
            *qubits: Qubits within ``self`` to include. Integers are allowed for qubits, indicating
            indices of ``self.qubits``.

        Returns:
            Return the stop time of the last instruction, excluding delays, over the qubits

        Raises:
            CircuitError: if ``self`` is a not-yet scheduled circuit.
        """
        if self.duration is None:
            # circuit has only delays, this is kind of scheduled
            for inst, _, _ in self.data:
                if not isinstance(inst, Delay):
                    raise CircuitError("qubit_stop_time undefined. "
                                       "Circuit must be scheduled first.")
            return 0

        qubits = [self.qubits[q] if isinstance(q, int) else q for q in qubits]

        stops = {q: self.duration for q in qubits}
        dones = {q: False for q in qubits}
        for inst, qargs, _ in reversed(self.data):
            for q in qubits:
                if q in qargs:
                    if isinstance(inst, Delay):
                        if not dones[q]:
                            stops[q] -= inst.duration
                    else:
                        dones[q] = True
            if len(qubits) == len([done for done in dones.values() if done]):  # all done
                return max(stop for stop in stops.values())

        return 0  # If there are no instructions over bits


def _circuit_from_qasm(qasm):
    # pylint: disable=cyclic-import
    from qiskit.converters import ast_to_dag
    from qiskit.converters import dag_to_circuit
    ast = qasm.parse()
    dag = ast_to_dag(ast)
    return dag_to_circuit(dag)<|MERGE_RESOLUTION|>--- conflicted
+++ resolved
@@ -1889,21 +1889,16 @@
         # replace in self or in a copy depending on the value of in_place
         bound_circuit = self if inplace else self.copy()
 
-<<<<<<< HEAD
         if isinstance(params, dict):
             # unroll the parameter dictionary (needed if e.g. it contains a ParameterVector)
-            unrolled_param_dict = self._unroll_param_dict(params)
-=======
-        # unroll the parameter dictionary (needed if e.g. it contains a ParameterVector)
-        unrolled_param_dict = self._unroll_param_dict(param_dict)
-
-        # check that all param_dict items are in the _parameter_table for this circuit
-        params_not_in_circuit = [param_key for param_key in unrolled_param_dict
-                                 if param_key not in self._parameter_table.keys()]
-        if len(params_not_in_circuit) > 0:
-            raise CircuitError('Cannot bind parameters ({}) not present in the circuit.'.format(
-                ', '.join(map(str, params_not_in_circuit))))
->>>>>>> 123d829a
+            unrolled_param_dict = self._unroll_param_dict(param_dict)
+
+            # check that all param_dict items are in the _parameter_table for this circuit
+            params_not_in_circuit = [param_key for param_key in unrolled_param_dict
+                                     if param_key not in self._parameter_table.keys()]
+            if len(params_not_in_circuit) > 0:
+                raise CircuitError('Cannot bind parameters ({}) not present in the circuit.'.format(
+                    ', '.join(map(str, params_not_in_circuit))))
 
             # check that only existing parameters are in the parameter dictionary
             if unrolled_param_dict.keys() > self._parameter_table.keys():
