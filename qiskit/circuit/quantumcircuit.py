# This code is part of Qiskit.
#
# (C) Copyright IBM 2017.
#
# This code is licensed under the Apache License, Version 2.0. You may
# obtain a copy of this license in the LICENSE.txt file in the root directory
# of this source tree or at http://www.apache.org/licenses/LICENSE-2.0.
#
# Any modifications or derivative works of this code must retain this
# copyright notice, and modified files need to carry a notice indicating
# that they have been altered from the originals.

# pylint: disable=bad-docstring-quotes,invalid-name

"""Quantum circuit object."""

from __future__ import annotations
import copy as _copy
import itertools
import multiprocessing as mp
import typing
from collections import OrderedDict, defaultdict, namedtuple
from typing import (
    Union,
    Optional,
    Tuple,
    Type,
    TypeVar,
    Sequence,
    Callable,
    Mapping,
    Iterable,
    Any,
    DefaultDict,
    Literal,
    overload,
)
import numpy as np
from qiskit._accelerate.circuit import CircuitData
from qiskit.exceptions import QiskitError
from qiskit.utils.multiprocessing import is_main_process
from qiskit.circuit.instruction import Instruction
from qiskit.circuit.gate import Gate
from qiskit.circuit.parameter import Parameter
from qiskit.circuit.exceptions import CircuitError
from . import _classical_resource_map
from ._utils import sort_parameters
from .controlflow import ControlFlowOp, _builder_utils
from .controlflow.builder import CircuitScopeInterface, ControlFlowBuilderBlock
from .controlflow.break_loop import BreakLoopOp, BreakLoopPlaceholder
from .controlflow.continue_loop import ContinueLoopOp, ContinueLoopPlaceholder
from .controlflow.for_loop import ForLoopOp, ForLoopContext
from .controlflow.if_else import IfElseOp, IfContext
from .controlflow.switch_case import SwitchCaseOp, SwitchContext
from .controlflow.while_loop import WhileLoopOp, WhileLoopContext
from .classical import expr, types
from .parameterexpression import ParameterExpression, ParameterValueType
from .quantumregister import QuantumRegister, Qubit, AncillaRegister, AncillaQubit
from .classicalregister import ClassicalRegister, Clbit
from .parametertable import ParameterReferences, ParameterTable, ParameterView
from .parametervector import ParameterVector
from .instructionset import InstructionSet
from .operation import Operation
from .register import Register
from .bit import Bit
from .quantumcircuitdata import QuantumCircuitData, CircuitInstruction
from .delay import Delay
from .store import Store

if typing.TYPE_CHECKING:
    import qiskit  # pylint: disable=cyclic-import
    from qiskit.transpiler.layout import TranspileLayout  # pylint: disable=cyclic-import
    from qiskit.quantum_info.operators.base_operator import BaseOperator
    from qiskit.quantum_info.states.statevector import Statevector  # pylint: disable=cyclic-import

BitLocations = namedtuple("BitLocations", ("index", "registers"))


# The following types are not marked private to avoid leaking this "private/public" abstraction out
# into the documentation.  They are not imported by circuit.__init__, nor are they meant to be.

# Arbitrary type variables for marking up generics.
S = TypeVar("S")
T = TypeVar("T")

# Types that can be coerced to a valid Qubit specifier in a circuit.
QubitSpecifier = Union[
    Qubit,
    QuantumRegister,
    int,
    slice,
    Sequence[Union[Qubit, int]],
]

# Types that can be coerced to a valid Clbit specifier in a circuit.
ClbitSpecifier = Union[
    Clbit,
    ClassicalRegister,
    int,
    slice,
    Sequence[Union[Clbit, int]],
]

# Generic type which is either :obj:`~Qubit` or :obj:`~Clbit`, used to specify types of functions
# which operate on either type of bit, but not both at the same time.
BitType = TypeVar("BitType", Qubit, Clbit)


# NOTE:
#
# If you're adding methods or attributes to `QuantumCircuit`, be sure to update the class docstring
# to document them in a suitable place.  The class is huge, so we do its documentation manually so
# it has at least some amount of organisational structure.


class QuantumCircuit:
    """Core Qiskit representation of a quantum circuit.

    .. note::
        For more details setting the :class:`QuantumCircuit` in context of all of the data
        structures that go with it, how it fits into the rest of the :mod:`qiskit` package, and the
        different regimes of quantum-circuit descriptions in Qiskit, see the module-level
        documentation of :mod:`qiskit.circuit`.

    Circuit attributes
    ==================

    :class:`QuantumCircuit` has a small number of public attributes, which are mostly older
    functionality.  Most of its functionality is accessed through methods.

    A small handful of the attributes are intentionally mutable, the rest are data attributes that
    should be considered immutable.

    ========================= ======================================================================
    Mutable attribute         Summary
    ========================= ======================================================================
    :attr:`global_phase`      The global phase of the circuit, measured in radians.
    :attr:`metadata`          Arbitrary user mapping, which Qiskit will preserve through the
                              transpiler, but otherwise completely ignore.
    :attr:`name`              An optional string name for the circuit.
    ========================= ======================================================================

    ========================= ======================================================================
    Immutable data attribute  Summary
    ========================= ======================================================================
    :attr:`ancillas`          List of :class:`AncillaQubit`\\ s tracked by the circuit.
    :attr:`calibrations`      Custom user-supplied pulse calibrations for individual instructions.
    :attr:`cregs`             List of :class:`ClassicalRegister`\\ s tracked by the circuit.

    :attr:`clbits`            List of :class:`Clbit`\\ s tracked by the circuit.
    :attr:`data`              List of individual :class:`CircuitInstruction`\\ s that make up the
                              circuit.
    :attr:`duration`          Total duration of the circuit, added by scheduling transpiler passes.

    :attr:`layout`            Hardware layout and routing information added by the transpiler.
    :attr:`num_ancillas`      The number of ancilla qubits in the circuit.
    :attr:`num_clbits`        The number of clbits in the circuit.
    :attr:`num_captured_vars` Number of captured real-time classical variables.

    :attr:`num_declared_vars` Number of locally declared real-time classical variables in the outer
                              circuit scope.
    :attr:`num_input_vars`    Number of input real-time classical variables.
    :attr:`num_parameters`    Number of compile-time :class:`Parameter`\\ s in the circuit.
    :attr:`num_qubits`        Number of qubits in the circuit.

    :attr:`num_vars`          Total number of real-time classical variables in the outer circuit
                              scope.
    :attr:`op_start_times`    Start times of scheduled operations, added by scheduling transpiler
                              passes.
    :attr:`parameters`        Ordered set-like view of the compile-time :class:`Parameter`\\ s
                              tracked by the circuit.
    :attr:`qregs`             List of :class:`QuantumRegister`\\ s tracked by the circuit.

    :attr:`qubits`            List of :class:`Qubit`\\ s tracked by the circuit.
    :attr:`unit`              The unit of the :attr:`duration` field.
    ========================= ======================================================================

    The core attribute is :attr:`data`.  This is a sequence-like object that exposes the
    :class:`CircuitInstruction`\\ s contained in an ordered form.  You generally should not mutate
    this object directly; :class:`QuantumCircuit` is only designed for append-only operations (which
    should use :meth:`append`).  Most operations that mutate circuits in place should be written as
    transpiler passes (:mod:`qiskit.transpiler`).

    .. autoattribute:: data

    Alongside the :attr:`data`, the :attr:`global_phase` of a circuit can have some impact on its
    output, if the circuit is used to describe a :class:`.Gate` that may be controlled.  This is
    measured in radians and is directly settable.

    .. autoattribute:: global_phase

    The :attr:`name` of a circuit becomes the name of the :class:`~.circuit.Instruction` or
    :class:`.Gate` resulting from :meth:`to_instruction` and :meth:`to_gate` calls, which can be
    handy for visualizations.

    .. autoattribute:: name

    You can attach arbitrary :attr:`metadata` to a circuit.  No part of core Qiskit will inspect
    this or change its behavior based on metadata, but it will be faithfully passed through the
    transpiler, so you can tag your circuits yourself.  When serializing a circuit with QPY (see
    :mod:`qiskit.qpy`), the metadata will be JSON-serialized and you may need to pass a custom
    serializer to handle non-JSON-compatible objects within it (see :func:`.qpy.dump` for more
    detail).  This field is ignored during export to OpenQASM 2 or 3.

    .. autoattribute:: metadata

    :class:`QuantumCircuit` exposes data attributes tracking its internal quantum and classical bits
    and registers.  These appear as Python :class:`list`\\ s, but you should treat them as
    immutable; changing them will *at best* have no effect, and more likely will simply corrupt
    the internal data of the :class:`QuantumCircuit`.

    .. autoattribute:: qregs
    .. autoattribute:: cregs
    .. autoattribute:: qubits
    .. autoattribute:: ancillas
    .. autoattribute:: clbits

    The :ref:`compile-time parameters <circuit-compile-time-parameters>` present in instructions on
    the circuit are available in :attr:`parameters`.  This has a canonical order (mostly lexical,
    except in the case of :class:`.ParameterVector`), which matches the order that parameters will
    be assigned when using the list forms of :meth:`assign_parameters`, but also supports
    :class:`set`-like constant-time membership testing.

    .. autoattribute:: parameters

    The storage of any :ref:`manual pulse-level calibrations <circuit-calibrations>` for individual
    instructions on the circuit is in :attr:`calibrations`.  This presents as a :class:`dict`, but
    should not be mutated directly; use the methods discussed in :ref:`circuit-calibrations`.

    .. autoattribute:: calibrations

    If you have transpiled your circuit, so you have a physical circuit, you can inspect the
    :attr:`layout` attribute for information stored by the transpiler about how the virtual qubits
    of the source circuit map to the hardware qubits of your physical circuit, both at the start and
    end of the circuit.

    .. autoattribute:: layout

    If your circuit was also *scheduled* as part of a transpilation, it will expose the individual
    timings of each instruction, along with the total :attr:`duration` of the circuit.

    .. autoattribute:: duration
    .. autoattribute:: unit
    .. autoattribute:: op_start_times

    Finally, :class:`QuantumCircuit` exposes several simple properties as dynamic read-only numeric
    attributes.

    .. autoattribute:: num_ancillas
    .. autoattribute:: num_clbits
    .. autoattribute:: num_captured_vars
    .. autoattribute:: num_declared_vars
    .. autoattribute:: num_input_vars
    .. autoattribute:: num_parameters
    .. autoattribute:: num_qubits
    .. autoattribute:: num_vars

    Creating new circuits
    =====================

    =========================  =====================================================================
    Method                     Summary
    =========================  =====================================================================
    :meth:`__init__`           Default constructor of no-instruction circuits.
    :meth:`copy`               Make a complete copy of an existing circuit.
    :meth:`copy_empty_like`    Copy data objects from one circuit into a new one without any
                               instructions.
    :meth:`from_instructions`  Infer data objects needed from a list of instructions.
    :meth:`from_qasm_file`     Legacy interface to :func:`.qasm2.load`.
    :meth:`from_qasm_str`      Legacy interface to :func:`.qasm2.loads`.
    =========================  =====================================================================

    The default constructor (``QuantumCircuit(...)``) produces a circuit with no initial
    instructions. The arguments to the default constructor can be used to seed the circuit with
    quantum and classical data storage, and to provide a name, global phase and arbitrary metadata.
    All of these fields can be expanded later.

    .. automethod:: __init__

    If you have an existing circuit, you can produce a copy of it using :meth:`copy`, including all
    its instructions.  This is useful if you want to keep partial circuits while extending another,
    or to have a version you can mutate in-place while leaving the prior one intact.

    .. automethod:: copy

    Similarly, if you want a circuit that contains all the same data objects (bits, registers,
    variables, etc) but with none of the instructions, you can use :meth:`copy_empty_like`.  This is
    quite common when you want to build up a new layer of a circuit to then use apply onto the back
    with :meth:`compose`, or to do a full rewrite of a circuit's instructions.

    .. automethod:: copy_empty_like

    In some cases, it is most convenient to generate a list of :class:`.CircuitInstruction`\\ s
    separately to an entire circuit context, and then to build a circuit from this.  The
    :meth:`from_instructions` constructor will automatically capture all :class:`.Qubit` and
    :class:`.Clbit` instances used in the instructions, and create a new :class:`QuantumCircuit`
    object that has the correct resources and all the instructions.

    .. automethod:: from_instructions

    :class:`QuantumCircuit` also still has two constructor methods that are legacy wrappers around
    the importers in :mod:`qiskit.qasm2`.  These automatically apply :ref:`the legacy compatibility
    settings <qasm2-legacy-compatibility>` of :func:`~.qasm2.load` and :func:`~.qasm2.loads`.

    .. automethod:: from_qasm_file
    .. automethod:: from_qasm_str

    Data objects on circuits
    ========================

    .. _circuit-adding-data-objects:

    Adding data objects
    -------------------

    =============================  =================================================================
    Method                         Adds this kind of data
    =============================  =================================================================
    :meth:`add_bits`               :class:`.Qubit`\\ s and :class:`.Clbit`\\ s.
    :meth:`add_register`           :class:`.QuantumRegister` and :class:`.ClassicalRegister`.
    :meth:`add_var`                :class:`~.expr.Var` nodes with local scope and initializers.
    :meth:`add_input`              :class:`~.expr.Var` nodes that are treated as circuit inputs.
    :meth:`add_capture`            :class:`~.expr.Var` nodes captured from containing scopes.
    :meth:`add_uninitialized_var`  :class:`~.expr.Var` nodes with local scope and undefined state.
    =============================  =================================================================

    Typically you add most of the data objects (:class:`.Qubit`, :class:`.Clbit`,
    :class:`.ClassicalRegister`, etc) to the circuit as part of using the :meth:`__init__` default
    constructor, or :meth:`copy_empty_like`.  However, it is also possible to add these afterwards.
    Typed classical data, such as standalone :class:`~.expr.Var` nodes (see
    :ref:`circuit-repr-real-time-classical`), can be both constructed and added with separate
    methods.

    New registerless :class:`.Qubit` and :class:`.Clbit` objects are added using :meth:`add_bits`.
    These objects must not already be present in the circuit.  You can check if a bit exists in the
    circuit already using :meth:`find_bit`.

    .. automethod:: add_bits

    Registers are added to the circuit with :meth:`add_register`.  In this method, it is not an
    error if some of the bits are already present in the circuit.  In this case, the register will
    be an "alias" over the bits.  This is not generally well-supported by hardware backends; it is
    probably best to stay away from relying on it.  The registers a given bit is in are part of the
    return of :meth:`find_bit`.

    .. automethod:: add_register

    :ref:`Real-time, typed classical data <circuit-repr-real-time-classical>` is represented on the
    circuit by :class:`~.expr.Var` nodes with a well-defined :class:`~.types.Type`.  It is possible
    to instantiate these separately to a circuit (see :meth:`.Var.new`), but it is often more
    convenient to use circuit methods that will automatically manage the types and expression
    initialization for you.  The two most common methods are :meth:`add_var` (locally scoped
    variables) and :meth:`add_input` (inputs to the circuit).

    .. automethod:: add_var
    .. automethod:: add_input

    In addition, there are two lower-level methods that can be useful for programmatic generation of
    circuits.  When working interactively, you will most likely not need these; most uses of
    :meth:`add_uninitialized_var` are part of :meth:`copy_empty_like`, and most uses of
    :meth:`add_capture` would be better off using :ref:`the control-flow builder interface
    <circuit-control-flow-methods>`.

    .. automethod:: add_uninitialized_var
    .. automethod:: add_capture

    Working with bits and registers
    -------------------------------

    A :class:`.Bit` instance is, on its own, just a unique handle for circuits to use in their own
    contexts.  If you have got a :class:`.Bit` instance and a cirucit, just can find the contexts
    that the bit exists in using :meth:`find_bit`, such as its integer index in the circuit and any
    registers it is contained in.

    .. automethod:: find_bit

    Similarly, you can query a circuit to see if a register has already been added to it by using
    :meth:`has_register`.

    .. automethod:: has_register

    Working with compile-time parameters
    ------------------------------------

    .. seealso::
        :ref:`circuit-compile-time-parameters`
            A more complete discussion of what compile-time parametrization is, and how it fits into
            Qiskit's data model.

    Unlike bits, registers, and real-time typed classical data, compile-time symbolic parameters are
    not manually added to a circuit.  Their presence is inferred by being contained in operations
    added to circuits and the global phase.  An ordered list of all parameters currently in a
    circuit is at :attr:`QuantumCircuit.parameters`.

    The most common operation on :class:`.Parameter` instances is to replace them in symbolic
    operations with some numeric value, or another symbolic expression.  This is done with
    :meth:`assign_parameters`.

    .. automethod:: assign_parameters

    The circuit tracks parameters by :class:`.Parameter` instances themselves, and forbids having
    multiple parameters of the same name to avoid some problems when interoperating with OpenQASM or
    other external formats.  You can use :meth:`has_parameter` and :meth:`get_parameter` to query
    the circuit for a parameter with the given string name.

    .. automethod:: has_parameter
    .. automethod:: get_parameter

    .. _circuit-real-time-methods:

    Working with real-time typed classical data
    -------------------------------------------

    .. seealso::
        :mod:`qiskit.circuit.classical`
            Module-level documentation for how the variable-, expression- and type-systems work, the
            objects used to represent them, and the classical operations available.

        :ref:`circuit-repr-real-time-classical`
            A discussion of how real-time data fits into the entire :mod:`qiskit.circuit` data model
            as a whole.

        :ref:`circuit-adding-data-objects`
            The methods for adding new :class:`~.expr.Var` variables to a circuit after
            initialization.

    You can retrive a :class:`~.expr.Var` instance attached to a circuit by using its variable name
    using :meth:`get_var`, or check if a circuit contains a given variable with :meth:`has_var`.

    .. automethod:: get_var
    .. automethod:: has_var

    There are also several iterator methods that you can use to get the full set of variables
    tracked by a circuit.  At least one of :meth:`iter_input_vars` and :meth:`iter_captured_vars`
    will be empty, as inputs and captures are mutually exclusive.  All of the iterators have
    corresponding dynamic properties on :class:`QuantumCircuit` that contain their length:
    :attr:`num_vars`, :attr:`num_input_vars`, :attr:`num_captured_vars` and
    :attr:`num_declared_vars`.

    .. automethod:: iter_vars
    .. automethod:: iter_input_vars
    .. automethod:: iter_captured_vars
    .. automethod:: iter_declared_vars


    .. _circuit-adding-operations:

    Adding operations to circuits
    =============================

    You can add anything that implements the :class:`.Operation` interface to a circuit as a single
    instruction, though most things you will want to add will be :class:`~.circuit.Instruction` or
    :class:`~.circuit.Gate` instances.

    .. seealso::
        :ref:`circuit-operations-instructions`
            The :mod:`qiskit.circuit`-level documentation on the different interfaces that Qiskit
            uses to define circuit-level instructions.

    .. _circuit-append-compose:

    Methods to add general operations
    ---------------------------------

    These are the base methods that handle adding any object, including user-defined ones, onto
    circuits.

    ===============  ===============================================================================
    Method           When to use it
    ===============  ===============================================================================
    :meth:`append`   Add an instruction as a single object onto a circuit.
    :meth:`_append`  Same as :meth:`append`, but a low-level interface that elides almost all error
                     checking.
    :meth:`compose`  Inline the instructions from one circuit onto another.
    :meth:`tensor`   Like :meth:`compose`, but strictly for joining circuits that act on disjoint
                     qubits.
    ===============  ===============================================================================

    :class:`QuantumCircuit` has two main ways that you will add more operations onto a circuit.
    Which to use depends on whether you want to add your object as a single "instruction"
    (:meth:`append`), or whether you want to join the instructions from two circuits together
    (:meth:`compose`).

    A single instruction or operation appears as a single entry in the :attr:`data` of the circuit,
    and as a single box when drawn in the circuit visualizers (see :meth:`draw`).  A single
    instruction is the "unit" that a hardware backend might be defined in terms of (see
    :class:`.Target`).  An :class:`~.circuit.Instruction` can come with a
    :attr:`~.circuit.Instruction.definition`, which is one rule the transpiler (see
    :mod:`qiskit.transpiler`) will be able to fall back on to decompose it for hardware, if needed.
    An :class:`.Operation` that is not also an :class:`~.circuit.Instruction` can
    only be decomposed if it has some associated high-level synthesis method registered for it (see
    :mod:`qiskit.transpiler.passes.synthesis.plugin`).

    A :class:`QuantumCircuit` alone is not a single :class:`~.circuit.Instruction`; it is rather
    more complicated, since it can, in general, represent a complete program with typed classical
    memory inputs and outputs, and control flow.  Qiskit's (and most hardware's) data model does not
    yet have the concept of re-usable callable subroutines with virtual quantum operands.  You can
    convert simple circuits that act only on qubits with unitary operations into a :class:`.Gate`
    using :meth:`to_gate`, and simple circuits acting only on qubits and clbits into a
    :class:`~.circuit.Instruction` with :meth:`to_instruction`.

    When you have an :class:`.Operation`, :class:`~.circuit.Instruction`, or :class:`.Gate`, add it
    to the circuit, specifying the qubit and clbit arguments with :meth:`append`.

    .. automethod:: append

    :meth:`append` does quite substantial error checking to ensure that you cannot accidentally
    break the data model of :class:`QuantumCircuit`.  If you are programmatically generating a
    circuit from known-good data, you can elide much of this error checking by using the fast-path
    appender :meth:`_append`, but at the risk that the caller is responsible for ensuring they are
    passing only valid data.

    .. automethod:: _append

    In other cases, you may want to join two circuits together, applying the instructions from one
    circuit onto specified qubits and clbits on another circuit.  This "inlining" operation is
    called :meth:`compose` in Qiskit.  :meth:`compose` is, in general, more powerful than
    a :meth:`to_instruction`-plus-:meth:`append` combination for joining two circuits, because it
    can also link typed classical data together, and allows for circuit control-flow operations to
    be joined onto another circuit.

    The downsides to :meth:`compose` are that it is a more complex operation that can involve more
    rewriting of the operand, and that it necessarily must move data from one circuit object to
    another.  If you are building up a circuit for yourself and raw performance is a core goal,
    consider passing around your base circuit and having different parts of your algorithm write
    directly to the base circuit, rather than building a temporary layer circuit.

    .. automethod:: compose

    If you are trying to join two circuits that will apply to completely disjoint qubits and clbits,
    :meth:`tensor` is a convenient wrapper around manually adding bit objects and calling
    :meth:`compose`.

    .. automethod:: tensor

    As some rules of thumb:

    * If you have a single :class:`.Operation`, :class:`~.circuit.Instruction` or :class:`.Gate`,
      you should definitely use :meth:`append` or :meth:`_append`.
    * If you have a :class:`QuantumCircuit` that represents a single atomic instruction for a larger
      circuit that you want to re-use, you probably want to call :meth:`to_instruction` or
      :meth:`to_gate`, and then apply the result of that to the circuit using :meth:`append`.
    * If you have a :class:`QuantumCircuit` that represents a larger "layer" of another circuit, or
      contains typed classical variables or control flow, you should use :meth:`compose` to merge it
      onto another circuit.
    * :meth:`tensor` is wanted far more rarely than either :meth:`append` or :meth:`compose`.
      Internally, it is mostly a wrapper around :meth:`add_bits` and :meth:`compose`.

    Some potential pitfalls to beware of:

    * Even if you re-use a custom :class:`~.circuit.Instruction` during circuit construction, the
      transpiler will generally have to "unroll" each invocation of it to its inner decomposition
      before beginning work on it.  This should not prevent you from using the
      :meth:`to_instruction`-plus-:meth:`append` pattern, as the transpiler will improve in this
      regard over time.
    * :meth:`compose` will, by default, produce a new circuit for backwards compatibility.  This is
      more expensive, and not usually what you want, so you should set ``inplace=True``.
    * Both :meth:`append` and :meth:`compose` (but not :meth:`_append`) have a ``copy`` keyword
      argument that defaults to ``True``.  In these cases, the incoming :class:`.Operation`
      instances will be copied if Qiskit detects that the objects have mutability about them (such
      as taking gate parameters).  If you are sure that you will not re-use the objects again in
      other places, you should set ``copy=False`` to prevent this copying, which can be a
      substantial speed-up for large objects.

    Methods to add standard instructions
    ------------------------------------

    The :class:`QuantumCircuit` class has helper methods to add many of the Qiskit standard-library
    instructions and gates onto a circuit.  These are generally equivalent to manually constructing
    an instance of the relevent :mod:`qiskit.circuit.library` object, then passing that to
    :meth:`append` with the remaining arguments placed into the ``qargs`` and ``cargs`` fields as
    appropriate.

    The following methods apply special non-unitary :class:`~.circuit.Instruction` operations to the
    circuit:

    ===============================   ====================================================
    :class:`QuantumCircuit` method    :mod:`qiskit.circuit` :class:`~.circuit.Instruction`
    ===============================   ====================================================
    :meth:`barrier`                   :class:`Barrier`
    :meth:`delay`                     :class:`Delay`
    :meth:`initialize`                :class:`~library.Initialize`
    :meth:`measure`                   :class:`Measure`
    :meth:`reset`                     :class:`Reset`
    :meth:`store`                     :class:`Store`
    ===============================   ====================================================

    These methods apply uncontrolled unitary :class:`.Gate` instances to the circuit:

    ===============================   ============================================
    :class:`QuantumCircuit` method    :mod:`qiskit.circuit.library` :class:`.Gate`
    ===============================   ============================================
    :meth:`dcx`                       :class:`~library.DCXGate`
    :meth:`ecr`                       :class:`~library.ECRGate`
    :meth:`h`                         :class:`~library.HGate`
    :meth:`id`                        :class:`~library.IGate`
    :meth:`iswap`                     :class:`~library.iSwapGate`
    :meth:`ms`                        :class:`~library.MSGate`
    :meth:`p`                         :class:`~library.PhaseGate`
    :meth:`pauli`                     :class:`~library.PauliGate`
    :meth:`prepare_state`             :class:`~library.StatePreparation`
    :meth:`r`                         :class:`~library.RGate`
    :meth:`rcccx`                     :class:`~library.RC3XGate`
    :meth:`rccx`                      :class:`~library.RCCXGate`
    :meth:`rv`                        :class:`~library.RVGate`
    :meth:`rx`                        :class:`~library.RXGate`
    :meth:`rxx`                       :class:`~library.RXXGate`
    :meth:`ry`                        :class:`~library.RYGate`
    :meth:`ryy`                       :class:`~library.RYYGate`
    :meth:`rz`                        :class:`~library.RZGate`
    :meth:`rzx`                       :class:`~library.RZXGate`
    :meth:`rzz`                       :class:`~library.RZZGate`
    :meth:`s`                         :class:`~library.SGate`
    :meth:`sdg`                       :class:`~library.SdgGate`
    :meth:`swap`                      :class:`~library.SwapGate`
    :meth:`sx`                        :class:`~library.SXGate`
    :meth:`sxdg`                      :class:`~library.SXdgGate`
    :meth:`t`                         :class:`~library.TGate`
    :meth:`tdg`                       :class:`~library.TdgGate`
    :meth:`u`                         :class:`~library.UGate`
    :meth:`unitary`                   :class:`~library.UnitaryGate`
    :meth:`x`                         :class:`~library.XGate`
    :meth:`y`                         :class:`~library.YGate`
    :meth:`z`                         :class:`~library.ZGate`
    ===============================   ============================================

    The following methods apply :class:`Gate` instances that are also controlled gates, so are
    direct subclasses of :class:`ControlledGate`:

    ===============================   ======================================================
    :class:`QuantumCircuit` method    :mod:`qiskit.circuit.library` :class:`.ControlledGate`
    ===============================   ======================================================
    :meth:`ccx`                       :class:`~library.CCXGate`
    :meth:`ccz`                       :class:`~library.CCZGate`
    :meth:`ch`                        :class:`~library.CHGate`
    :meth:`cp`                        :class:`~library.CPhaseGate`
    :meth:`crx`                       :class:`~library.CRXGate`
    :meth:`cry`                       :class:`~library.CRYGate`
    :meth:`crz`                       :class:`~library.CRZGate`
    :meth:`cs`                        :class:`~library.CSGate`
    :meth:`csdg`                      :class:`~library.CSdgGate`
    :meth:`cswap`                     :class:`~library.CSwapGate`
    :meth:`csx`                       :class:`~library.CSXGate`
    :meth:`cu`                        :class:`~library.CUGate`
    :meth:`cx`                        :class:`~library.CXGate`
    :meth:`cy`                        :class:`~library.CYGate`
    :meth:`cz`                        :class:`~library.CZGate`
    ===============================   ======================================================

    Finally, these methods apply particular generalized multiply controlled gates to the circuit,
    often with eager syntheses.  They are listed in terms of the *base* gate they are controlling,
    since their exact output is often a synthesised version of a gate.

    ===============================   =================================================
    :class:`QuantumCircuit` method    Base :mod:`qiskit.circuit.library` :class:`.Gate`
    ===============================   =================================================
    :meth:`mcp`                       :class:`~library.PhaseGate`
    :meth:`mcrx`                      :class:`~library.RXGate`
    :meth:`mcry`                      :class:`~library.RYGate`
    :meth:`mcrz`                      :class:`~library.RZGate`
    :meth:`mcx`                       :class:`~library.XGate`
    ===============================   =================================================

    The rest of this section is the API listing of all the individual methods; the tables above are
    summaries whose links will jump you to the correct place.

    .. automethod:: barrier
    .. automethod:: ccx
    .. automethod:: ccz
    .. automethod:: ch
    .. automethod:: cp
    .. automethod:: crx
    .. automethod:: cry
    .. automethod:: crz
    .. automethod:: cs
    .. automethod:: csdg
    .. automethod:: cswap
    .. automethod:: csx
    .. automethod:: cu
    .. automethod:: cx
    .. automethod:: cy
    .. automethod:: cz
    .. automethod:: dcx
    .. automethod:: delay
    .. automethod:: ecr
    .. automethod:: h
    .. automethod:: id
    .. automethod:: initialize
    .. automethod:: iswap
    .. automethod:: mcp
    .. automethod:: mcrx
    .. automethod:: mcry
    .. automethod:: mcrz
    .. automethod:: mcx
    .. automethod:: measure
    .. automethod:: ms
    .. automethod:: p
    .. automethod:: pauli
    .. automethod:: prepare_state
    .. automethod:: r
    .. automethod:: rcccx
    .. automethod:: rccx
    .. automethod:: reset
    .. automethod:: rv
    .. automethod:: rx
    .. automethod:: rxx
    .. automethod:: ry
    .. automethod:: ryy
    .. automethod:: rz
    .. automethod:: rzx
    .. automethod:: rzz
    .. automethod:: s
    .. automethod:: sdg
    .. automethod:: store
    .. automethod:: swap
    .. automethod:: sx
    .. automethod:: sxdg
    .. automethod:: t
    .. automethod:: tdg
    .. automethod:: u
    .. automethod:: unitary
    .. automethod:: x
    .. automethod:: y
    .. automethod:: z


    .. _circuit-control-flow-methods:

    Adding control flow to circuits
    -------------------------------

    .. seealso::
        :ref:`circuit-control-flow-repr`

        Discussion of how control-flow operations are represented in the whole :mod:`qiskit.circuit`
        context.

    ==============================  ================================================================
    :class:`QuantumCircuit` method  Control-flow instruction
    ==============================  ================================================================
    :meth:`if_test`                 :class:`.IfElseOp` with only a ``True`` body.
    :meth:`if_else`                 :class:`.IfElseOp` with both ``True`` and ``False`` bodies.
    :meth:`while_loop`              :class:`.WhileLoopOp`.
    :meth:`switch`                  :class:`.SwitchCaseOp`.
    :meth:`for_loop`                :class:`.ForLoopOp`.
    :meth:`break_loop`              :class:`.BreakLoopOp`.
    :meth:`continue_loop`           :class:`.ContinueLoopOp`.
    ==============================  ================================================================

    :class:`QuantumCircuit` has corresponding methods for all of the control-flow operations that
    are supported by Qiskit.  These have two forms for calling them.  The first is a very
    straightfowards convenience wrapper that takes in the block bodies of the instructions as
    :class:`QuantumCircuit` arguments, and simply constructs and appends the corresponding
    :class:`.ControlFlowOp`.

    The second form, which we strongly recommend you use for constructing control flow, is called
    *the builder interface*.  Here, the methods take only the real-time discriminant of the
    operation, and return `context managers
    <https://docs.python.org/3/library/stdtypes.html#typecontextmanager>`__ that you enter using
    ``with``.  You can then use regular :class:`QuantumCircuit` methods within those blocks to build
    up the control-flow bodies, and Qiskit will automatically track which of the data resources are
    needed for the inner blocks, building the complete :class:`.ControlFlowOp` as you leave the
    ``with`` statement.  It is far simpler and less error-prone to build control flow
    programmatically this way.

    ..
        TODO: expand the examples of the builder interface.

    .. automethod:: break_loop
    .. automethod:: continue_loop
    .. automethod:: for_loop
    .. automethod:: if_else
    .. automethod:: if_test
    .. automethod:: switch
    .. automethod:: while_loop


    Converting circuits to single objects
    -------------------------------------

    As discussed in :ref:`circuit-append-compose`, you can convert a circuit to either an
    :class:`~.circuit.Instruction` or a :class:`.Gate` using two helper methods.

    .. automethod:: to_instruction
    .. automethod:: to_gate


    Helper mutation methods
    -----------------------

    There are two higher-level methods on :class:`QuantumCircuit` for appending measurements to the
    end of a circuit.  Note that by default, these also add an extra register.

    .. automethod:: measure_active
    .. automethod:: measure_all

    There are two "subtractive" methods on :class:`QuantumCircuit` as well.  This is not a use-case
    that :class:`QuantumCircuit` is designed for; typically you should just look to use
    :meth:`copy_empty_like` in place of :meth:`clear`, and run :meth:`remove_final_measurements` as
    its transpiler-pass form :class:`.RemoveFinalMeasurements`.

    .. automethod:: clear
    .. automethod:: remove_final_measurements

    .. _circuit-calibrations:

    Manual calibration of instructions
    ----------------------------------

    :class:`QuantumCircuit` can store :attr:`calibrations` of instructions that define the pulses
    used to run them on one particular hardware backend.  You can

    .. automethod:: add_calibration
    .. automethod:: has_calibration_for


    Circuit properties
    ==================

    Simple circuit metrics
    ----------------------

    When constructing quantum circuits, there are several properties that help quantify
    the "size" of the circuits, and their ability to be run on a noisy quantum device.
    Some of these, like number of qubits, are straightforward to understand, while others
    like depth and number of tensor components require a bit more explanation.  Here we will
    explain all of these properties, and, in preparation for understanding how circuits change
    when run on actual devices, highlight the conditions under which they change.

    Consider the following circuit:

    .. plot::
       :include-source:

       from qiskit import QuantumCircuit
       qc = QuantumCircuit(12)
       for idx in range(5):
          qc.h(idx)
          qc.cx(idx, idx+5)

       qc.cx(1, 7)
       qc.x(8)
       qc.cx(1, 9)
       qc.x(7)
       qc.cx(1, 11)
       qc.swap(6, 11)
       qc.swap(6, 9)
       qc.swap(6, 10)
       qc.x(6)
       qc.draw('mpl')

    From the plot, it is easy to see that this circuit has 12 qubits, and a collection of
    Hadamard, CNOT, X, and SWAP gates.  But how to quantify this programmatically? Because we
    can do single-qubit gates on all the qubits simultaneously, the number of qubits in this
    circuit is equal to the :meth:`width` of the circuit::

       assert qc.width() == 12

    We can also just get the number of qubits directly using :attr:`num_qubits`::

       assert qc.num_qubits == 12

    .. important::

       For a quantum circuit composed from just qubits, the circuit width is equal
       to the number of qubits. This is the definition used in quantum computing. However,
       for more complicated circuits with classical registers, and classically controlled gates,
       this equivalence breaks down. As such, from now on we will not refer to the number of
       qubits in a quantum circuit as the width.

    It is also straightforward to get the number and type of the gates in a circuit using
    :meth:`count_ops`::

       qc.count_ops()

    .. parsed-literal::

       OrderedDict([('cx', 8), ('h', 5), ('x', 3), ('swap', 3)])

    We can also get just the raw count of operations by computing the circuits
    :meth:`size`::

       assert qc.size() == 19

    A particularly important circuit property is known as the circuit :meth:`depth`.  The depth
    of a quantum circuit is a measure of how many "layers" of quantum gates, executed in
    parallel, it takes to complete the computation defined by the circuit.  Because quantum
    gates take time to implement, the depth of a circuit roughly corresponds to the amount of
    time it takes the quantum computer to execute the circuit.  Thus, the depth of a circuit
    is one important quantity used to measure if a quantum circuit can be run on a device.

    The depth of a quantum circuit has a mathematical definition as the longest path in a
    directed acyclic graph (DAG).  However, such a definition is a bit hard to grasp, even for
    experts.  Fortunately, the depth of a circuit can be easily understood by anyone familiar
    with playing `Tetris <https://en.wikipedia.org/wiki/Tetris>`_.  Lets see how to compute this
    graphically:

    .. image:: /source_images/depth.gif

    We can verify our graphical result using :meth:`QuantumCircuit.depth`::

       assert qc.depth() == 9

    .. automethod:: count_ops
    .. automethod:: depth
    .. automethod:: get_instructions
    .. automethod:: num_connected_components
    .. automethod:: num_nonlocal_gates
    .. automethod:: num_tensor_factors
    .. automethod:: num_unitary_factors
    .. automethod:: size
    .. automethod:: width

    Accessing scheduling information
    --------------------------------

    If a :class:`QuantumCircuit` has been scheduled as part of a transpilation pipeline, the timing
    information for individual qubits can be accessed.  The whole-circuit timing information is
    available through the :attr:`duration`, :attr:`unit` and :attr:`op_start_times` attributes.

    .. automethod:: qubit_duration
    .. automethod:: qubit_start_time
    .. automethod:: qubit_stop_time

    Instruction-like methods
    ========================

    ..
        These methods really shouldn't be on `QuantumCircuit` at all.  They're generally more
        appropriate as `Instruction` or `Gate` methods.  `reverse_ops` shouldn't be a method _full
        stop_---it was copying a `DAGCircuit` method from an implementation detail of the original
        `SabreLayout` pass in Qiskit.

    :class:`QuantumCircuit` also contains a small number of methods that are very
    :class:`~.circuit.Instruction`-like in detail.  You may well find better integration and more
    API support if you first convert your circuit to an :class:`~.circuit.Instruction`
    (:meth:`to_instruction`) or :class:`.Gate` (:meth:`to_gate`) as appropriate, then call the
    corresponding method.

    .. automethod:: control
    .. automethod:: inverse
    .. automethod:: power
    .. automethod:: repeat
    .. automethod:: reverse_ops

    Visualization
    =============

    Qiskit includes some drawing tools to give you a quick feel for what your circuit looks like.
    This tooling is primarily targeted at producing either a `Matplotlib
    <https://matplotlib.org/>`__- or text-based drawing.  There is also a lesser-featured LaTeX
    backend for drawing, but this is only for simple circuits, and is not as actively maintained.

    .. seealso::
        :mod:`qiskit.visualization`
            The primary documentation for all of Qiskit's visualization tooling.

    .. automethod:: draw

    In addition to the core :meth:`draw` driver, there are two visualization-related helper methods,
    which are mostly useful for quickly unwrapping some inner instructions or reversing the
    :ref:`qubit-labelling conventions <circuit-conventions>` in the drawing.  For more general
    mutation, including basis-gate rewriting, you should use the transpiler
    (:mod:`qiskit.transpiler`).

    .. automethod:: decompose
    .. automethod:: reverse_bits

    Internal utilities
    ==================

    These functions are not intended for public use, but were accidentally left documented in the
    public API during the 1.0 release.  They will be removed in Qiskit 2.0, but will be supported
    until then.

    .. automethod:: cast
    .. automethod:: cbit_argument_conversion
    .. automethod:: cls_instances
    .. automethod:: cls_prefix
    .. automethod:: qbit_argument_conversion
    """

    instances = 0
    prefix = "circuit"

    def __init__(
        self,
        *regs: Register | int | Sequence[Bit],
        name: str | None = None,
        global_phase: ParameterValueType = 0,
        metadata: dict | None = None,
        inputs: Iterable[expr.Var] = (),
        captures: Iterable[expr.Var] = (),
        declarations: Mapping[expr.Var, expr.Expr] | Iterable[Tuple[expr.Var, expr.Expr]] = (),
    ):
        """
        Default constructor of :class:`QuantumCircuit`.

        ..
            `QuantumCirucit` documents its `__init__` method explicitly, unlike most classes where
            it's implicitly appended to the class-level documentation, just because the class is so
            huge and has a lot of introductory material to its class docstring.

        Args:
            regs: The registers to be included in the circuit.

                * If a list of :class:`~.Register` objects, represents the :class:`.QuantumRegister`
                  and/or :class:`.ClassicalRegister` objects to include in the circuit.

                  For example:

                    * ``QuantumCircuit(QuantumRegister(4))``
                    * ``QuantumCircuit(QuantumRegister(4), ClassicalRegister(3))``
                    * ``QuantumCircuit(QuantumRegister(4, 'qr0'), QuantumRegister(2, 'qr1'))``

                * If a list of ``int``, the amount of qubits and/or classical bits to include in
                  the circuit. It can either be a single int for just the number of quantum bits,
                  or 2 ints for the number of quantum bits and classical bits, respectively.

                  For example:

                    * ``QuantumCircuit(4) # A QuantumCircuit with 4 qubits``
                    * ``QuantumCircuit(4, 3) # A QuantumCircuit with 4 qubits and 3 classical bits``

                * If a list of python lists containing :class:`.Bit` objects, a collection of
                  :class:`.Bit` s to be added to the circuit.

            name: the name of the quantum circuit. If not set, an automatically generated string
                will be assigned.
            global_phase: The global phase of the circuit in radians.
            metadata: Arbitrary key value metadata to associate with the circuit. This gets
                stored as free-form data in a dict in the
                :attr:`~qiskit.circuit.QuantumCircuit.metadata` attribute. It will not be directly
                used in the circuit.
            inputs: any variables to declare as ``input`` runtime variables for this circuit.  These
                should already be existing :class:`.expr.Var` nodes that you build from somewhere
                else; if you need to create the inputs as well, use
                :meth:`QuantumCircuit.add_input`.  The variables given in this argument will be
                passed directly to :meth:`add_input`.  A circuit cannot have both ``inputs`` and
                ``captures``.
            captures: any variables that that this circuit scope should capture from a containing
                scope.  The variables given here will be passed directly to :meth:`add_capture`.  A
                circuit cannot have both ``inputs`` and ``captures``.
            declarations: any variables that this circuit should declare and initialize immediately.
                You can order this input so that later declarations depend on earlier ones
                (including inputs or captures). If you need to depend on values that will be
                computed later at runtime, use :meth:`add_var` at an appropriate point in the
                circuit execution.

                This argument is intended for convenient circuit initialization when you already
                have a set of created variables.  The variables used here will be directly passed to
                :meth:`add_var`, which you can use directly if this is the first time you are
                creating the variable.

        Raises:
            CircuitError: if the circuit name, if given, is not valid.
            CircuitError: if both ``inputs`` and ``captures`` are given.
        """
        if any(not isinstance(reg, (list, QuantumRegister, ClassicalRegister)) for reg in regs):
            # check if inputs are integers, but also allow e.g. 2.0

            try:
                valid_reg_size = all(reg == int(reg) for reg in regs)
            except (ValueError, TypeError):
                valid_reg_size = False

            if not valid_reg_size:
                raise CircuitError(
                    "Circuit args must be Registers or integers. (%s '%s' was "
                    "provided)" % ([type(reg).__name__ for reg in regs], regs)
                )

            regs = tuple(int(reg) for reg in regs)  # cast to int
        self._base_name = None
        self.name: str
        """A human-readable name for the circuit."""
        if name is None:
            self._base_name = self.cls_prefix()
            self._name_update()
        elif not isinstance(name, str):
            raise CircuitError(
                "The circuit name should be a string (or None to auto-generate a name)."
            )
        else:
            self._base_name = name
            self.name = name
        self._increment_instances()

        # An explicit implementation of the circuit scope builder interface used to dispatch appends
        # and the like to the relevant control-flow scope.
        self._builder_api = _OuterCircuitScopeInterface(self)

        self._op_start_times = None

        # A stack to hold the instruction sets that are being built up during for-, if- and
        # while-block construction.  These are stored as a stripped down sequence of instructions,
        # and sets of qubits and clbits, rather than a full QuantumCircuit instance because the
        # builder interfaces need to wait until they are completed before they can fill in things
        # like `break` and `continue`.  This is because these instructions need to "operate" on the
        # full width of bits, but the builder interface won't know what bits are used until the end.
        self._control_flow_scopes: list[
            "qiskit.circuit.controlflow.builder.ControlFlowBuilderBlock"
        ] = []

        self.qregs: list[QuantumRegister] = []
        """A list of the :class:`QuantumRegister`\\ s in this circuit.  You should not mutate
        this."""
        self.cregs: list[ClassicalRegister] = []
        """A list of the :class:`ClassicalRegister`\\ s in this circuit.  You should not mutate
        this."""

        # Dict mapping Qubit or Clbit instances to tuple comprised of 0) the
        # corresponding index in circuit.{qubits,clbits} and 1) a list of
        # Register-int pairs for each Register containing the Bit and its index
        # within that register.
        self._qubit_indices: dict[Qubit, BitLocations] = {}
        self._clbit_indices: dict[Clbit, BitLocations] = {}

        # Data contains a list of instructions and their contexts,
        # in the order they were applied.
        self._data: CircuitData = CircuitData()

        self._ancillas: list[AncillaQubit] = []
        self._calibrations: DefaultDict[str, dict[tuple, Any]] = defaultdict(dict)
        self.add_register(*regs)

        # Parameter table tracks instructions with variable parameters.
        self._parameter_table = ParameterTable()

        # Cache to avoid re-sorting parameters
        self._parameters = None

        self._layout = None
        self._global_phase: ParameterValueType = 0
        self.global_phase = global_phase

        # Add classical variables.  Resolve inputs and captures first because they can't depend on
        # anything, but declarations might depend on them.
        self._vars_input: dict[str, expr.Var] = {}
        self._vars_capture: dict[str, expr.Var] = {}
        self._vars_local: dict[str, expr.Var] = {}
        for input_ in inputs:
            self.add_input(input_)
        for capture in captures:
            self.add_capture(capture)
        if isinstance(declarations, Mapping):
            declarations = declarations.items()
        for var, initial in declarations:
            self.add_var(var, initial)

        self.duration: int | float | None = None
        """The total duration of the circuit, set by a scheduling transpiler pass.  Its unit is
        specified by :attr:`unit`."""
        self.unit = "dt"
        """The unit that :attr:`duration` is specified in."""
        self.metadata = {} if metadata is None else metadata
        """Arbitrary user-defined metadata for the circuit.

        Qiskit will not examine the content of this mapping, but it will pass it through the
        transpiler and reattach it to the output, so you can track your own metadata."""

    @staticmethod
    def from_instructions(
        instructions: Iterable[
            CircuitInstruction
            | tuple[qiskit.circuit.Instruction]
            | tuple[qiskit.circuit.Instruction, Iterable[Qubit]]
            | tuple[qiskit.circuit.Instruction, Iterable[Qubit], Iterable[Clbit]]
        ],
        *,
        qubits: Iterable[Qubit] = (),
        clbits: Iterable[Clbit] = (),
        name: str | None = None,
        global_phase: ParameterValueType = 0,
        metadata: dict | None = None,
    ) -> "QuantumCircuit":
        """Construct a circuit from an iterable of :class:`.CircuitInstruction`\\ s.

        Args:
            instructions: The instructions to add to the circuit.
            qubits: Any qubits to add to the circuit. This argument can be used,
                for example, to enforce a particular ordering of qubits.
            clbits: Any classical bits to add to the circuit. This argument can be used,
                for example, to enforce a particular ordering of classical bits.
            name: The name of the circuit.
            global_phase: The global phase of the circuit in radians.
            metadata: Arbitrary key value metadata to associate with the circuit.

        Returns:
            The quantum circuit.
        """
        circuit = QuantumCircuit(name=name, global_phase=global_phase, metadata=metadata)
        added_qubits = set()
        added_clbits = set()
        if qubits:
            qubits = list(qubits)
            circuit.add_bits(qubits)
            added_qubits.update(qubits)
        if clbits:
            clbits = list(clbits)
            circuit.add_bits(clbits)
            added_clbits.update(clbits)
        for instruction in instructions:
            if not isinstance(instruction, CircuitInstruction):
                instruction = CircuitInstruction(*instruction)
            qubits = [qubit for qubit in instruction.qubits if qubit not in added_qubits]
            clbits = [clbit for clbit in instruction.clbits if clbit not in added_clbits]
            circuit.add_bits(qubits)
            circuit.add_bits(clbits)
            added_qubits.update(qubits)
            added_clbits.update(clbits)
            circuit._append(instruction)
        return circuit

    @property
    def layout(self) -> Optional[TranspileLayout]:
        r"""Return any associated layout information about the circuit

        This attribute contains an optional :class:`~.TranspileLayout`
        object. This is typically set on the output from :func:`~.transpile`
        or :meth:`.PassManager.run` to retain information about the
        permutations caused on the input circuit by transpilation.

        There are two types of permutations caused by the :func:`~.transpile`
        function, an initial layout which permutes the qubits based on the
        selected physical qubits on the :class:`~.Target`, and a final layout
        which is an output permutation caused by :class:`~.SwapGate`\s
        inserted during routing.
        """
        return self._layout

    @property
    def data(self) -> QuantumCircuitData:
        """The circuit data (instructions and context).

        Returns:
            QuantumCircuitData: a list-like object containing the :class:`.CircuitInstruction`\\ s
            for each instruction.
        """
        return QuantumCircuitData(self)

    @data.setter
    def data(self, data_input: Iterable):
        """Sets the circuit data from a list of instructions and context.

        Args:
            data_input (Iterable): A sequence of instructions with their execution contexts.  The
                elements must either be instances of :class:`.CircuitInstruction` (preferred), or a
                3-tuple of ``(instruction, qargs, cargs)`` (legacy).  In the legacy format,
                ``instruction`` must be an :class:`~.circuit.Instruction`, while ``qargs`` and
                ``cargs`` must be iterables of :class:`~.circuit.Qubit` or :class:`.Clbit`
                specifiers (similar to the allowed forms in calls to :meth:`append`).
        """
        # If data_input is QuantumCircuitData(self), clearing self._data
        # below will also empty data_input, so make a shallow copy first.
        if isinstance(data_input, CircuitData):
            data_input = data_input.copy()
        else:
            data_input = list(data_input)
        self._data.clear()
        self._parameters = None
        self._parameter_table = ParameterTable()
        # Repopulate the parameter table with any global-phase entries.
        self.global_phase = self.global_phase
        if not data_input:
            return
        if isinstance(data_input[0], CircuitInstruction):
            for instruction in data_input:
                self.append(instruction, copy=False)
        else:
            for instruction, qargs, cargs in data_input:
                self.append(instruction, qargs, cargs, copy=False)

    @property
    def op_start_times(self) -> list[int]:
        """Return a list of operation start times.

        This attribute is enabled once one of scheduling analysis passes
        runs on the quantum circuit.

        Returns:
            List of integers representing instruction start times.
            The index corresponds to the index of instruction in :attr:`QuantumCircuit.data`.

        Raises:
            AttributeError: When circuit is not scheduled.
        """
        if self._op_start_times is None:
            raise AttributeError(
                "This circuit is not scheduled. "
                "To schedule it run the circuit through one of the transpiler scheduling passes."
            )
        return self._op_start_times

    @property
    def calibrations(self) -> dict:
        """Return calibration dictionary.

        The custom pulse definition of a given gate is of the form
        ``{'gate_name': {(qubits, params): schedule}}``
        """
        return dict(self._calibrations)

    @calibrations.setter
    def calibrations(self, calibrations: dict):
        """Set the circuit calibration data from a dictionary of calibration definition.

        Args:
            calibrations (dict): A dictionary of input in the format
               ``{'gate_name': {(qubits, gate_params): schedule}}``
        """
        self._calibrations = defaultdict(dict, calibrations)

    def has_calibration_for(self, instruction: CircuitInstruction | tuple):
        """Return True if the circuit has a calibration defined for the instruction context. In this
        case, the operation does not need to be translated to the device basis.
        """
        if isinstance(instruction, CircuitInstruction):
            operation = instruction.operation
            qubits = instruction.qubits
        else:
            operation, qubits, _ = instruction
        if not self.calibrations or operation.name not in self.calibrations:
            return False
        qubits = tuple(self.qubits.index(qubit) for qubit in qubits)
        params = []
        for p in operation.params:
            if isinstance(p, ParameterExpression) and not p.parameters:
                params.append(float(p))
            else:
                params.append(p)
        params = tuple(params)
        return (qubits, params) in self.calibrations[operation.name]

    @property
    def metadata(self) -> dict:
        """The user provided metadata associated with the circuit.

        The metadata for the circuit is a user provided ``dict`` of metadata
        for the circuit. It will not be used to influence the execution or
        operation of the circuit, but it is expected to be passed between
        all transforms of the circuit (ie transpilation) and that providers will
        associate any circuit metadata with the results it returns from
        execution of that circuit.
        """
        return self._metadata

    @metadata.setter
    def metadata(self, metadata: dict):
        """Update the circuit metadata"""
        if not isinstance(metadata, dict):
            raise TypeError("Only a dictionary is accepted for circuit metadata")
        self._metadata = metadata

    def __str__(self) -> str:
        return str(self.draw(output="text"))

    def __eq__(self, other) -> bool:
        if not isinstance(other, QuantumCircuit):
            return False

        # TODO: remove the DAG from this function
        from qiskit.converters import circuit_to_dag

        return circuit_to_dag(self, copy_operations=False) == circuit_to_dag(
            other, copy_operations=False
        )

    def __deepcopy__(self, memo=None):
        # This is overridden to minimize memory pressure when we don't
        # actually need to pickle (i.e. the typical deepcopy case).
        # Note:
        #   This is done here instead of in CircuitData since PyO3
        #   doesn't include a native way to recursively call
        #   copy.deepcopy(memo).
        cls = self.__class__
        result = cls.__new__(cls)
        for k in self.__dict__.keys() - {"_data", "_builder_api"}:
            setattr(result, k, _copy.deepcopy(self.__dict__[k], memo))

        result._builder_api = _OuterCircuitScopeInterface(result)

        # Avoids pulling self._data into a Python list
        # like we would when pickling.
        result._data = self._data.copy()
        result._data.replace_bits(
            qubits=_copy.deepcopy(self._data.qubits, memo),
            clbits=_copy.deepcopy(self._data.clbits, memo),
        )
        result._data.map_ops(lambda op: _copy.deepcopy(op, memo))
        return result

    @classmethod
    def _increment_instances(cls):
        cls.instances += 1

    @classmethod
    def cls_instances(cls) -> int:
        """Return the current number of instances of this class,
        useful for auto naming."""
        return cls.instances

    @classmethod
    def cls_prefix(cls) -> str:
        """Return the prefix to use for auto naming."""
        return cls.prefix

    def _name_update(self) -> None:
        """update name of instance using instance number"""
        if not is_main_process():
            pid_name = f"-{mp.current_process().pid}"
        else:
            pid_name = ""

        self.name = f"{self._base_name}-{self.cls_instances()}{pid_name}"

    def has_register(self, register: Register) -> bool:
        """
        Test if this circuit has the register r.

        Args:
            register (Register): a quantum or classical register.

        Returns:
            bool: True if the register is contained in this circuit.
        """
        has_reg = False
        if isinstance(register, QuantumRegister) and register in self.qregs:
            has_reg = True
        elif isinstance(register, ClassicalRegister) and register in self.cregs:
            has_reg = True
        return has_reg

    def reverse_ops(self) -> "QuantumCircuit":
        """Reverse the circuit by reversing the order of instructions.

        This is done by recursively reversing all instructions.
        It does not invert (adjoint) any gate.

        Returns:
            QuantumCircuit: the reversed circuit.

        Examples:

            input:

            .. parsed-literal::

                     ┌───┐
                q_0: ┤ H ├─────■──────
                     └───┘┌────┴─────┐
                q_1: ─────┤ RX(1.57) ├
                          └──────────┘

            output:

            .. parsed-literal::

                                 ┌───┐
                q_0: ─────■──────┤ H ├
                     ┌────┴─────┐└───┘
                q_1: ┤ RX(1.57) ├─────
                     └──────────┘
        """
        reverse_circ = self.copy_empty_like(self.name + "_reverse")

        for instruction in reversed(self.data):
            reverse_circ._append(instruction.replace(operation=instruction.operation.reverse_ops()))

        reverse_circ.duration = self.duration
        reverse_circ.unit = self.unit
        return reverse_circ

    def reverse_bits(self) -> "QuantumCircuit":
        """Return a circuit with the opposite order of wires.

        The circuit is "vertically" flipped. If a circuit is
        defined over multiple registers, the resulting circuit will have
        the same registers but with their order flipped.

        This method is useful for converting a circuit written in little-endian
        convention to the big-endian equivalent, and vice versa.

        Returns:
            QuantumCircuit: the circuit with reversed bit order.

        Examples:

            input:

            .. parsed-literal::

                     ┌───┐
                a_0: ┤ H ├──■─────────────────
                     └───┘┌─┴─┐
                a_1: ─────┤ X ├──■────────────
                          └───┘┌─┴─┐
                a_2: ──────────┤ X ├──■───────
                               └───┘┌─┴─┐
                b_0: ───────────────┤ X ├──■──
                                    └───┘┌─┴─┐
                b_1: ────────────────────┤ X ├
                                         └───┘

            output:

            .. parsed-literal::

                                         ┌───┐
                b_0: ────────────────────┤ X ├
                                    ┌───┐└─┬─┘
                b_1: ───────────────┤ X ├──■──
                               ┌───┐└─┬─┘
                a_0: ──────────┤ X ├──■───────
                          ┌───┐└─┬─┘
                a_1: ─────┤ X ├──■────────────
                     ┌───┐└─┬─┘
                a_2: ┤ H ├──■─────────────────
                     └───┘
        """
        circ = QuantumCircuit(
            list(reversed(self.qubits)),
            list(reversed(self.clbits)),
            name=self.name,
            global_phase=self.global_phase,
        )
        new_qubit_map = circ.qubits[::-1]
        new_clbit_map = circ.clbits[::-1]
        for reg in reversed(self.qregs):
            bits = [new_qubit_map[self.find_bit(qubit).index] for qubit in reversed(reg)]
            circ.add_register(QuantumRegister(bits=bits, name=reg.name))
        for reg in reversed(self.cregs):
            bits = [new_clbit_map[self.find_bit(clbit).index] for clbit in reversed(reg)]
            circ.add_register(ClassicalRegister(bits=bits, name=reg.name))

        for instruction in self.data:
            qubits = [new_qubit_map[self.find_bit(qubit).index] for qubit in instruction.qubits]
            clbits = [new_clbit_map[self.find_bit(clbit).index] for clbit in instruction.clbits]
            circ._append(instruction.replace(qubits=qubits, clbits=clbits))
        return circ

    def inverse(self, annotated: bool = False) -> "QuantumCircuit":
        """Invert (take adjoint of) this circuit.

        This is done by recursively inverting all gates.

        Args:
            annotated: indicates whether the inverse gate can be implemented
                as an annotated gate.

        Returns:
            QuantumCircuit: the inverted circuit

        Raises:
            CircuitError: if the circuit cannot be inverted.

        Examples:

            input:

            .. parsed-literal::

                     ┌───┐
                q_0: ┤ H ├─────■──────
                     └───┘┌────┴─────┐
                q_1: ─────┤ RX(1.57) ├
                          └──────────┘

            output:

            .. parsed-literal::

                                  ┌───┐
                q_0: ──────■──────┤ H ├
                     ┌─────┴─────┐└───┘
                q_1: ┤ RX(-1.57) ├─────
                     └───────────┘
        """
        inverse_circ = QuantumCircuit(
            self.qubits,
            self.clbits,
            *self.qregs,
            *self.cregs,
            name=self.name + "_dg",
            global_phase=-self.global_phase,
        )

        for instruction in reversed(self._data):
            inverse_circ._append(
                instruction.replace(operation=instruction.operation.inverse(annotated=annotated))
            )
        return inverse_circ

    def repeat(self, reps: int) -> "QuantumCircuit":
        """Repeat this circuit ``reps`` times.

        Args:
            reps (int): How often this circuit should be repeated.

        Returns:
            QuantumCircuit: A circuit containing ``reps`` repetitions of this circuit.
        """
        repeated_circ = QuantumCircuit(
            self.qubits, self.clbits, *self.qregs, *self.cregs, name=self.name + f"**{reps}"
        )

        # benefit of appending instructions: decomposing shows the subparts, i.e. the power
        # is actually `reps` times this circuit, and it is currently much faster than `compose`.
        if reps > 0:
            try:  # try to append as gate if possible to not disallow to_gate
                inst: Instruction = self.to_gate()
            except QiskitError:
                inst = self.to_instruction()
            for _ in range(reps):
                repeated_circ._append(inst, self.qubits, self.clbits)

        return repeated_circ

    def power(
        self, power: float, matrix_power: bool = False, annotated: bool = False
    ) -> "QuantumCircuit":
        """Raise this circuit to the power of ``power``.

        If ``power`` is a positive integer and both ``matrix_power`` and ``annotated``
        are ``False``, this implementation defaults to calling ``repeat``. Otherwise,
        the circuit is converted into a gate, and a new circuit, containing this gate
        raised to the given power, is returned. The gate raised to the given power is
        implemented either as a unitary gate if ``annotated`` is ``False`` or as an
        annotated operation if ``annotated`` is ``True``.

        Args:
            power (float): The power to raise this circuit to.
            matrix_power (bool): indicates whether the inner power gate can be implemented
                as a unitary gate.
            annotated (bool): indicates whether the inner power gate can be implemented
                as an annotated operation.

        Raises:
            CircuitError: If the circuit needs to be converted to a unitary gate, but is
                not unitary.

        Returns:
            QuantumCircuit: A circuit implementing this circuit raised to the power of ``power``.
        """
        if (
            power >= 0
            and isinstance(power, (int, np.integer))
            and not matrix_power
            and not annotated
        ):
            return self.repeat(power)

        # attempt conversion to gate
        if self.num_parameters > 0:
            raise CircuitError(
                "Cannot raise a parameterized circuit to a non-positive power "
                "or matrix-power, please bind the free parameters: "
                "{}".format(self.parameters)
            )

        try:
            gate = self.to_gate()
        except QiskitError as ex:
            raise CircuitError(
                "The circuit contains non-unitary operations and cannot be "
                "raised to a power. Note that no qiskit.circuit.Instruction "
                "objects may be in the circuit for this operation."
            ) from ex

        power_circuit = QuantumCircuit(self.qubits, self.clbits, *self.qregs, *self.cregs)
        power_circuit.append(gate.power(power, annotated=annotated), list(range(gate.num_qubits)))
        return power_circuit

    def control(
        self,
        num_ctrl_qubits: int = 1,
        label: str | None = None,
        ctrl_state: str | int | None = None,
        annotated: bool = False,
    ) -> "QuantumCircuit":
        """Control this circuit on ``num_ctrl_qubits`` qubits.

        Args:
            num_ctrl_qubits (int): The number of control qubits.
            label (str): An optional label to give the controlled operation for visualization.
            ctrl_state (str or int): The control state in decimal or as a bitstring
                (e.g. '111'). If None, use ``2**num_ctrl_qubits - 1``.
            annotated: indicates whether the controlled gate can be implemented
                as an annotated gate.

        Returns:
            QuantumCircuit: The controlled version of this circuit.

        Raises:
            CircuitError: If the circuit contains a non-unitary operation and cannot be controlled.
        """
        try:
            gate = self.to_gate()
        except QiskitError as ex:
            raise CircuitError(
                "The circuit contains non-unitary operations and cannot be "
                "controlled. Note that no qiskit.circuit.Instruction objects may "
                "be in the circuit for this operation."
            ) from ex

        controlled_gate = gate.control(num_ctrl_qubits, label, ctrl_state, annotated)
        control_qreg = QuantumRegister(num_ctrl_qubits)
        controlled_circ = QuantumCircuit(
            control_qreg, self.qubits, *self.qregs, name=f"c_{self.name}"
        )
        controlled_circ.append(controlled_gate, controlled_circ.qubits)

        return controlled_circ

    def compose(
        self,
        other: Union["QuantumCircuit", Instruction],
        qubits: QubitSpecifier | Sequence[QubitSpecifier] | None = None,
        clbits: ClbitSpecifier | Sequence[ClbitSpecifier] | None = None,
        front: bool = False,
        inplace: bool = False,
        wrap: bool = False,
        *,
        copy: bool = True,
        var_remap: Mapping[str | expr.Var, str | expr.Var] | None = None,
        inline_captures: bool = False,
    ) -> Optional["QuantumCircuit"]:
        """Apply the instructions from one circuit onto specified qubits and/or clbits on another.

        .. note::

            By default, this creates a new circuit object, leaving ``self`` untouched.  For most
            uses of this function, it is far more efficient to set ``inplace=True`` and modify the
            base circuit in-place.

        When dealing with realtime variables (:class:`.expr.Var` instances), there are two principal
        strategies for using :meth:`compose`:

        1. The ``other`` circuit is treated as entirely additive, including its variables.  The
           variables in ``other`` must be entirely distinct from those in ``self`` (use
           ``var_remap`` to help with this), and all variables in ``other`` will be declared anew in
           the output with matching input/capture/local scoping to how they are in ``other``.  This
           is generally what you want if you're joining two unrelated circuits.

        2. The ``other`` circuit was created as an exact extension to ``self`` to be inlined onto
           it, including acting on the existing variables in their states at the end of ``self``.
           In this case, ``other`` should be created with all these variables to be inlined declared
           as "captures", and then you can use ``inline_captures=True`` in this method to link them.
           This is generally what you want if you're building up a circuit by defining layers
           on-the-fly, or rebuilding a circuit using layers taken from itself.  You might find the
           ``vars_mode="captures"`` argument to :meth:`copy_empty_like` useful to create each
           layer's base, in this case.

        Args:
            other (qiskit.circuit.Instruction or QuantumCircuit):
                (sub)circuit or instruction to compose onto self.  If not a :obj:`.QuantumCircuit`,
                this can be anything that :obj:`.append` will accept.
            qubits (list[Qubit|int]): qubits of self to compose onto.
            clbits (list[Clbit|int]): clbits of self to compose onto.
            front (bool): If ``True``, front composition will be performed.  This is not possible within
                control-flow builder context managers.
            inplace (bool): If ``True``, modify the object. Otherwise, return composed circuit.
            copy (bool): If ``True`` (the default), then the input is treated as shared, and any
                contained instructions will be copied, if they might need to be mutated in the
                future.  You can set this to ``False`` if the input should be considered owned by
                the base circuit, in order to avoid unnecessary copies; in this case, it is not
                valid to use ``other`` afterward, and some instructions may have been mutated in
                place.
            var_remap (Mapping): mapping to use to rewrite :class:`.expr.Var` nodes in ``other`` as
                they are inlined into ``self``.  This can be used to avoid naming conflicts.

                Both keys and values can be given as strings or direct :class:`.expr.Var` instances.
                If a key is a string, it matches any :class:`~.expr.Var` with the same name.  If a
                value is a string, whenever a new key matches a it, a new :class:`~.expr.Var` is
                created with the correct type.  If a value is a :class:`~.expr.Var`, its
                :class:`~.expr.Expr.type` must exactly match that of the variable it is replacing.
            inline_captures (bool): if ``True``, then all "captured" :class:`~.expr.Var` nodes in
                the ``other`` :class:`.QuantumCircuit` are assumed to refer to variables already
                declared in ``self`` (as any input/capture/local type), and the uses in ``other``
                will apply to the existing variables.  If you want to build up a layer for an
                existing circuit to use with :meth:`compose`, you might find the
                ``vars_mode="captures"`` argument to :meth:`copy_empty_like` useful.  Any remapping
                in ``vars_remap`` occurs before evaluating this variable inlining.

                If this is ``False`` (the default), then all variables in ``other`` will be required
                to be distinct from those in ``self``, and new declarations will be made for them.
            wrap (bool): If True, wraps the other circuit into a gate (or instruction, depending on
                whether it contains only unitary instructions) before composing it onto self.
                Rather than using this option, it is almost always better to manually control this
                yourself by using :meth:`to_instruction` or :meth:`to_gate`, and then call
                :meth:`append`.

        Returns:
            QuantumCircuit: the composed circuit (returns None if inplace==True).

        Raises:
            CircuitError: if no correct wire mapping can be made between the two circuits, such as
                if ``other`` is wider than ``self``.
            CircuitError: if trying to emit a new circuit while ``self`` has a partially built
                control-flow context active, such as the context-manager forms of :meth:`if_test`,
                :meth:`for_loop` and :meth:`while_loop`.
            CircuitError: if trying to compose to the front of a circuit when a control-flow builder
                block is active; there is no clear meaning to this action.

        Examples:
            .. code-block:: python

                >>> lhs.compose(rhs, qubits=[3, 2], inplace=True)

            .. parsed-literal::

                            ┌───┐                   ┌─────┐                ┌───┐
                lqr_1_0: ───┤ H ├───    rqr_0: ──■──┤ Tdg ├    lqr_1_0: ───┤ H ├───────────────
                            ├───┤              ┌─┴─┐└─────┘                ├───┤
                lqr_1_1: ───┤ X ├───    rqr_1: ┤ X ├───────    lqr_1_1: ───┤ X ├───────────────
                         ┌──┴───┴──┐           └───┘                    ┌──┴───┴──┐┌───┐
                lqr_1_2: ┤ U1(0.1) ├  +                     =  lqr_1_2: ┤ U1(0.1) ├┤ X ├───────
                         └─────────┘                                    └─────────┘└─┬─┘┌─────┐
                lqr_2_0: ─────■─────                           lqr_2_0: ─────■───────■──┤ Tdg ├
                            ┌─┴─┐                                          ┌─┴─┐        └─────┘
                lqr_2_1: ───┤ X ├───                           lqr_2_1: ───┤ X ├───────────────
                            └───┘                                          └───┘
                lcr_0: 0 ═══════════                           lcr_0: 0 ═══════════════════════

                lcr_1: 0 ═══════════                           lcr_1: 0 ═══════════════════════

        """

        if inplace and front and self._control_flow_scopes:
            # If we're composing onto ourselves while in a stateful control-flow builder context,
            # there's no clear meaning to composition to the "front" of the circuit.
            raise CircuitError(
                "Cannot compose to the front of a circuit while a control-flow context is active."
            )
        if not inplace and self._control_flow_scopes:
            # If we're inside a stateful control-flow builder scope, even if we successfully cloned
            # the partial builder scope (not simple), the scope wouldn't be controlled by an active
            # `with` statement, so the output circuit would be permanently broken.
            raise CircuitError(
                "Cannot emit a new composed circuit while a control-flow context is active."
            )

        # Avoid mutating `dest` until as much of the error checking as possible is complete, to
        # avoid an in-place composition getting `self` in a partially mutated state for a simple
        # error that the user might want to correct in an interactive session.
        dest = self if inplace else self.copy()

        var_remap = {} if var_remap is None else var_remap

        # This doesn't use `functools.cache` so we can access it during the variable remapping of
        # instructions.  We cache all replacement lookups for a) speed and b) to ensure that
        # the same variable _always_ maps to the same replacement even if it's used in different
        # places in the recursion tree (such as being a captured variable).
        def replace_var(var: expr.Var, cache: Mapping[expr.Var, expr.Var]) -> expr.Var:
            # This is closing over an argument to `compose`.
            nonlocal var_remap

            if out := cache.get(var):
                return out
            if (replacement := var_remap.get(var)) or (replacement := var_remap.get(var.name)):
                if isinstance(replacement, str):
                    replacement = expr.Var.new(replacement, var.type)
                if replacement.type != var.type:
                    raise CircuitError(
                        f"mismatched types in replacement for '{var.name}':"
                        f" '{var.type}' cannot become '{replacement.type}'"
                    )
            else:
                replacement = var
            cache[var] = replacement
            return replacement

        # As a special case, allow composing some clbits onto no clbits - normally the destination
        # has to be strictly larger. This allows composing final measurements onto unitary circuits.
        if isinstance(other, QuantumCircuit):
            if not self.clbits and other.clbits:
                if dest._control_flow_scopes:
                    raise CircuitError(
                        "cannot implicitly add clbits while within a control-flow scope"
                    )
                dest.add_bits(other.clbits)
                for reg in other.cregs:
                    dest.add_register(reg)

        if wrap and isinstance(other, QuantumCircuit):
            other = (
                other.to_gate()
                if all(isinstance(ins.operation, Gate) for ins in other.data)
                else other.to_instruction()
            )

        if not isinstance(other, QuantumCircuit):
            if qubits is None:
                qubits = self.qubits[: other.num_qubits]
            if clbits is None:
                clbits = self.clbits[: other.num_clbits]
            if front:
                # Need to keep a reference to the data for use after we've emptied it.
                old_data = dest._data.copy()
                dest.clear()
                dest.append(other, qubits, clbits, copy=copy)
                for instruction in old_data:
                    dest._append(instruction)
            else:
                dest.append(other, qargs=qubits, cargs=clbits, copy=copy)
            return None if inplace else dest

        if other.num_qubits > dest.num_qubits or other.num_clbits > dest.num_clbits:
            raise CircuitError(
                "Trying to compose with another QuantumCircuit which has more 'in' edges."
            )

        # Maps bits in 'other' to bits in 'dest'.
        mapped_qubits: list[Qubit]
        mapped_clbits: list[Clbit]
        edge_map: dict[Qubit | Clbit, Qubit | Clbit] = {}
        if qubits is None:
            mapped_qubits = dest.qubits
            edge_map.update(zip(other.qubits, dest.qubits))
        else:
            mapped_qubits = dest.qbit_argument_conversion(qubits)
            if len(mapped_qubits) != other.num_qubits:
                raise CircuitError(
                    f"Number of items in qubits parameter ({len(mapped_qubits)}) does not"
                    f" match number of qubits in the circuit ({other.num_qubits})."
                )
            if len(set(mapped_qubits)) != len(mapped_qubits):
                raise CircuitError(
                    f"Duplicate qubits referenced in 'qubits' parameter: '{mapped_qubits}'"
                )
            edge_map.update(zip(other.qubits, mapped_qubits))

        if clbits is None:
            mapped_clbits = dest.clbits
            edge_map.update(zip(other.clbits, dest.clbits))
        else:
            mapped_clbits = dest.cbit_argument_conversion(clbits)
            if len(mapped_clbits) != other.num_clbits:
                raise CircuitError(
                    f"Number of items in clbits parameter ({len(mapped_clbits)}) does not"
                    f" match number of clbits in the circuit ({other.num_clbits})."
                )
            if len(set(mapped_clbits)) != len(mapped_clbits):
                raise CircuitError(
                    f"Duplicate clbits referenced in 'clbits' parameter: '{mapped_clbits}'"
                )
            edge_map.update(zip(other.clbits, dest.cbit_argument_conversion(clbits)))

        for gate, cals in other.calibrations.items():
            dest._calibrations[gate].update(cals)

        dest.duration = None
        dest.unit = "dt"
        dest.global_phase += other.global_phase

        # This is required to trigger data builds if the `other` is an unbuilt `BlueprintCircuit`,
        # so we can the access the complete `CircuitData` object at `_data`.
        _ = other.data

        def copy_with_remapping(
            source, dest, bit_map, var_map, inline_captures, new_qubits=None, new_clbits=None
        ):
            # Copy the instructions from `source` into `dest`, remapping variables in instructions
            # according to `var_map`.  If `new_qubits` or `new_clbits` are given, the qubits and
            # clbits of the source instruction are remapped to those as well.
            for var in source.iter_input_vars():
                dest.add_input(replace_var(var, var_map))
            if inline_captures:
                for var in source.iter_captured_vars():
                    replacement = replace_var(var, var_map)
                    if not dest.has_var(replace_var(var, var_map)):
                        if var is replacement:
                            raise CircuitError(
                                f"Variable '{var}' to be inlined is not in the base circuit."
                                " If you wanted it to be automatically added, use"
                                " `inline_captures=False`."
                            )
                        raise CircuitError(
                            f"Replacement '{replacement}' for variable '{var}' is not in the"
                            " base circuit.  Is the replacement correct?"
                        )
            else:
                for var in source.iter_captured_vars():
                    dest.add_capture(replace_var(var, var_map))
            for var in source.iter_declared_vars():
                dest.add_uninitialized_var(replace_var(var, var_map))

            def recurse_block(block):
                # Recurse the remapping into a control-flow block.  Note that this doesn't remap the
                # clbits within; the story around nested classical-register-based control-flow
                # doesn't really work in the current data model, and we hope to replace it with
                # `Expr`-based control-flow everywhere.
                new_block = block.copy_empty_like()
                new_block._vars_input = {}
                new_block._vars_capture = {}
                new_block._vars_local = {}
                # For the recursion, we never want to inline captured variables because we're not
                # copying onto a base that has variables.
                copy_with_remapping(block, new_block, bit_map, var_map, inline_captures=False)
                return new_block

            variable_mapper = _classical_resource_map.VariableMapper(
                dest.cregs, bit_map, var_map, add_register=dest.add_register
            )

            def map_vars(op):
                n_op = op
                is_control_flow = isinstance(n_op, ControlFlowOp)
                if (
                    not is_control_flow
                    and (condition := getattr(n_op, "condition", None)) is not None
                ):
                    n_op = n_op.copy() if n_op is op and copy else n_op
                    n_op.condition = variable_mapper.map_condition(condition)
                elif is_control_flow:
                    n_op = n_op.replace_blocks(recurse_block(block) for block in n_op.blocks)
                    if isinstance(n_op, (IfElseOp, WhileLoopOp)):
                        n_op.condition = variable_mapper.map_condition(n_op.condition)
                    elif isinstance(n_op, SwitchCaseOp):
                        n_op.target = variable_mapper.map_target(n_op.target)
                elif isinstance(n_op, Store):
                    n_op = Store(
                        variable_mapper.map_expr(n_op.lvalue), variable_mapper.map_expr(n_op.rvalue)
                    )
                return n_op.copy() if n_op is op and copy else n_op

            instructions = source._data.copy()
            instructions.replace_bits(qubits=new_qubits, clbits=new_clbits)
            instructions.map_ops(map_vars)
            dest._current_scope().extend(instructions)

        append_existing = None
        if front:
            append_existing = dest._data.copy()
            dest.clear()
        copy_with_remapping(
            other,
            dest,
            bit_map=edge_map,
            # The actual `Var: Var` map gets built up from the more freeform user input as we
            # encounter the variables, since the user might be using string keys to refer to more
            # than one variable in separated scopes of control-flow operations.
            var_map={},
            inline_captures=inline_captures,
            new_qubits=mapped_qubits,
            new_clbits=mapped_clbits,
        )
        if append_existing:
            dest._current_scope().extend(append_existing)

        return None if inplace else dest

    def tensor(self, other: "QuantumCircuit", inplace: bool = False) -> Optional["QuantumCircuit"]:
        """Tensor ``self`` with ``other``.

        Remember that in the little-endian convention the leftmost operation will be at the bottom
        of the circuit. See also
        `the docs <https://docs.quantum.ibm.com/build/circuit-construction>`__
        for more information.

        .. parsed-literal::

                 ┌────────┐        ┌─────┐          ┌─────┐
            q_0: ┤ bottom ├ ⊗ q_0: ┤ top ├  = q_0: ─┤ top ├──
                 └────────┘        └─────┘         ┌┴─────┴─┐
                                              q_1: ┤ bottom ├
                                                   └────────┘

        Args:
            other (QuantumCircuit): The other circuit to tensor this circuit with.
            inplace (bool): If ``True``, modify the object. Otherwise return composed circuit.

        Examples:

            .. plot::
               :include-source:

               from qiskit import QuantumCircuit
               top = QuantumCircuit(1)
               top.x(0);
               bottom = QuantumCircuit(2)
               bottom.cry(0.2, 0, 1);
               tensored = bottom.tensor(top)
               tensored.draw('mpl')

        Returns:
            QuantumCircuit: The tensored circuit (returns ``None`` if ``inplace=True``).
        """
        num_qubits = self.num_qubits + other.num_qubits
        num_clbits = self.num_clbits + other.num_clbits

        # If a user defined both circuits with via register sizes and not with named registers
        # (e.g. QuantumCircuit(2, 2)) then we have a naming collision, as the registers are by
        # default called "q" resp. "c". To still allow tensoring we define new registers of the
        # correct sizes.
        if (
            len(self.qregs) == len(other.qregs) == 1
            and self.qregs[0].name == other.qregs[0].name == "q"
        ):
            # check if classical registers are in the circuit
            if num_clbits > 0:
                dest = QuantumCircuit(num_qubits, num_clbits)
            else:
                dest = QuantumCircuit(num_qubits)

        # handle case if ``measure_all`` was called on both circuits, in which case the
        # registers are both named "meas"
        elif (
            len(self.cregs) == len(other.cregs) == 1
            and self.cregs[0].name == other.cregs[0].name == "meas"
        ):
            cr = ClassicalRegister(self.num_clbits + other.num_clbits, "meas")
            dest = QuantumCircuit(*other.qregs, *self.qregs, cr)

        # Now we don't have to handle any more cases arising from special implicit naming
        else:
            dest = QuantumCircuit(
                other.qubits,
                self.qubits,
                other.clbits,
                self.clbits,
                *other.qregs,
                *self.qregs,
                *other.cregs,
                *self.cregs,
            )

        # compose self onto the output, and then other
        dest.compose(other, range(other.num_qubits), range(other.num_clbits), inplace=True)
        dest.compose(
            self,
            range(other.num_qubits, num_qubits),
            range(other.num_clbits, num_clbits),
            inplace=True,
        )

        # Replace information from tensored circuit into self when inplace = True
        if inplace:
            self.__dict__.update(dest.__dict__)
            return None
        return dest

    @property
    def qubits(self) -> list[Qubit]:
        """A list of :class:`Qubit`\\ s in the order that they were added.  You should not mutate
        this."""
        return self._data.qubits

    @property
    def clbits(self) -> list[Clbit]:
        """A list of :class:`Clbit`\\ s in the order that they were added.  You should not mutate
        this."""
        return self._data.clbits

    @property
    def ancillas(self) -> list[AncillaQubit]:
        """A list of :class:`AncillaQubit`\\ s in the order that they were added.  You should not
        mutate this."""
        return self._ancillas

    @property
    def num_vars(self) -> int:
        """The number of real-time classical variables in the circuit.

        This is the length of the :meth:`iter_vars` iterable."""
        return self.num_input_vars + self.num_captured_vars + self.num_declared_vars

    @property
    def num_input_vars(self) -> int:
        """The number of real-time classical variables in the circuit marked as circuit inputs.

        This is the length of the :meth:`iter_input_vars` iterable.  If this is non-zero,
        :attr:`num_captured_vars` must be zero."""
        return len(self._vars_input)

    @property
    def num_captured_vars(self) -> int:
        """The number of real-time classical variables in the circuit marked as captured from an
        enclosing scope.

        This is the length of the :meth:`iter_captured_vars` iterable.  If this is non-zero,
        :attr:`num_input_vars` must be zero."""
        return len(self._vars_capture)

    @property
    def num_declared_vars(self) -> int:
        """The number of real-time classical variables in the circuit that are declared by this
        circuit scope, excluding inputs or captures.

        This is the length of the :meth:`iter_declared_vars` iterable."""
        return len(self._vars_local)

    def iter_vars(self) -> typing.Iterable[expr.Var]:
        """Get an iterable over all real-time classical variables in scope within this circuit.

        This method will iterate over all variables in scope.  For more fine-grained iterators, see
        :meth:`iter_declared_vars`, :meth:`iter_input_vars` and :meth:`iter_captured_vars`."""
        if self._control_flow_scopes:
            builder = self._control_flow_scopes[-1]
            return itertools.chain(builder.iter_captured_vars(), builder.iter_local_vars())
        return itertools.chain(
            self._vars_input.values(), self._vars_capture.values(), self._vars_local.values()
        )

    def iter_declared_vars(self) -> typing.Iterable[expr.Var]:
        """Get an iterable over all real-time classical variables that are declared with automatic
        storage duration in this scope.  This excludes input variables (see :meth:`iter_input_vars`)
        and captured variables (see :meth:`iter_captured_vars`)."""
        if self._control_flow_scopes:
            return self._control_flow_scopes[-1].iter_local_vars()
        return self._vars_local.values()

    def iter_input_vars(self) -> typing.Iterable[expr.Var]:
        """Get an iterable over all real-time classical variables that are declared as inputs to
        this circuit scope.  This excludes locally declared variables (see
        :meth:`iter_declared_vars`) and captured variables (see :meth:`iter_captured_vars`)."""
        if self._control_flow_scopes:
            return ()
        return self._vars_input.values()

    def iter_captured_vars(self) -> typing.Iterable[expr.Var]:
        """Get an iterable over all real-time classical variables that are captured by this circuit
        scope from a containing scope.  This excludes input variables (see :meth:`iter_input_vars`)
        and locally declared variables (see :meth:`iter_declared_vars`)."""
        if self._control_flow_scopes:
            return self._control_flow_scopes[-1].iter_captured_vars()
        return self._vars_capture.values()

    def __and__(self, rhs: "QuantumCircuit") -> "QuantumCircuit":
        """Overload & to implement self.compose."""
        return self.compose(rhs)

    def __iand__(self, rhs: "QuantumCircuit") -> "QuantumCircuit":
        """Overload &= to implement self.compose in place."""
        self.compose(rhs, inplace=True)
        return self

    def __xor__(self, top: "QuantumCircuit") -> "QuantumCircuit":
        """Overload ^ to implement self.tensor."""
        return self.tensor(top)

    def __ixor__(self, top: "QuantumCircuit") -> "QuantumCircuit":
        """Overload ^= to implement self.tensor in place."""
        self.tensor(top, inplace=True)
        return self

    def __len__(self) -> int:
        """Return number of operations in circuit."""
        return len(self._data)

    @typing.overload
    def __getitem__(self, item: int) -> CircuitInstruction: ...

    @typing.overload
    def __getitem__(self, item: slice) -> list[CircuitInstruction]: ...

    def __getitem__(self, item):
        """Return indexed operation."""
        return self._data[item]

    @staticmethod
    def cast(value: S, type_: Callable[..., T]) -> Union[S, T]:
        """Best effort to cast value to type. Otherwise, returns the value."""
        try:
            return type_(value)
        except (ValueError, TypeError):
            return value

    def qbit_argument_conversion(self, qubit_representation: QubitSpecifier) -> list[Qubit]:
        """
        Converts several qubit representations (such as indexes, range, etc.)
        into a list of qubits.

        Args:
            qubit_representation (Object): representation to expand

        Returns:
            List(Qubit): the resolved instances of the qubits.
        """
        return _bit_argument_conversion(
            qubit_representation, self.qubits, self._qubit_indices, Qubit
        )

    def cbit_argument_conversion(self, clbit_representation: ClbitSpecifier) -> list[Clbit]:
        """
        Converts several classical bit representations (such as indexes, range, etc.)
        into a list of classical bits.

        Args:
            clbit_representation (Object): representation to expand

        Returns:
            List(tuple): Where each tuple is a classical bit.
        """
        return _bit_argument_conversion(
            clbit_representation, self.clbits, self._clbit_indices, Clbit
        )

    def append(
        self,
        instruction: Operation | CircuitInstruction,
        qargs: Sequence[QubitSpecifier] | None = None,
        cargs: Sequence[ClbitSpecifier] | None = None,
        *,
        copy: bool = True,
    ) -> InstructionSet:
        """Append one or more instructions to the end of the circuit, modifying the circuit in
        place.

        The ``qargs`` and ``cargs`` will be expanded and broadcast according to the rules of the
        given :class:`~.circuit.Instruction`, and any non-:class:`.Bit` specifiers (such as
        integer indices) will be resolved into the relevant instances.

        If a :class:`.CircuitInstruction` is given, it will be unwrapped, verified in the context of
        this circuit, and a new object will be appended to the circuit.  In this case, you may not
        pass ``qargs`` or ``cargs`` separately.

        Args:
            instruction: :class:`~.circuit.Instruction` instance to append, or a
                :class:`.CircuitInstruction` with all its context.
            qargs: specifiers of the :class:`~.circuit.Qubit`\\ s to attach instruction to.
            cargs: specifiers of the :class:`.Clbit`\\ s to attach instruction to.
            copy: if ``True`` (the default), then the incoming ``instruction`` is copied before
                adding it to the circuit if it contains symbolic parameters, so it can be safely
                mutated without affecting other circuits the same instruction might be in.  If you
                are sure this instruction will not be in other circuits, you can set this ``False``
                for a small speedup.

        Returns:
            qiskit.circuit.InstructionSet: a handle to the :class:`.CircuitInstruction`\\ s that
            were actually added to the circuit.

        Raises:
            CircuitError: if the operation passed is not an instance of :class:`~.circuit.Instruction` .
        """
        if isinstance(instruction, CircuitInstruction):
            operation = instruction.operation
            qargs = instruction.qubits
            cargs = instruction.clbits
        else:
            operation = instruction

        # Convert input to instruction
        if not isinstance(operation, Operation):
            if hasattr(operation, "to_instruction"):
                operation = operation.to_instruction()
                if not isinstance(operation, Operation):
                    raise CircuitError("operation.to_instruction() is not an Operation.")
            else:
                if issubclass(operation, Operation):
                    raise CircuitError(
                        "Object is a subclass of Operation, please add () to "
                        "pass an instance of this object."
                    )

                raise CircuitError(
                    "Object to append must be an Operation or have a to_instruction() method."
                )

        circuit_scope = self._current_scope()

        # Make copy of parameterized gate instances
        if params := getattr(operation, "params", ()):
            is_parameter = False
            for param in params:
                is_parameter = is_parameter or isinstance(param, ParameterExpression)
                if isinstance(param, expr.Expr):
                    param = _validate_expr(circuit_scope, param)
            if copy and is_parameter:
                operation = _copy.deepcopy(operation)
        if isinstance(operation, ControlFlowOp):
            # Verify that any variable bindings are valid.  Control-flow ops are already enforced
            # by the class not to contain 'input' variables.
            if bad_captures := {
                var
                for var in itertools.chain.from_iterable(
                    block.iter_captured_vars() for block in operation.blocks
                )
                if not self.has_var(var)
            }:
                raise CircuitError(
                    f"Control-flow op attempts to capture '{bad_captures}'"
                    " which are not in this circuit"
                )

        expanded_qargs = [self.qbit_argument_conversion(qarg) for qarg in qargs or []]
        expanded_cargs = [self.cbit_argument_conversion(carg) for carg in cargs or []]

        instructions = InstructionSet(resource_requester=circuit_scope.resolve_classical_resource)
        # For Operations that are non-Instructions, we use the Instruction's default method
        broadcast_iter = (
            operation.broadcast_arguments(expanded_qargs, expanded_cargs)
            if isinstance(operation, Instruction)
            else Instruction.broadcast_arguments(operation, expanded_qargs, expanded_cargs)
        )
        for qarg, carg in broadcast_iter:
            self._check_dups(qarg)
            instruction = CircuitInstruction(operation, qarg, carg)
            circuit_scope.append(instruction)
            instructions._add_ref(circuit_scope.instructions, len(circuit_scope.instructions) - 1)
        return instructions

    # Preferred new style.
    @typing.overload
    def _append(self, instruction: CircuitInstruction) -> CircuitInstruction: ...

    # To-be-deprecated old style.
    @typing.overload
    def _append(
        self,
        instruction: Operation,
        qargs: Sequence[Qubit],
        cargs: Sequence[Clbit],
    ) -> Operation: ...

    def _append(self, instruction, qargs=(), cargs=()):
        """Append an instruction to the end of the circuit, modifying the circuit in place.

        .. warning::

            This is an internal fast-path function, and it is the responsibility of the caller to
            ensure that all the arguments are valid; there is no error checking here.  In
            particular:

            * all the qubits and clbits must already exist in the circuit and there can be no
              duplicates in the list.
            * any control-flow operations or classically conditioned instructions must act only on
              variables present in the circuit.
            * the circuit must not be within a control-flow builder context.

        .. note::

            This function may be used by callers other than :obj:`.QuantumCircuit` when the caller
            is sure that all error-checking, broadcasting and scoping has already been performed,
            and the only reference to the circuit the instructions are being appended to is within
            that same function.  In particular, it is not safe to call
            :meth:`QuantumCircuit._append` on a circuit that is received by a function argument.
            This is because :meth:`.QuantumCircuit._append` will not recognise the scoping
            constructs of the control-flow builder interface.

        Args:
            instruction: A complete well-formed :class:`.CircuitInstruction` of the operation and
                its context to be added.

                In the legacy compatibility form, this can be a bare :class:`.Operation`, in which
                case ``qargs`` and ``cargs`` must be explicitly given.
            qargs: Legacy argument for qubits to attach the bare :class:`.Operation` to.  Ignored if
                the first argument is in the preferential :class:`.CircuitInstruction` form.
            cargs: Legacy argument for clbits to attach the bare :class:`.Operation` to.  Ignored if
                the first argument is in the preferential :class:`.CircuitInstruction` form.

        Returns:
            CircuitInstruction: a handle to the instruction that was just added.

        :meta public:
        """
        old_style = not isinstance(instruction, CircuitInstruction)
        if old_style:
            instruction = CircuitInstruction(instruction, qargs, cargs)
        self._data.append(instruction)
        self._track_operation(instruction.operation)
        return instruction.operation if old_style else instruction

    def _track_operation(self, operation: Operation):
        """Sync all non-data-list internal data structures for a newly tracked operation."""
        if isinstance(operation, Instruction):
            self._update_parameter_table(operation)
        self.duration = None
        self.unit = "dt"

    def _update_parameter_table(self, instruction: Instruction):
        for param_index, param in enumerate(instruction.params):
            if isinstance(param, (ParameterExpression, QuantumCircuit)):
                # Scoped constructs like the control-flow ops use QuantumCircuit as a parameter.
                atomic_parameters = set(param.parameters)
            else:
                atomic_parameters = set()

            for parameter in atomic_parameters:
                if parameter in self._parameter_table:
                    self._parameter_table[parameter].add((instruction, param_index))
                else:
                    if parameter.name in self._parameter_table.get_names():
                        raise CircuitError(f"Name conflict on adding parameter: {parameter.name}")
                    self._parameter_table[parameter] = ParameterReferences(
                        ((instruction, param_index),)
                    )

                    # clear cache if new parameter is added
                    self._parameters = None

    @typing.overload
    def get_parameter(self, name: str, default: T) -> Union[Parameter, T]: ...

    # The builtin `types` module has `EllipsisType`, but only from 3.10+!
    @typing.overload
    def get_parameter(self, name: str, default: type(...) = ...) -> Parameter: ...

    # We use a _literal_ `Ellipsis` as the marker value to leave `None` available as a default.
    def get_parameter(self, name: str, default: typing.Any = ...) -> Parameter:
        """Retrieve a compile-time parameter that is accessible in this circuit scope by name.

        Args:
            name: the name of the parameter to retrieve.
            default: if given, this value will be returned if the parameter is not present.  If it
                is not given, a :exc:`KeyError` is raised instead.

        Returns:
            The corresponding parameter.

        Raises:
            KeyError: if no default is given, but the parameter does not exist in the circuit.

        Examples:
            Retrieve a parameter by name from a circuit::

                from qiskit.circuit import QuantumCircuit, Parameter

                my_param = Parameter("my_param")

                # Create a parametrised circuit.
                qc = QuantumCircuit(1)
                qc.rx(my_param, 0)

                # We can use 'my_param' as a parameter, but let's say we've lost the Python object
                # and need to retrieve it.
                my_param_again = qc.get_parameter("my_param")

                assert my_param is my_param_again

            Get a variable from a circuit by name, returning some default if it is not present::

                assert qc.get_parameter("my_param", None) is my_param
                assert qc.get_parameter("unknown_param", None) is None

        See also:
            :meth:`get_var`
                A similar method, but for :class:`.expr.Var` run-time variables instead of
                :class:`.Parameter` compile-time parameters.
        """
        if (parameter := self._parameter_table.parameter_from_name(name, None)) is None:
            if default is Ellipsis:
                raise KeyError(f"no parameter named '{name}' is present")
            return default
        return parameter

    def has_parameter(self, name_or_param: str | Parameter, /) -> bool:
        """Check whether a parameter object exists in this circuit.

        Args:
            name_or_param: the parameter, or name of a parameter to check.  If this is a
                :class:`.Parameter` node, the parameter must be exactly the given one for this
                function to return ``True``.

        Returns:
            whether a matching parameter is assignable in this circuit.

        See also:
            :meth:`QuantumCircuit.get_parameter`
                Retrieve the :class:`.Parameter` instance from this circuit by name.
            :meth:`QuantumCircuit.has_var`
                A similar method to this, but for run-time :class:`.expr.Var` variables instead of
                compile-time :class:`.Parameter`\\ s.
        """
        if isinstance(name_or_param, str):
            return self.get_parameter(name_or_param, None) is not None
        return self.get_parameter(name_or_param.name) == name_or_param

    @typing.overload
    def get_var(self, name: str, default: T) -> Union[expr.Var, T]: ...

    # The builtin `types` module has `EllipsisType`, but only from 3.10+!
    @typing.overload
    def get_var(self, name: str, default: type(...) = ...) -> expr.Var: ...

    # We use a _literal_ `Ellipsis` as the marker value to leave `None` available as a default.
    def get_var(self, name: str, default: typing.Any = ...):
        """Retrieve a variable that is accessible in this circuit scope by name.

        Args:
            name: the name of the variable to retrieve.
            default: if given, this value will be returned if the variable is not present.  If it
                is not given, a :exc:`KeyError` is raised instead.

        Returns:
            The corresponding variable.

        Raises:
            KeyError: if no default is given, but the variable does not exist.

        Examples:
            Retrieve a variable by name from a circuit::

                from qiskit.circuit import QuantumCircuit

                # Create a circuit and create a variable in it.
                qc = QuantumCircuit()
                my_var = qc.add_var("my_var", False)

                # We can use 'my_var' as a variable, but let's say we've lost the Python object and
                # need to retrieve it.
                my_var_again = qc.get_var("my_var")

                assert my_var is my_var_again

            Get a variable from a circuit by name, returning some default if it is not present::

                assert qc.get_var("my_var", None) is my_var
                assert qc.get_var("unknown_variable", None) is None

        See also:
            :meth:`get_parameter`
                A similar method, but for :class:`.Parameter` compile-time parameters instead of
                :class:`.expr.Var` run-time variables.
        """
        if (out := self._current_scope().get_var(name)) is not None:
            return out
        if default is Ellipsis:
            raise KeyError(f"no variable named '{name}' is present")
        return default

    def has_var(self, name_or_var: str | expr.Var, /) -> bool:
        """Check whether a variable is accessible in this scope.

        Args:
            name_or_var: the variable, or name of a variable to check.  If this is a
                :class:`.expr.Var` node, the variable must be exactly the given one for this
                function to return ``True``.

        Returns:
            whether a matching variable is accessible.

        See also:
            :meth:`QuantumCircuit.get_var`
                Retrieve the :class:`.expr.Var` instance from this circuit by name.
            :meth:`QuantumCircuit.has_parameter`
                A similar method to this, but for compile-time :class:`.Parameter`\\ s instead of
                run-time :class:`.expr.Var` variables.
        """
        if isinstance(name_or_var, str):
            return self.get_var(name_or_var, None) is not None
        return self.get_var(name_or_var.name, None) == name_or_var

    def _prepare_new_var(
        self, name_or_var: str | expr.Var, type_: types.Type | None, /
    ) -> expr.Var:
        """The common logic for preparing and validating a new :class:`~.expr.Var` for the circuit.

        The given ``type_`` can be ``None`` if the variable specifier is already a :class:`.Var`,
        and must be a :class:`~.types.Type` if it is a string.  The argument is ignored if the given
        first argument is a :class:`.Var` already.

        Returns the validated variable, which is guaranteed to be safe to add to the circuit."""
        if isinstance(name_or_var, str):
            if type_ is None:
                raise CircuitError("the type must be known when creating a 'Var' from a string")
            var = expr.Var.new(name_or_var, type_)
        else:
            var = name_or_var
            if not var.standalone:
                raise CircuitError(
                    "cannot add variables that wrap `Clbit` or `ClassicalRegister` instances."
                    " Use `add_bits` or `add_register` as appropriate."
                )

        # The `var` is guaranteed to have a name because we already excluded the cases where it's
        # wrapping a bit/register.
        if (previous := self.get_var(var.name, default=None)) is not None:
            if previous == var:
                raise CircuitError(f"'{var}' is already present in the circuit")
            raise CircuitError(f"cannot add '{var}' as its name shadows the existing '{previous}'")
        return var

    def add_var(self, name_or_var: str | expr.Var, /, initial: typing.Any) -> expr.Var:
        """Add a classical variable with automatic storage and scope to this circuit.

        The variable is considered to have been "declared" at the beginning of the circuit, but it
        only becomes initialized at the point of the circuit that you call this method, so it can
        depend on variables defined before it.

        Args:
            name_or_var: either a string of the variable name, or an existing instance of
                :class:`~.expr.Var` to re-use.  Variables cannot shadow names that are already in
                use within the circuit.
            initial: the value to initialize this variable with.  If the first argument was given
                as a string name, the type of the resulting variable is inferred from the initial
                expression; to control this more manually, either use :meth:`.Var.new` to manually
                construct a new variable with the desired type, or use :func:`.expr.cast` to cast
                the initializer to the desired type.

                This must be either a :class:`~.expr.Expr` node, or a value that can be lifted to
                one using :class:`.expr.lift`.

        Returns:
            The created variable.  If a :class:`~.expr.Var` instance was given, the exact same
            object will be returned.

        Raises:
            CircuitError: if the variable cannot be created due to shadowing an existing variable.

        Examples:
            Define a new variable given just a name and an initializer expression::

                from qiskit.circuit import QuantumCircuit

                qc = QuantumCircuit(2)
                my_var = qc.add_var("my_var", False)

            Reuse a variable that may have been taken from a related circuit, or otherwise
            constructed manually, and initialize it to some more complicated expression::

                from qiskit.circuit import QuantumCircuit, QuantumRegister, ClassicalRegister
                from qiskit.circuit.classical import expr, types

                my_var = expr.Var.new("my_var", types.Uint(8))

                cr1 = ClassicalRegister(8, "cr1")
                cr2 = ClassicalRegister(8, "cr2")
                qc = QuantumCircuit(QuantumRegister(8), cr1, cr2)

                # Get some measurement results into each register.
                qc.h(0)
                for i in range(1, 8):
                    qc.cx(0, i)
                qc.measure(range(8), cr1)

                qc.reset(range(8))
                qc.h(0)
                for i in range(1, 8):
                    qc.cx(0, i)
                qc.measure(range(8), cr2)

                # Now when we add the variable, it is initialized using the real-time state of the
                # two classical registers we measured into above.
                qc.add_var(my_var, expr.bit_and(cr1, cr2))
        """
        # Validate the initialiser first to catch cases where the variable to be declared is being
        # used in the initialiser.
        circuit_scope = self._current_scope()
        # Convenience method to widen Python integer literals to the right width during the initial
        # lift, if the type is already known via the variable.
        if (
            isinstance(name_or_var, expr.Var)
            and name_or_var.type.kind is types.Uint
            and isinstance(initial, int)
            and not isinstance(initial, bool)
        ):
            coerce_type = name_or_var.type
        else:
            coerce_type = None
        initial = _validate_expr(circuit_scope, expr.lift(initial, coerce_type))
        if isinstance(name_or_var, str):
            var = expr.Var.new(name_or_var, initial.type)
        elif not name_or_var.standalone:
            raise CircuitError(
                "cannot add variables that wrap `Clbit` or `ClassicalRegister` instances."
            )
        else:
            var = name_or_var
        circuit_scope.add_uninitialized_var(var)
        try:
            # Store is responsible for ensuring the type safety of the initialisation.
            store = Store(var, initial)
        except CircuitError:
            circuit_scope.remove_var(var)
            raise
        circuit_scope.append(CircuitInstruction(store, (), ()))
        return var

    def add_uninitialized_var(self, var: expr.Var, /):
        """Add a variable with no initializer.

        In most cases, you should use :meth:`add_var` to initialize the variable.  To use this
        function, you must already hold a :class:`~.expr.Var` instance, as the use of the function
        typically only makes sense in copying contexts.

        .. warning::

            Qiskit makes no assertions about what an uninitialized variable will evaluate to at
            runtime, and some hardware may reject this as an error.

            You should treat this function with caution, and as a low-level primitive that is useful
            only in special cases of programmatically rebuilding two like circuits.

        Args:
            var: the variable to add.
        """
        # This function is deliberately meant to be a bit harder to find, to have a long descriptive
        # name, and to be a bit less ergonomic than `add_var` (i.e. not allowing the (name, type)
        # overload) to discourage people from using it when they should use `add_var`.
        #
        # This function exists so that there is a method to emulate `copy_empty_like`'s behaviour of
        # adding uninitialised variables, which there's no obvious way around.  We need to be sure
        # that _some_ sort of handling of uninitialised variables is taken into account in our
        # structures, so that doesn't become a huge edge case, even though we make no assertions
        # about the _meaning_ if such an expression was run on hardware.
        if self._control_flow_scopes:
            raise CircuitError("cannot add an uninitialized variable in a control-flow scope")
        if not var.standalone:
            raise CircuitError("cannot add a variable wrapping a bit or register to a circuit")
        self._builder_api.add_uninitialized_var(var)

    def add_capture(self, var: expr.Var):
        """Add a variable to the circuit that it should capture from a scope it will be contained
        within.

        This method requires a :class:`~.expr.Var` node to enforce that you've got a handle to one,
        because you will need to declare the same variable using the same object into the outer
        circuit.

        This is a low-level method, which is only really useful if you are manually constructing
        control-flow operations. You typically will not need to call this method, assuming you
        are using the builder interface for control-flow scopes (``with`` context-manager statements
        for :meth:`if_test` and the other scoping constructs).  The builder interface will
        automatically make the inner scopes closures on your behalf by capturing any variables that
        are used within them.

        Args:
            var: the variable to capture from an enclosing scope.

        Raises:
            CircuitError: if the variable cannot be created due to shadowing an existing variable.
        """
        if self._control_flow_scopes:
            # Allow manual capturing.  Not sure why it'd be useful, but there's a clear expected
            # behaviour here.
            self._control_flow_scopes[-1].use_var(var)
            return
        if self._vars_input:
            raise CircuitError(
                "circuits with input variables cannot be enclosed, so cannot be closures"
            )
        self._vars_capture[var.name] = self._prepare_new_var(var, None)

    @typing.overload
    def add_input(self, name_or_var: str, type_: types.Type, /) -> expr.Var: ...

    @typing.overload
    def add_input(self, name_or_var: expr.Var, type_: None = None, /) -> expr.Var: ...

    def add_input(  # pylint: disable=missing-raises-doc
        self, name_or_var: str | expr.Var, type_: types.Type | None = None, /
    ) -> expr.Var:
        """Register a variable as an input to the circuit.

        Args:
            name_or_var: either a string name, or an existing :class:`~.expr.Var` node to use as the
                input variable.
            type_: if the name is given as a string, then this must be a :class:`~.types.Type` to
                use for the variable.  If the variable is given as an existing :class:`~.expr.Var`,
                then this must not be given, and will instead be read from the object itself.

        Returns:
            the variable created, or the same variable as was passed in.

        Raises:
            CircuitError: if the variable cannot be created due to shadowing an existing variable.
        """
        if self._control_flow_scopes:
            raise CircuitError("cannot add an input variable in a control-flow scope")
        if self._vars_capture:
            raise CircuitError("circuits to be enclosed with captures cannot have input variables")
        if isinstance(name_or_var, expr.Var) and type_ is not None:
            raise ValueError("cannot give an explicit type with an existing Var")
        var = self._prepare_new_var(name_or_var, type_)
        self._vars_input[var.name] = var
        return var

    def add_register(self, *regs: Register | int | Sequence[Bit]) -> None:
        """Add registers."""
        if not regs:
            return

        if any(isinstance(reg, int) for reg in regs):
            # QuantumCircuit defined without registers
            if len(regs) == 1 and isinstance(regs[0], int):
                # QuantumCircuit with anonymous quantum wires e.g. QuantumCircuit(2)
                if regs[0] == 0:
                    regs = ()
                else:
                    regs = (QuantumRegister(regs[0], "q"),)
            elif len(regs) == 2 and all(isinstance(reg, int) for reg in regs):
                # QuantumCircuit with anonymous wires e.g. QuantumCircuit(2, 3)
                if regs[0] == 0:
                    qregs: tuple[QuantumRegister, ...] = ()
                else:
                    qregs = (QuantumRegister(regs[0], "q"),)
                if regs[1] == 0:
                    cregs: tuple[ClassicalRegister, ...] = ()
                else:
                    cregs = (ClassicalRegister(regs[1], "c"),)
                regs = qregs + cregs
            else:
                raise CircuitError(
                    "QuantumCircuit parameters can be Registers or Integers."
                    " If Integers, up to 2 arguments. QuantumCircuit was called"
                    " with %s." % (regs,)
                )

        for register in regs:
            if isinstance(register, Register) and any(
                register.name == reg.name for reg in self.qregs + self.cregs
            ):
                raise CircuitError('register name "%s" already exists' % register.name)

            if isinstance(register, AncillaRegister):
                for bit in register:
                    if bit not in self._qubit_indices:
                        self._ancillas.append(bit)

            if isinstance(register, QuantumRegister):
                self.qregs.append(register)

                for idx, bit in enumerate(register):
                    if bit in self._qubit_indices:
                        self._qubit_indices[bit].registers.append((register, idx))
                    else:
                        self._data.add_qubit(bit)
                        self._qubit_indices[bit] = BitLocations(
                            self._data.num_qubits - 1, [(register, idx)]
                        )

            elif isinstance(register, ClassicalRegister):
                self.cregs.append(register)

                for idx, bit in enumerate(register):
                    if bit in self._clbit_indices:
                        self._clbit_indices[bit].registers.append((register, idx))
                    else:
                        self._data.add_clbit(bit)
                        self._clbit_indices[bit] = BitLocations(
                            self._data.num_clbits - 1, [(register, idx)]
                        )

            elif isinstance(register, list):
                self.add_bits(register)
            else:
                raise CircuitError("expected a register")

    def add_bits(self, bits: Iterable[Bit]) -> None:
        """Add Bits to the circuit."""
        duplicate_bits = {
            bit for bit in bits if bit in self._qubit_indices or bit in self._clbit_indices
        }
        if duplicate_bits:
            raise CircuitError(f"Attempted to add bits found already in circuit: {duplicate_bits}")

        for bit in bits:
            if isinstance(bit, AncillaQubit):
                self._ancillas.append(bit)
            if isinstance(bit, Qubit):
                self._data.add_qubit(bit)
                self._qubit_indices[bit] = BitLocations(self._data.num_qubits - 1, [])
            elif isinstance(bit, Clbit):
                self._data.add_clbit(bit)
                self._clbit_indices[bit] = BitLocations(self._data.num_clbits - 1, [])
            else:
                raise CircuitError(
                    "Expected an instance of Qubit, Clbit, or "
                    "AncillaQubit, but was passed {}".format(bit)
                )

    def find_bit(self, bit: Bit) -> BitLocations:
        """Find locations in the circuit which can be used to reference a given :obj:`~Bit`.

        In particular, this function can find the integer index of a qubit, which corresponds to its
        hardware index for a transpiled circuit.

        .. note::
            The circuit index of a :class:`.AncillaQubit` will be its index in :attr:`qubits`, not
            :attr:`ancillas`.

        Args:
            bit (Bit): The bit to locate.

        Returns:
            namedtuple(int, List[Tuple(Register, int)]): A 2-tuple. The first element (``index``)
            contains the index at which the ``Bit`` can be found (in either
            :obj:`~QuantumCircuit.qubits`, :obj:`~QuantumCircuit.clbits`, depending on its
            type). The second element (``registers``) is a list of ``(register, index)``
            pairs with an entry for each :obj:`~Register` in the circuit which contains the
            :obj:`~Bit` (and the index in the :obj:`~Register` at which it can be found).

        Raises:
            CircuitError: If the supplied :obj:`~Bit` was of an unknown type.
            CircuitError: If the supplied :obj:`~Bit` could not be found on the circuit.

        Examples:
            Loop through a circuit, getting the qubit and clbit indices of each operation::

                from qiskit.circuit import QuantumCircuit, Qubit

                qc = QuantumCircuit(3, 3)
                qc.h(0)
                qc.cx(0, 1)
                qc.cx(1, 2)
                qc.measure([0, 1, 2], [0, 1, 2])

                # The `.qubits` and `.clbits` fields are not integers.
                assert isinstance(qc.data[0].qubits[0], Qubit)
                # ... but we can use `find_bit` to retrieve them.
                assert qc.find_bit(qc.data[0].qubits[0]).index == 0

                simple = [
                    (
                        instruction.operation.name,
                        [qc.find_bit(bit).index for bit in instruction.qubits],
                        [qc.find_bit(bit).index for bit in instruction.clbits],
                    )
                    for instruction in qc.data
                ]
        """

        try:
            if isinstance(bit, Qubit):
                return self._qubit_indices[bit]
            elif isinstance(bit, Clbit):
                return self._clbit_indices[bit]
            else:
                raise CircuitError(f"Could not locate bit of unknown type: {type(bit)}")
        except KeyError as err:
            raise CircuitError(
                f"Could not locate provided bit: {bit}. Has it been added to the QuantumCircuit?"
            ) from err

    def _check_dups(self, qubits: Sequence[Qubit]) -> None:
        """Raise exception if list of qubits contains duplicates."""
        squbits = set(qubits)
        if len(squbits) != len(qubits):
            raise CircuitError("duplicate qubit arguments")

    def to_instruction(
        self,
        parameter_map: dict[Parameter, ParameterValueType] | None = None,
        label: str | None = None,
    ) -> Instruction:
        """Create an :class:`~.circuit.Instruction` out of this circuit.

        .. seealso::
            :func:`circuit_to_instruction`
                The underlying driver of this method.

        Args:
            parameter_map: For parameterized circuits, a mapping from
               parameters in the circuit to parameters to be used in the
               instruction. If None, existing circuit parameters will also
               parameterize the instruction.
            label: Optional gate label.

        Returns:
            qiskit.circuit.Instruction: a composite instruction encapsulating this circuit (can be
                decomposed back).
        """
        from qiskit.converters.circuit_to_instruction import circuit_to_instruction

        return circuit_to_instruction(self, parameter_map, label=label)

    def to_gate(
        self,
        parameter_map: dict[Parameter, ParameterValueType] | None = None,
        label: str | None = None,
    ) -> Gate:
        """Create a :class:`.Gate` out of this circuit.  The circuit must act only qubits and
        contain only unitary operations.

        .. seealso::
            :func:`circuit_to_gate`
                The underlying driver of this method.

        Args:
            parameter_map: For parameterized circuits, a mapping from parameters in the circuit to
                parameters to be used in the gate. If ``None``, existing circuit parameters will
                also parameterize the gate.
            label : Optional gate label.

        Returns:
            Gate: a composite gate encapsulating this circuit (can be decomposed back).
        """
        from qiskit.converters.circuit_to_gate import circuit_to_gate

        return circuit_to_gate(self, parameter_map, label=label)

    def decompose(
        self,
        gates_to_decompose: Type[Gate] | Sequence[Type[Gate]] | Sequence[str] | str | None = None,
        reps: int = 1,
    ) -> "QuantumCircuit":
        """Call a decomposition pass on this circuit,
        to decompose one level (shallow decompose).

        Args:
            gates_to_decompose (type or str or list(type, str)): Optional subset of gates
                to decompose. Can be a gate type, such as ``HGate``, or a gate name, such
                as 'h', or a gate label, such as 'My H Gate', or a list of any combination
                of these. If a gate name is entered, it will decompose all gates with that
                name, whether the gates have labels or not. Defaults to all gates in circuit.
            reps (int): Optional number of times the circuit should be decomposed.
                For instance, ``reps=2`` equals calling ``circuit.decompose().decompose()``.
                can decompose specific gates specific time

        Returns:
            QuantumCircuit: a circuit one level decomposed
        """
        # pylint: disable=cyclic-import
        from qiskit.transpiler.passes.basis.decompose import Decompose
        from qiskit.transpiler.passes.synthesis import HighLevelSynthesis
        from qiskit.converters.circuit_to_dag import circuit_to_dag
        from qiskit.converters.dag_to_circuit import dag_to_circuit

        dag = circuit_to_dag(self, copy_operations=True)
        dag = HighLevelSynthesis().run(dag)
        pass_ = Decompose(gates_to_decompose)
        for _ in range(reps):
            dag = pass_.run(dag)
        # do not copy operations, this is done in the conversion with circuit_to_dag
        return dag_to_circuit(dag, copy_operations=False)

    def draw(
        self,
        output: str | None = None,
        scale: float | None = None,
        filename: str | None = None,
        style: dict | str | None = None,
        interactive: bool = False,
        plot_barriers: bool = True,
        reverse_bits: bool | None = None,
        justify: str | None = None,
        vertical_compression: str | None = "medium",
        idle_wires: bool | None = None,
        with_layout: bool = True,
        fold: int | None = None,
        # The type of ax is matplotlib.axes.Axes, but this is not a fixed dependency, so cannot be
        # safely forward-referenced.
        ax: Any | None = None,
        initial_state: bool = False,
        cregbundle: bool | None = None,
        wire_order: list[int] | None = None,
        expr_len: int = 30,
    ):
        r"""Draw the quantum circuit. Use the output parameter to choose the drawing format:

        **text**: ASCII art TextDrawing that can be printed in the console.

        **mpl**: images with color rendered purely in Python using matplotlib.

        **latex**: high-quality images compiled via latex.

        **latex_source**: raw uncompiled latex output.

        .. warning::

            Support for :class:`~.expr.Expr` nodes in conditions and :attr:`.SwitchCaseOp.target`
            fields is preliminary and incomplete.  The ``text`` and ``mpl`` drawers will make a
            best-effort attempt to show data dependencies, but the LaTeX-based drawers will skip
            these completely.

        Args:
            output: Select the output method to use for drawing the circuit.
                Valid choices are ``text``, ``mpl``, ``latex``, ``latex_source``.
                By default, the ``text`` drawer is used unless the user config file
                (usually ``~/.qiskit/settings.conf``) has an alternative backend set
                as the default. For example, ``circuit_drawer = latex``. If the output
                kwarg is set, that backend will always be used over the default in
                the user config file.
            scale: Scale of image to draw (shrink if ``< 1.0``). Only used by
                the ``mpl``, ``latex`` and ``latex_source`` outputs. Defaults to ``1.0``.
            filename: File path to save image to. Defaults to ``None`` (result not saved in a file).
            style: Style name, file name of style JSON file, or a dictionary specifying the style.

                * The supported style names are ``"iqp"`` (default), ``"iqp-dark"``, ``"clifford"``,
                  ``"textbook"`` and ``"bw"``.
                * If given a JSON file, e.g. ``my_style.json`` or ``my_style`` (the ``.json``
                  extension may be omitted), this function attempts to load the style dictionary
                  from that location. Note, that the JSON file must completely specify the
                  visualization specifications. The file is searched for in
                  ``qiskit/visualization/circuit/styles``, the current working directory, and
                  the location specified in ``~/.qiskit/settings.conf``.
                * If a dictionary, every entry overrides the default configuration. If the
                  ``"name"`` key is given, the default configuration is given by that style.
                  For example, ``{"name": "textbook", "subfontsize": 5}`` loads the ``"texbook"``
                  style and sets the subfontsize (e.g. the gate angles) to ``5``.
                * If ``None`` the default style ``"iqp"`` is used or, if given, the default style
                  specified in ``~/.qiskit/settings.conf``.

            interactive: When set to ``True``, show the circuit in a new window
                (for ``mpl`` this depends on the matplotlib backend being used
                supporting this). Note when used with either the `text` or the
                ``latex_source`` output type this has no effect and will be silently
                ignored. Defaults to ``False``.
            reverse_bits: When set to ``True``, reverse the bit order inside
                registers for the output visualization. Defaults to ``False`` unless the
                user config file (usually ``~/.qiskit/settings.conf``) has an
                alternative value set. For example, ``circuit_reverse_bits = True``.
            plot_barriers: Enable/disable drawing barriers in the output
                circuit. Defaults to ``True``.
            justify: Options are ``left``, ``right`` or ``none``. If
                anything else is supplied, it defaults to left justified. It refers
                to where gates should be placed in the output circuit if there is
                an option. ``none`` results in each gate being placed in its own
                column.
            vertical_compression: ``high``, ``medium`` or ``low``. It
                merges the lines generated by the `text` output so the drawing
                will take less vertical room.  Default is ``medium``. Only used by
                the ``text`` output, will be silently ignored otherwise.
            idle_wires: Include idle wires (wires with no circuit elements)
                in output visualization. Default is ``True`` unless the
                user config file (usually ``~/.qiskit/settings.conf``) has an
                alternative value set. For example, ``circuit_idle_wires = False``.
            with_layout: Include layout information, with labels on the
                physical layout. Default is ``True``.
            fold: Sets pagination. It can be disabled using -1. In ``text``,
                sets the length of the lines. This is useful when the drawing does
                not fit in the console. If None (default), it will try to guess the
                console width using ``shutil.get_terminal_size()``. However, if
                running in jupyter, the default line length is set to 80 characters.
                In ``mpl``, it is the number of (visual) layers before folding.
                Default is 25.
            ax: Only used by the `mpl` backend. An optional ``matplotlib.axes.Axes``
                object to be used for the visualization output. If none is
                specified, a new matplotlib Figure will be created and used.
                Additionally, if specified there will be no returned Figure since
                it is redundant.
            initial_state: Adds :math:`|0\rangle` in the beginning of the qubit wires and
                :math:`0` to classical wires. Default is ``False``.
            cregbundle: If set to ``True``, bundle classical registers.
                Default is ``True``, except for when ``output`` is set to  ``"text"``.
            wire_order: A list of integers used to reorder the display
                of the bits. The list must have an entry for every bit with the bits
                in the range 0 to (``num_qubits`` + ``num_clbits``).
            expr_len: The number of characters to display if an :class:`~.expr.Expr`
                is used for the condition in a :class:`.ControlFlowOp`. If this number is exceeded,
                the string will be truncated at that number and '...' added to the end.

        Returns:
            :class:`.TextDrawing` or :class:`matplotlib.figure` or :class:`PIL.Image` or
            :class:`str`:

            * ``TextDrawing`` (if ``output='text'``)
                A drawing that can be printed as ascii art.
            * ``matplotlib.figure.Figure`` (if ``output='mpl'``)
                A matplotlib figure object for the circuit diagram.
            * ``PIL.Image`` (if ``output='latex``')
                An in-memory representation of the image of the circuit diagram.
            * ``str`` (if ``output='latex_source'``)
                The LaTeX source code for visualizing the circuit diagram.

        Raises:
            VisualizationError: when an invalid output method is selected
            ImportError: when the output methods requires non-installed libraries.

        Example:
            .. plot::
               :include-source:

               from qiskit import QuantumRegister, ClassicalRegister, QuantumCircuit
               qc = QuantumCircuit(1, 1)
               qc.h(0)
               qc.measure(0, 0)
               qc.draw(output='mpl', style={'backgroundcolor': '#EEEEEE'})
        """

        # pylint: disable=cyclic-import
        from qiskit.visualization import circuit_drawer

        return circuit_drawer(
            self,
            scale=scale,
            filename=filename,
            style=style,
            output=output,
            interactive=interactive,
            plot_barriers=plot_barriers,
            reverse_bits=reverse_bits,
            justify=justify,
            vertical_compression=vertical_compression,
            idle_wires=idle_wires,
            with_layout=with_layout,
            fold=fold,
            ax=ax,
            initial_state=initial_state,
            cregbundle=cregbundle,
            wire_order=wire_order,
            expr_len=expr_len,
        )

    def size(
        self,
        filter_function: Callable[..., int] = lambda x: not getattr(
            x.operation, "_directive", False
        ),
    ) -> int:
        """Returns total number of instructions in circuit.

        Args:
            filter_function (callable): a function to filter out some instructions.
                Should take as input a tuple of (Instruction, list(Qubit), list(Clbit)).
                By default, filters out "directives", such as barrier or snapshot.

        Returns:
            int: Total number of gate operations.
        """
        return sum(map(filter_function, self._data))

    def depth(
        self,
        filter_function: Callable[[CircuitInstruction], bool] = lambda x: not getattr(
            x.operation, "_directive", False
        ),
    ) -> int:
        """Return circuit depth (i.e., length of critical path).

        .. warning::
            This operation is not well defined if the circuit contains control-flow operations.

        Args:
            filter_function: A function to decide which instructions count to increase depth.
                Should take as a single positional input a :class:`CircuitInstruction`.
                Instructions for which the function returns ``False`` are ignored in the
                computation of the circuit depth.  By default, filters out "directives", such as
                :class:`.Barrier`.

        Returns:
            int: Depth of circuit.

        Examples:
            Simple calculation of total circuit depth::

                from qiskit.circuit import QuantumCircuit
                qc = QuantumCircuit(4)
                qc.h(0)
                qc.cx(0, 1)
                qc.h(2)
                qc.cx(2, 3)
                assert qc.depth() == 2

            Modifying the previous example to only calculate the depth of multi-qubit gates::

                assert qc.depth(lambda instr: len(instr.qubits) > 1) == 1
        """
        obj_depths = {
            obj: 0 for objects in (self.qubits, self.clbits, self.iter_vars()) for obj in objects
        }

        def update_from_expr(objects, node):
            for var in expr.iter_vars(node):
                if var.standalone:
                    objects.add(var)
                else:
                    objects.update(_builder_utils.node_resources(var).clbits)

<<<<<<< HEAD
        # A list that holds the height of each qubit
        # and classical bit.
        op_stack = [0] * len(bit_indices)

        # Here we are playing a modified version of
        # Tetris where we stack gates, but multi-qubit
        # gates, or measurements have a block for each
        # qubit or clbit that are connected by a virtual
        # line so that they all stacked at the same depth.
        # Conditional gates act on all cbits in the register
        # they are conditioned on.
        # The max stack height is the circuit depth.
=======
>>>>>>> bc685d30
        for instruction in self._data:
            objects = set(itertools.chain(instruction.qubits, instruction.clbits))
            if (condition := getattr(instruction.operation, "condition", None)) is not None:
                objects.update(_builder_utils.condition_resources(condition).clbits)
                if isinstance(condition, expr.Expr):
                    update_from_expr(objects, condition)
                else:
                    objects.update(_builder_utils.condition_resources(condition).clbits)
            elif isinstance(instruction.operation, SwitchCaseOp):
                update_from_expr(objects, expr.lift(instruction.operation.target))
            elif isinstance(instruction.operation, Store):
                update_from_expr(objects, instruction.operation.lvalue)
                update_from_expr(objects, instruction.operation.rvalue)

            # If we're counting this as adding to depth, do so.  If not, it still functions as a
            # data synchronisation point between the objects (think "barrier"), so the depths still
            # get updated to match the current max over the affected objects.
            new_depth = max((obj_depths[obj] for obj in objects), default=0)
            if filter_function(instruction):
                new_depth += 1
            for obj in objects:
                obj_depths[obj] = new_depth
        return max(obj_depths.values(), default=0)

    def width(self) -> int:
        """Return number of qubits plus clbits in circuit.

        Returns:
            int: Width of circuit.

        """
        return self._data.width()

    @property
    def num_qubits(self) -> int:
        """Return number of qubits."""
        return self._data.num_qubits

    @property
    def num_ancillas(self) -> int:
        """Return the number of ancilla qubits."""
        return len(self.ancillas)

    @property
    def num_clbits(self) -> int:
        """Return number of classical bits."""
        return self._data.num_clbits

    # The stringified return type is because OrderedDict can't be subscripted before Python 3.9, and
    # typing.OrderedDict wasn't added until 3.7.2.  It can be turned into a proper type once 3.6
    # support is dropped.
    def count_ops(self) -> "OrderedDict[Instruction, int]":
        """Count each operation kind in the circuit.

        Returns:
            OrderedDict: a breakdown of how many operations of each kind, sorted by amount.
        """
        count_ops: dict[Instruction, int] = {}
        for instruction in self._data:
            count_ops[instruction.operation.name] = count_ops.get(instruction.operation.name, 0) + 1
        return OrderedDict(sorted(count_ops.items(), key=lambda kv: kv[1], reverse=True))

    def num_nonlocal_gates(self) -> int:
        """Return number of non-local gates (i.e. involving 2+ qubits).

        Conditional nonlocal gates are also included.
        """
        multi_qubit_gates = 0
        for instruction in self._data:
            if instruction.operation.num_qubits > 1 and not getattr(
                instruction.operation, "_directive", False
            ):
                multi_qubit_gates += 1
        return multi_qubit_gates

    def get_instructions(self, name: str) -> list[CircuitInstruction]:
        """Get instructions matching name.

        Args:
            name (str): The name of instruction to.

        Returns:
            list(tuple): list of (instruction, qargs, cargs).
        """
        return [match for match in self._data if match.operation.name == name]

    def num_connected_components(self, unitary_only: bool = False) -> int:
        """How many non-entangled subcircuits can the circuit be factored to.

        Args:
            unitary_only (bool): Compute only unitary part of graph.

        Returns:
            int: Number of connected components in circuit.
        """
        # Convert registers to ints (as done in depth).
        bits = self.qubits if unitary_only else (self.qubits + self.clbits)
        bit_indices: dict[Qubit | Clbit, int] = {bit: idx for idx, bit in enumerate(bits)}

        # Start with each qubit or clbit being its own subgraph.
        sub_graphs = [[bit] for bit in range(len(bit_indices))]

        num_sub_graphs = len(sub_graphs)

        # Here we are traversing the gates and looking to see
        # which of the sub_graphs the gate joins together.
        for instruction in self._data:
            if unitary_only:
                args = instruction.qubits
                num_qargs = len(args)
            else:
                args = instruction.qubits + instruction.clbits
                num_qargs = len(args) + (
                    1 if getattr(instruction.operation, "condition", None) else 0
                )

            if num_qargs >= 2 and not getattr(instruction.operation, "_directive", False):
                graphs_touched = []
                num_touched = 0
                # Controls necessarily join all the cbits in the
                # register that they use.
                if not unitary_only:
                    for bit in instruction.operation.condition_bits:
                        idx = bit_indices[bit]
                        for k in range(num_sub_graphs):
                            if idx in sub_graphs[k]:
                                graphs_touched.append(k)
                                break

                for item in args:
                    reg_int = bit_indices[item]
                    for k in range(num_sub_graphs):
                        if reg_int in sub_graphs[k]:
                            if k not in graphs_touched:
                                graphs_touched.append(k)
                                break

                graphs_touched = list(set(graphs_touched))
                num_touched = len(graphs_touched)

                # If the gate touches more than one subgraph
                # join those graphs together and return
                # reduced number of subgraphs
                if num_touched > 1:
                    connections = []
                    for idx in graphs_touched:
                        connections.extend(sub_graphs[idx])
                    _sub_graphs = []
                    for idx in range(num_sub_graphs):
                        if idx not in graphs_touched:
                            _sub_graphs.append(sub_graphs[idx])
                    _sub_graphs.append(connections)
                    sub_graphs = _sub_graphs
                    num_sub_graphs -= num_touched - 1
            # Cannot go lower than one so break
            if num_sub_graphs == 1:
                break
        return num_sub_graphs

    def num_unitary_factors(self) -> int:
        """Computes the number of tensor factors in the unitary
        (quantum) part of the circuit only.
        """
        return self.num_connected_components(unitary_only=True)

    def num_tensor_factors(self) -> int:
        """Computes the number of tensor factors in the unitary
        (quantum) part of the circuit only.

        Notes:
            This is here for backwards compatibility, and will be
            removed in a future release of Qiskit. You should call
            `num_unitary_factors` instead.
        """
        return self.num_unitary_factors()

    def copy(self, name: str | None = None) -> typing.Self:
        """Copy the circuit.

        Args:
          name (str): name to be given to the copied circuit. If None, then the name stays the same.

        Returns:
          QuantumCircuit: a deepcopy of the current circuit, with the specified name
        """
        cpy = self.copy_empty_like(name)
        cpy._data = self._data.copy()

        # The special global-phase sentinel doesn't need copying, but it's
        # added here to ensure it's recognised. The global phase itself was
        # already copied over in `copy_empty_like`.
        operation_copies = {id(ParameterTable.GLOBAL_PHASE): ParameterTable.GLOBAL_PHASE}

        def memo_copy(op):
            if (out := operation_copies.get(id(op))) is not None:
                return out
            copied = op.copy()
            operation_copies[id(op)] = copied
            return copied

        cpy._data.map_ops(memo_copy)
        cpy._parameter_table = ParameterTable(
            {
                param: ParameterReferences(
                    (operation_copies[id(operation)], param_index)
                    for operation, param_index in self._parameter_table[param]
                )
                for param in self._parameter_table
            }
        )
        return cpy

    def copy_empty_like(
        self,
        name: str | None = None,
        *,
        vars_mode: Literal["alike", "captures", "drop"] = "alike",
    ) -> typing.Self:
        """Return a copy of self with the same structure but empty.

        That structure includes:

        * name, calibrations and other metadata
        * global phase
        * all the qubits and clbits, including the registers
        * the realtime variables defined in the circuit, handled according to the ``vars`` keyword
          argument.

        .. warning::

            If the circuit contains any local variable declarations (those added by the
            ``declarations`` argument to the circuit constructor, or using :meth:`add_var`), they
            may be **uninitialized** in the output circuit.  You will need to manually add store
            instructions for them (see :class:`.Store` and :meth:`.QuantumCircuit.store`) to
            initialize them.

        Args:
            name: Name for the copied circuit. If None, then the name stays the same.
            vars_mode: The mode to handle realtime variables in.

                alike
                    The variables in the output circuit will have the same declaration semantics as
                    in the original circuit.  For example, ``input`` variables in the source will be
                    ``input`` variables in the output circuit.

                captures
                    All variables will be converted to captured variables.  This is useful when you
                    are building a new layer for an existing circuit that you will want to
                    :meth:`compose` onto the base, since :meth:`compose` can inline captures onto
                    the base circuit (but not other variables).

                drop
                    The output circuit will have no variables defined.

        Returns:
            QuantumCircuit: An empty copy of self.
        """
        if not (name is None or isinstance(name, str)):
            raise TypeError(
                f"invalid name for a circuit: '{name}'. The name must be a string or 'None'."
            )
        cpy = _copy.copy(self)
        # copy registers correctly, in copy.copy they are only copied via reference
        cpy.qregs = self.qregs.copy()
        cpy.cregs = self.cregs.copy()
        cpy._builder_api = _OuterCircuitScopeInterface(cpy)
        cpy._ancillas = self._ancillas.copy()
        cpy._qubit_indices = self._qubit_indices.copy()
        cpy._clbit_indices = self._clbit_indices.copy()

        if vars_mode == "alike":
            # Note that this causes the local variables to be uninitialised, because the stores are
            # not copied.  This can leave the circuit in a potentially dangerous state for users if
            # they don't re-add initialiser stores.
            cpy._vars_local = self._vars_local.copy()
            cpy._vars_input = self._vars_input.copy()
            cpy._vars_capture = self._vars_capture.copy()
        elif vars_mode == "captures":
            cpy._vars_local = {}
            cpy._vars_input = {}
            cpy._vars_capture = {var.name: var for var in self.iter_vars()}
        elif vars_mode == "drop":
            cpy._vars_local = {}
            cpy._vars_input = {}
            cpy._vars_capture = {}
        else:  # pragma: no cover
            raise ValueError(f"unknown vars_mode: '{vars_mode}'")

        cpy._parameter_table = ParameterTable()
        for parameter in getattr(cpy.global_phase, "parameters", ()):
            cpy._parameter_table[parameter] = ParameterReferences(
                [(ParameterTable.GLOBAL_PHASE, None)]
            )
        cpy._data = CircuitData(self._data.qubits, self._data.clbits)

        cpy._calibrations = _copy.deepcopy(self._calibrations)
        cpy._metadata = _copy.deepcopy(self._metadata)

        if name:
            cpy.name = name
        return cpy

    def clear(self) -> None:
        """Clear all instructions in self.

        Clearing the circuits will keep the metadata and calibrations.

        .. seealso::
            :meth:`copy_empty_like`
                A method to produce a new circuit with no instructions and all the same tracking of
                quantum and classical typed data, but without mutating the original circuit.
        """
        self._data.clear()
        self._parameter_table.clear()
        # Repopulate the parameter table with any phase symbols.
        self.global_phase = self.global_phase

    def _create_creg(self, length: int, name: str) -> ClassicalRegister:
        """Creates a creg, checking if ClassicalRegister with same name exists"""
        if name in [creg.name for creg in self.cregs]:
            save_prefix = ClassicalRegister.prefix
            ClassicalRegister.prefix = name
            new_creg = ClassicalRegister(length)
            ClassicalRegister.prefix = save_prefix
        else:
            new_creg = ClassicalRegister(length, name)
        return new_creg

    def _create_qreg(self, length: int, name: str) -> QuantumRegister:
        """Creates a qreg, checking if QuantumRegister with same name exists"""
        if name in [qreg.name for qreg in self.qregs]:
            save_prefix = QuantumRegister.prefix
            QuantumRegister.prefix = name
            new_qreg = QuantumRegister(length)
            QuantumRegister.prefix = save_prefix
        else:
            new_qreg = QuantumRegister(length, name)
        return new_qreg

    def reset(self, qubit: QubitSpecifier) -> InstructionSet:
        """Reset the quantum bit(s) to their default state.

        Args:
            qubit: qubit(s) to reset.

        Returns:
            qiskit.circuit.InstructionSet: handle to the added instruction.
        """
        from .reset import Reset

        return self.append(Reset(), [qubit], [], copy=False)

    def store(self, lvalue: typing.Any, rvalue: typing.Any, /) -> InstructionSet:
        """Store the result of the given real-time classical expression ``rvalue`` in the memory
        location defined by ``lvalue``.

        Typically ``lvalue`` will be a :class:`~.expr.Var` node and ``rvalue`` will be some
        :class:`~.expr.Expr` to write into it, but anything that :func:`.expr.lift` can raise to an
        :class:`~.expr.Expr` is permissible in both places, and it will be called on them.

        Args:
            lvalue: a valid specifier for a memory location in the circuit.  This will typically be
                a :class:`~.expr.Var` node, but you can also write to :class:`.Clbit` or
                :class:`.ClassicalRegister` memory locations if your hardware supports it.  The
                memory location must already be present in the circuit.
            rvalue: a real-time classical expression whose result should be written into the given
                memory location.

        .. seealso::
            :class:`~.circuit.Store`
                The backing :class:`~.circuit.Instruction` class that represents this operation.

            :meth:`add_var`
                Create a new variable in the circuit that can be written to with this method.
        """
        # As a convenience, lift integer-literal rvalues to the matching width.
        lvalue = expr.lift(lvalue)
        rvalue_type = (
            lvalue.type if isinstance(rvalue, int) and not isinstance(rvalue, bool) else None
        )
        rvalue = expr.lift(rvalue, rvalue_type)
        return self.append(Store(lvalue, rvalue), (), (), copy=False)

    def measure(self, qubit: QubitSpecifier, cbit: ClbitSpecifier) -> InstructionSet:
        r"""Measure a quantum bit (``qubit``) in the Z basis into a classical bit (``cbit``).

        When a quantum state is measured, a qubit is projected in the computational (Pauli Z) basis
        to either :math:`\lvert 0 \rangle` or :math:`\lvert 1 \rangle`. The classical bit ``cbit``
        indicates the result
        of that projection as a ``0`` or a ``1`` respectively. This operation is non-reversible.

        Args:
            qubit: qubit(s) to measure.
            cbit: classical bit(s) to place the measurement result(s) in.

        Returns:
            qiskit.circuit.InstructionSet: handle to the added instructions.

        Raises:
            CircuitError: if arguments have bad format.

        Examples:
            In this example, a qubit is measured and the result of that measurement is stored in the
            classical bit (usually expressed in diagrams as a double line):

            .. code-block::

               from qiskit import QuantumCircuit
               circuit = QuantumCircuit(1, 1)
               circuit.h(0)
               circuit.measure(0, 0)
               circuit.draw()


            .. parsed-literal::

                      ┌───┐┌─┐
                   q: ┤ H ├┤M├
                      └───┘└╥┘
                 c: 1/══════╩═
                            0

            It is possible to call ``measure`` with lists of ``qubits`` and ``cbits`` as a shortcut
            for one-to-one measurement. These two forms produce identical results:

            .. code-block::

               circuit = QuantumCircuit(2, 2)
               circuit.measure([0,1], [0,1])

            .. code-block::

               circuit = QuantumCircuit(2, 2)
               circuit.measure(0, 0)
               circuit.measure(1, 1)

            Instead of lists, you can use :class:`~qiskit.circuit.QuantumRegister` and
            :class:`~qiskit.circuit.ClassicalRegister` under the same logic.

            .. code-block::

                from qiskit import QuantumCircuit, QuantumRegister, ClassicalRegister
                qreg = QuantumRegister(2, "qreg")
                creg = ClassicalRegister(2, "creg")
                circuit = QuantumCircuit(qreg, creg)
                circuit.measure(qreg, creg)

            This is equivalent to:

            .. code-block::

                circuit = QuantumCircuit(qreg, creg)
                circuit.measure(qreg[0], creg[0])
                circuit.measure(qreg[1], creg[1])

        """
        from .measure import Measure

        return self.append(Measure(), [qubit], [cbit], copy=False)

    def measure_active(self, inplace: bool = True) -> Optional["QuantumCircuit"]:
        """Adds measurement to all non-idle qubits. Creates a new ClassicalRegister with
        a size equal to the number of non-idle qubits being measured.

        Returns a new circuit with measurements if `inplace=False`.

        Args:
            inplace (bool): All measurements inplace or return new circuit.

        Returns:
            QuantumCircuit: Returns circuit with measurements when ``inplace = False``.
        """
        from qiskit.converters.circuit_to_dag import circuit_to_dag

        if inplace:
            circ = self
        else:
            circ = self.copy()
        dag = circuit_to_dag(circ)
        qubits_to_measure = [qubit for qubit in circ.qubits if qubit not in dag.idle_wires()]
        new_creg = circ._create_creg(len(qubits_to_measure), "measure")
        circ.add_register(new_creg)
        circ.barrier()
        circ.measure(qubits_to_measure, new_creg)

        if not inplace:
            return circ
        else:
            return None

    def measure_all(
        self, inplace: bool = True, add_bits: bool = True
    ) -> Optional["QuantumCircuit"]:
        """Adds measurement to all qubits.

        By default, adds new classical bits in a :obj:`.ClassicalRegister` to store these
        measurements.  If ``add_bits=False``, the results of the measurements will instead be stored
        in the already existing classical bits, with qubit ``n`` being measured into classical bit
        ``n``.

        Returns a new circuit with measurements if ``inplace=False``.

        Args:
            inplace (bool): All measurements inplace or return new circuit.
            add_bits (bool): Whether to add new bits to store the results.

        Returns:
            QuantumCircuit: Returns circuit with measurements when ``inplace=False``.

        Raises:
            CircuitError: if ``add_bits=False`` but there are not enough classical bits.
        """
        if inplace:
            circ = self
        else:
            circ = self.copy()
        if add_bits:
            new_creg = circ._create_creg(circ.num_qubits, "meas")
            circ.add_register(new_creg)
            circ.barrier()
            circ.measure(circ.qubits, new_creg)
        else:
            if circ.num_clbits < circ.num_qubits:
                raise CircuitError(
                    "The number of classical bits must be equal or greater than "
                    "the number of qubits."
                )
            circ.barrier()
            circ.measure(circ.qubits, circ.clbits[0 : circ.num_qubits])

        if not inplace:
            return circ
        else:
            return None

    def remove_final_measurements(self, inplace: bool = True) -> Optional["QuantumCircuit"]:
        """Removes final measurements and barriers on all qubits if they are present.
        Deletes the classical registers that were used to store the values from these measurements
        that become idle as a result of this operation, and deletes classical bits that are
        referenced only by removed registers, or that aren't referenced at all but have
        become idle as a result of this operation.

        Measurements and barriers are considered final if they are
        followed by no other operations (aside from other measurements or barriers.)

        .. note::
            This method has rather complex behavior, particularly around the removal of newly idle
            classical bits and registers.  It is much more efficient to avoid adding unnecessary
            classical data in the first place, rather than trying to remove it later.

        .. seealso::
            :class:`.RemoveFinalMeasurements`
                A transpiler pass that removes final measurements and barriers.  This does not
                remove the classical data.  If this is your goal, you can call that with::

                    from qiskit.circuit import QuantumCircuit
                    from qiskit.transpiler.passes import RemoveFinalMeasurements

                    qc = QuantumCircuit(2, 2)
                    qc.h(0)
                    qc.cx(0, 1)
                    qc.barrier()
                    qc.measure([0, 1], [0, 1])

                    pass_ = RemoveFinalMeasurements()
                    just_bell = pass_(qc)

        Args:
            inplace (bool): All measurements removed inplace or return new circuit.

        Returns:
            QuantumCircuit: Returns the resulting circuit when ``inplace=False``, else None.
        """
        # pylint: disable=cyclic-import
        from qiskit.transpiler.passes import RemoveFinalMeasurements
        from qiskit.converters import circuit_to_dag

        if inplace:
            circ = self
        else:
            circ = self.copy()

        dag = circuit_to_dag(circ)
        remove_final_meas = RemoveFinalMeasurements()
        new_dag = remove_final_meas.run(dag)
        kept_cregs = set(new_dag.cregs.values())
        kept_clbits = set(new_dag.clbits)

        # Filter only cregs/clbits still in new DAG, preserving original circuit order
        cregs_to_add = [creg for creg in circ.cregs if creg in kept_cregs]
        clbits_to_add = [clbit for clbit in circ._data.clbits if clbit in kept_clbits]

        # Clear cregs and clbits
        circ.cregs = []
        circ._clbit_indices = {}

        # Clear instruction info
        circ._data = CircuitData(qubits=circ._data.qubits, reserve=len(circ._data))
        circ._parameter_table.clear()
        # Repopulate the parameter table with any global-phase entries.
        circ.global_phase = circ.global_phase

        # We must add the clbits first to preserve the original circuit
        # order. This way, add_register never adds clbits and just
        # creates registers that point to them.
        circ.add_bits(clbits_to_add)
        for creg in cregs_to_add:
            circ.add_register(creg)

        # Set circ instructions to match the new DAG
        for node in new_dag.topological_op_nodes():
            # Get arguments for classical condition (if any)
            inst = node.op.copy()
            circ.append(inst, node.qargs, node.cargs)

        if not inplace:
            return circ
        else:
            return None

    @staticmethod
    def from_qasm_file(path: str) -> "QuantumCircuit":
        """Read an OpenQASM 2.0 program from a file and convert to an instance of
        :class:`.QuantumCircuit`.

        Args:
          path (str): Path to the file for an OpenQASM 2 program

        Return:
          QuantumCircuit: The QuantumCircuit object for the input OpenQASM 2.

        See also:
            :func:`.qasm2.load`: the complete interface to the OpenQASM 2 importer.
        """
        # pylint: disable=cyclic-import
        from qiskit import qasm2

        return qasm2.load(
            path,
            include_path=qasm2.LEGACY_INCLUDE_PATH,
            custom_instructions=qasm2.LEGACY_CUSTOM_INSTRUCTIONS,
            custom_classical=qasm2.LEGACY_CUSTOM_CLASSICAL,
            strict=False,
        )

    @staticmethod
    def from_qasm_str(qasm_str: str) -> "QuantumCircuit":
        """Convert a string containing an OpenQASM 2.0 program to a :class:`.QuantumCircuit`.

        Args:
          qasm_str (str): A string containing an OpenQASM 2.0 program.
        Return:
          QuantumCircuit: The QuantumCircuit object for the input OpenQASM 2

        See also:
            :func:`.qasm2.loads`: the complete interface to the OpenQASM 2 importer.
        """
        # pylint: disable=cyclic-import
        from qiskit import qasm2

        return qasm2.loads(
            qasm_str,
            include_path=qasm2.LEGACY_INCLUDE_PATH,
            custom_instructions=qasm2.LEGACY_CUSTOM_INSTRUCTIONS,
            custom_classical=qasm2.LEGACY_CUSTOM_CLASSICAL,
            strict=False,
        )

    @property
    def global_phase(self) -> ParameterValueType:
        """The global phase of the current circuit scope in radians."""
        if self._control_flow_scopes:
            return self._control_flow_scopes[-1].global_phase
        return self._global_phase

    @global_phase.setter
    def global_phase(self, angle: ParameterValueType):
        """Set the phase of the current circuit scope.

        Args:
            angle (float, ParameterExpression): radians
        """
        # If we're currently parametric, we need to throw away the references.  This setter is
        # called by some subclasses before the inner `_global_phase` is initialised.
        global_phase_reference = (ParameterTable.GLOBAL_PHASE, None)
        if isinstance(previous := getattr(self, "_global_phase", None), ParameterExpression):
            self._parameters = None
            self._parameter_table.discard_references(previous, global_phase_reference)

        if isinstance(angle, ParameterExpression) and angle.parameters:
            for parameter in angle.parameters:
                if parameter not in self._parameter_table:
                    self._parameters = None
                    self._parameter_table[parameter] = ParameterReferences(())
                self._parameter_table[parameter].add(global_phase_reference)
        else:
            angle = _normalize_global_phase(angle)
        if self._control_flow_scopes:
            self._control_flow_scopes[-1].global_phase = angle
        else:
            self._global_phase = angle

    @property
    def parameters(self) -> ParameterView:
        """The parameters defined in the circuit.

        This attribute returns the :class:`.Parameter` objects in the circuit sorted
        alphabetically. Note that parameters instantiated with a :class:`.ParameterVector`
        are still sorted numerically.

        Examples:

            The snippet below shows that insertion order of parameters does not matter.

            .. code-block:: python

                >>> from qiskit.circuit import QuantumCircuit, Parameter
                >>> a, b, elephant = Parameter("a"), Parameter("b"), Parameter("elephant")
                >>> circuit = QuantumCircuit(1)
                >>> circuit.rx(b, 0)
                >>> circuit.rz(elephant, 0)
                >>> circuit.ry(a, 0)
                >>> circuit.parameters  # sorted alphabetically!
                ParameterView([Parameter(a), Parameter(b), Parameter(elephant)])

            Bear in mind that alphabetical sorting might be unintuitive when it comes to numbers.
            The literal "10" comes before "2" in strict alphabetical sorting.

            .. code-block:: python

                >>> from qiskit.circuit import QuantumCircuit, Parameter
                >>> angles = [Parameter("angle_1"), Parameter("angle_2"), Parameter("angle_10")]
                >>> circuit = QuantumCircuit(1)
                >>> circuit.u(*angles, 0)
                >>> circuit.draw()
                   ┌─────────────────────────────┐
                q: ┤ U(angle_1,angle_2,angle_10) ├
                   └─────────────────────────────┘
                >>> circuit.parameters
                ParameterView([Parameter(angle_1), Parameter(angle_10), Parameter(angle_2)])

            To respect numerical sorting, a :class:`.ParameterVector` can be used.

            .. code-block:: python

                >>> from qiskit.circuit import QuantumCircuit, Parameter, ParameterVector
                >>> x = ParameterVector("x", 12)
                >>> circuit = QuantumCircuit(1)
                >>> for x_i in x:
                ...     circuit.rx(x_i, 0)
                >>> circuit.parameters
                ParameterView([
                    ParameterVectorElement(x[0]), ParameterVectorElement(x[1]),
                    ParameterVectorElement(x[2]), ParameterVectorElement(x[3]),
                    ..., ParameterVectorElement(x[11])
                ])


        Returns:
            The sorted :class:`.Parameter` objects in the circuit.
        """
        # parameters from gates
        if self._parameters is None:
            self._parameters = sort_parameters(self._unsorted_parameters())
        # return as parameter view, which implements the set and list interface
        return ParameterView(self._parameters)

    @property
    def num_parameters(self) -> int:
        """The number of parameter objects in the circuit."""
        return len(self._parameter_table)

    def _unsorted_parameters(self) -> set[Parameter]:
        """Efficiently get all parameters in the circuit, without any sorting overhead.

        .. warning::

            The returned object may directly view onto the ``ParameterTable`` internals, and so
            should not be mutated.  This is an internal performance detail.  Code outside of this
            package should not use this method.
        """
        # This should be free, by accessing the actual backing data structure of the table, but that
        # means that we need to copy it if adding keys from the global phase.
        return self._parameter_table.get_keys()

    @overload
    def assign_parameters(
        self,
        parameters: Union[Mapping[Parameter, ParameterValueType], Sequence[ParameterValueType]],
        inplace: Literal[False] = ...,
        *,
        flat_input: bool = ...,
        strict: bool = ...,
    ) -> "QuantumCircuit": ...

    @overload
    def assign_parameters(
        self,
        parameters: Union[Mapping[Parameter, ParameterValueType], Sequence[ParameterValueType]],
        inplace: Literal[True] = ...,
        *,
        flat_input: bool = ...,
        strict: bool = ...,
    ) -> None: ...

    def assign_parameters(  # pylint: disable=missing-raises-doc
        self,
        parameters: Union[Mapping[Parameter, ParameterValueType], Sequence[ParameterValueType]],
        inplace: bool = False,
        *,
        flat_input: bool = False,
        strict: bool = True,
    ) -> Optional["QuantumCircuit"]:
        """Assign parameters to new parameters or values.

        If ``parameters`` is passed as a dictionary, the keys should be :class:`.Parameter`
        instances in the current circuit. The values of the dictionary can either be numeric values
        or new parameter objects.

        If ``parameters`` is passed as a list or array, the elements are assigned to the
        current parameters in the order of :attr:`parameters` which is sorted
        alphabetically (while respecting the ordering in :class:`.ParameterVector` objects).

        The values can be assigned to the current circuit object or to a copy of it.

        .. note::
            When ``parameters`` is given as a mapping, it is permissible to have keys that are
            strings of the parameter names; these will be looked up using :meth:`get_parameter`.
            You can also have keys that are :class:`.ParameterVector` instances, and in this case,
            the dictionary value should be a sequence of values of the same length as the vector.

            If you use either of these cases, you must leave the setting ``flat_input=False``;
            changing this to ``True`` enables the fast path, where all keys must be
            :class:`.Parameter` instances.

        Args:
            parameters: Either a dictionary or iterable specifying the new parameter values.
            inplace: If False, a copy of the circuit with the bound parameters is returned.
                If True the circuit instance itself is modified.
            flat_input: If ``True`` and ``parameters`` is a mapping type, it is assumed to be
                exactly a mapping of ``{parameter: value}``.  By default (``False``), the mapping
                may also contain :class:`.ParameterVector` keys that point to a corresponding
                sequence of values, and these will be unrolled during the mapping, or string keys,
                which will be converted to :class:`.Parameter` instances using
                :meth:`get_parameter`.
            strict: If ``False``, any parameters given in the mapping that are not used in the
                circuit will be ignored.  If ``True`` (the default), an error will be raised
                indicating a logic error.

        Raises:
            CircuitError: If parameters is a dict and contains parameters not present in the
                circuit.
            ValueError: If parameters is a list/array and the length mismatches the number of free
                parameters in the circuit.

        Returns:
            A copy of the circuit with bound parameters if ``inplace`` is False, otherwise None.

        Examples:

            Create a parameterized circuit and assign the parameters in-place.

            .. plot::
               :include-source:

               from qiskit.circuit import QuantumCircuit, Parameter

               circuit = QuantumCircuit(2)
               params = [Parameter('A'), Parameter('B'), Parameter('C')]
               circuit.ry(params[0], 0)
               circuit.crx(params[1], 0, 1)
               circuit.draw('mpl')
               circuit.assign_parameters({params[0]: params[2]}, inplace=True)
               circuit.draw('mpl')

            Bind the values out-of-place by list and get a copy of the original circuit.

            .. plot::
               :include-source:

               from qiskit.circuit import QuantumCircuit, ParameterVector

               circuit = QuantumCircuit(2)
               params = ParameterVector('P', 2)
               circuit.ry(params[0], 0)
               circuit.crx(params[1], 0, 1)

               bound_circuit = circuit.assign_parameters([1, 2])
               bound_circuit.draw('mpl')

               circuit.draw('mpl')

        """
        if inplace:
            target = self
        else:
            target = self.copy()
            target._increment_instances()
            target._name_update()

        # Normalise the inputs into simple abstract interfaces, so we've dispatched the "iteration"
        # logic in one place at the start of the function.  This lets us do things like calculate
        # and cache expensive properties for (e.g.) the sequence format only if they're used; for
        # many large, close-to-hardware circuits, we won't need the extra handling for
        # `global_phase` or recursive definition binding.
        #
        # During normalisation, be sure to reference 'parameters' and related things from 'self' not
        # 'target' so we can take advantage of any caching we might be doing.
        if isinstance(parameters, dict):
            raw_mapping = parameters if flat_input else self._unroll_param_dict(parameters)
            # Remember that we _must not_ mutate the output of `_unsorted_parameters`.
            our_parameters = self._unsorted_parameters()
            if strict and (extras := raw_mapping.keys() - our_parameters):
                raise CircuitError(
                    f"Cannot bind parameters ({', '.join(str(x) for x in extras)}) not present in"
                    " the circuit."
                )
            parameter_binds = _ParameterBindsDict(raw_mapping, our_parameters)
        else:
            our_parameters = self.parameters
            if len(parameters) != len(our_parameters):
                raise ValueError(
                    "Mismatching number of values and parameters. For partial binding "
                    "please pass a dictionary of {parameter: value} pairs."
                )
            parameter_binds = _ParameterBindsSequence(our_parameters, parameters)

        # Clear out the parameter table for the relevant entries, since we'll be binding those.
        # Any new references to parameters are reinserted as part of the bind.
        target._parameters = None
        # This is deliberately eager, because we want the side effect of clearing the table.
        all_references = [
            (parameter, value, target._parameter_table.pop(parameter, ()))
            for parameter, value in parameter_binds.items()
        ]
        seen_operations = {}
        # The meat of the actual binding for regular operations.
        for to_bind, bound_value, references in all_references:
            update_parameters = (
                tuple(bound_value.parameters)
                if isinstance(bound_value, ParameterExpression)
                else ()
            )
            for operation, index in references:
                seen_operations[id(operation)] = operation
                if operation is ParameterTable.GLOBAL_PHASE:
                    assignee = target.global_phase
                    validate = _normalize_global_phase
                else:
                    assignee = operation.params[index]
                    validate = operation.validate_parameter
                if isinstance(assignee, ParameterExpression):
                    new_parameter = assignee.assign(to_bind, bound_value)
                    for parameter in update_parameters:
                        if parameter not in target._parameter_table:
                            target._parameter_table[parameter] = ParameterReferences(())
                        target._parameter_table[parameter].add((operation, index))
                    if not new_parameter.parameters:
                        new_parameter = validate(new_parameter.numeric())
                elif isinstance(assignee, QuantumCircuit):
                    new_parameter = assignee.assign_parameters(
                        {to_bind: bound_value}, inplace=False, flat_input=True
                    )
                else:
                    raise RuntimeError(  # pragma: no cover
                        f"Saw an unknown type during symbolic binding: {assignee}."
                        " This may indicate an internal logic error in symbol tracking."
                    )
                if operation is ParameterTable.GLOBAL_PHASE:
                    # We've already handled parameter table updates in bulk, so we need to skip the
                    # public setter trying to do it again.
                    target._global_phase = new_parameter
                else:
                    operation.params[index] = new_parameter

        # After we've been through everything at the top level, make a single visit to each
        # operation we've seen, rebinding its definition if necessary.
        for operation in seen_operations.values():
            if (
                definition := getattr(operation, "_definition", None)
            ) is not None and definition.num_parameters:
                definition.assign_parameters(
                    parameter_binds.mapping, inplace=True, flat_input=True, strict=False
                )

        # Finally, assign the parameters inside any of the calibrations.  We don't track these in
        # the `ParameterTable`, so we manually reconstruct things.
        def map_calibration(qubits, parameters, schedule):
            modified = False
            new_parameters = list(parameters)
            for i, parameter in enumerate(new_parameters):
                if not isinstance(parameter, ParameterExpression):
                    continue
                if not (contained := parameter.parameters & parameter_binds.mapping.keys()):
                    continue
                for to_bind in contained:
                    parameter = parameter.assign(to_bind, parameter_binds.mapping[to_bind])
                if not parameter.parameters:
                    parameter = parameter.numeric()
                    if isinstance(parameter, complex):
                        raise TypeError(f"Calibration cannot use complex number: '{parameter}'")
                new_parameters[i] = parameter
                modified = True
            if modified:
                schedule.assign_parameters(parameter_binds.mapping)
            return (qubits, tuple(new_parameters)), schedule

        target._calibrations = defaultdict(
            dict,
            (
                (
                    gate,
                    dict(
                        map_calibration(qubits, parameters, schedule)
                        for (qubits, parameters), schedule in calibrations.items()
                    ),
                )
                for gate, calibrations in target._calibrations.items()
            ),
        )
        return None if inplace else target

    def _unroll_param_dict(
        self, parameter_binds: Mapping[Parameter, ParameterValueType]
    ) -> Mapping[Parameter, ParameterValueType]:
        out = {}
        for parameter, value in parameter_binds.items():
            if isinstance(parameter, ParameterVector):
                if len(parameter) != len(value):
                    raise CircuitError(
                        f"Parameter vector '{parameter.name}' has length {len(parameter)},"
                        f" but was assigned to {len(value)} values."
                    )
                out.update(zip(parameter, value))
            elif isinstance(parameter, str):
                out[self.get_parameter(parameter)] = value
            else:
                out[parameter] = value
        return out

    def barrier(self, *qargs: QubitSpecifier, label=None) -> InstructionSet:
        """Apply :class:`~.library.Barrier`. If ``qargs`` is empty, applies to all qubits
        in the circuit.

        Args:
            qargs (QubitSpecifier): Specification for one or more qubit arguments.
            label (str): The string label of the barrier.

        Returns:
            qiskit.circuit.InstructionSet: handle to the added instructions.
        """
        from .barrier import Barrier

        if qargs:
            # This uses a `dict` not a `set` to guarantee a deterministic order to the arguments.
            qubits = tuple({q: None for qarg in qargs for q in self.qbit_argument_conversion(qarg)})
            return self.append(
                CircuitInstruction(Barrier(len(qubits), label=label), qubits, ()), copy=False
            )
        else:
            qubits = self.qubits.copy()
            return self._current_scope().append(
                CircuitInstruction(Barrier(len(qubits), label=label), qubits, ())
            )

    def delay(
        self,
        duration: ParameterValueType,
        qarg: QubitSpecifier | None = None,
        unit: str = "dt",
    ) -> InstructionSet:
        """Apply :class:`~.circuit.Delay`. If qarg is ``None``, applies to all qubits.
        When applying to multiple qubits, delays with the same duration will be created.

        Args:
            duration (int or float or ParameterExpression): duration of the delay.
            qarg (Object): qubit argument to apply this delay.
            unit (str): unit of the duration. Supported units: ``'s'``, ``'ms'``, ``'us'``,
                ``'ns'``, ``'ps'``, and ``'dt'``. Default is ``'dt'``, i.e. integer time unit
                depending on the target backend.

        Returns:
            qiskit.circuit.InstructionSet: handle to the added instructions.

        Raises:
            CircuitError: if arguments have bad format.
        """
        if qarg is None:
            qarg = self.qubits
        return self.append(Delay(duration, unit=unit), [qarg], [], copy=False)

    def h(self, qubit: QubitSpecifier) -> InstructionSet:
        """Apply :class:`~qiskit.circuit.library.HGate`.

        For the full matrix form of this gate, see the underlying gate documentation.

        Args:
            qubit: The qubit(s) to apply the gate to.

        Returns:
            A handle to the instructions created.
        """
        from .library.standard_gates.h import HGate

        return self.append(HGate(), [qubit], [], copy=False)

    def ch(
        self,
        control_qubit: QubitSpecifier,
        target_qubit: QubitSpecifier,
        label: str | None = None,
        ctrl_state: str | int | None = None,
    ) -> InstructionSet:
        """Apply :class:`~qiskit.circuit.library.CHGate`.

        For the full matrix form of this gate, see the underlying gate documentation.

        Args:
            control_qubit: The qubit(s) used as the control.
            target_qubit: The qubit(s) targeted by the gate.
            label: The string label of the gate in the circuit.
            ctrl_state:
                The control state in decimal, or as a bitstring (e.g. '1').  Defaults to controlling
                on the '1' state.

        Returns:
            A handle to the instructions created.
        """
        from .library.standard_gates.h import CHGate

        return self.append(
            CHGate(label=label, ctrl_state=ctrl_state),
            [control_qubit, target_qubit],
            [],
            copy=False,
        )

    def id(self, qubit: QubitSpecifier) -> InstructionSet:  # pylint: disable=invalid-name
        """Apply :class:`~qiskit.circuit.library.IGate`.

        For the full matrix form of this gate, see the underlying gate documentation.

        Args:
            qubit: The qubit(s) to apply the gate to.

        Returns:
            A handle to the instructions created.
        """
        from .library.standard_gates.i import IGate

        return self.append(IGate(), [qubit], [], copy=False)

    def ms(self, theta: ParameterValueType, qubits: Sequence[QubitSpecifier]) -> InstructionSet:
        """Apply :class:`~qiskit.circuit.library.MSGate`.

        For the full matrix form of this gate, see the underlying gate documentation.

        Args:
            theta: The angle of the rotation.
            qubits: The qubits to apply the gate to.

        Returns:
            A handle to the instructions created.
        """
        # pylint: disable=cyclic-import
        from .library.generalized_gates.gms import MSGate

        return self.append(MSGate(len(qubits), theta), qubits, copy=False)

    def p(self, theta: ParameterValueType, qubit: QubitSpecifier) -> InstructionSet:
        """Apply :class:`~qiskit.circuit.library.PhaseGate`.

        For the full matrix form of this gate, see the underlying gate documentation.

        Args:
            theta: THe angle of the rotation.
            qubit: The qubit(s) to apply the gate to.

        Returns:
            A handle to the instructions created.
        """
        from .library.standard_gates.p import PhaseGate

        return self.append(PhaseGate(theta), [qubit], [], copy=False)

    def cp(
        self,
        theta: ParameterValueType,
        control_qubit: QubitSpecifier,
        target_qubit: QubitSpecifier,
        label: str | None = None,
        ctrl_state: str | int | None = None,
    ) -> InstructionSet:
        """Apply :class:`~qiskit.circuit.library.CPhaseGate`.

        For the full matrix form of this gate, see the underlying gate documentation.

        Args:
            theta: The angle of the rotation.
            control_qubit: The qubit(s) used as the control.
            target_qubit: The qubit(s) targeted by the gate.
            label: The string label of the gate in the circuit.
            ctrl_state:
                The control state in decimal, or as a bitstring (e.g. '1').  Defaults to controlling
                on the '1' state.

        Returns:
            A handle to the instructions created.
        """
        from .library.standard_gates.p import CPhaseGate

        return self.append(
            CPhaseGate(theta, label=label, ctrl_state=ctrl_state),
            [control_qubit, target_qubit],
            [],
            copy=False,
        )

    def mcp(
        self,
        lam: ParameterValueType,
        control_qubits: Sequence[QubitSpecifier],
        target_qubit: QubitSpecifier,
        ctrl_state: str | int | None = None,
    ) -> InstructionSet:
        """Apply :class:`~qiskit.circuit.library.MCPhaseGate`.

        For the full matrix form of this gate, see the underlying gate documentation.

        Args:
            lam: The angle of the rotation.
            control_qubits: The qubits used as the controls.
            target_qubit: The qubit(s) targeted by the gate.
            ctrl_state:
                The control state in decimal, or as a bitstring (e.g. '1').  Defaults to controlling
                on the '1' state.

        Returns:
            A handle to the instructions created.
        """
        from .library.standard_gates.p import MCPhaseGate

        num_ctrl_qubits = len(control_qubits)
        return self.append(
            MCPhaseGate(lam, num_ctrl_qubits, ctrl_state=ctrl_state),
            control_qubits[:] + [target_qubit],
            [],
            copy=False,
        )

    def r(
        self, theta: ParameterValueType, phi: ParameterValueType, qubit: QubitSpecifier
    ) -> InstructionSet:
        """Apply :class:`~qiskit.circuit.library.RGate`.

        For the full matrix form of this gate, see the underlying gate documentation.

        Args:
            theta: The angle of the rotation.
            phi: The angle of the axis of rotation in the x-y plane.
            qubit: The qubit(s) to apply the gate to.

        Returns:
            A handle to the instructions created.
        """
        from .library.standard_gates.r import RGate

        return self.append(RGate(theta, phi), [qubit], [], copy=False)

    def rv(
        self,
        vx: ParameterValueType,
        vy: ParameterValueType,
        vz: ParameterValueType,
        qubit: QubitSpecifier,
    ) -> InstructionSet:
        """Apply :class:`~qiskit.circuit.library.RVGate`.

        For the full matrix form of this gate, see the underlying gate documentation.

        Rotation around an arbitrary rotation axis :math:`v`, where :math:`|v|` is the angle of
        rotation in radians.

        Args:
            vx: x-component of the rotation axis.
            vy: y-component of the rotation axis.
            vz: z-component of the rotation axis.
            qubit: The qubit(s) to apply the gate to.

        Returns:
            A handle to the instructions created.
        """
        from .library.generalized_gates.rv import RVGate

        return self.append(RVGate(vx, vy, vz), [qubit], [], copy=False)

    def rccx(
        self,
        control_qubit1: QubitSpecifier,
        control_qubit2: QubitSpecifier,
        target_qubit: QubitSpecifier,
    ) -> InstructionSet:
        """Apply :class:`~qiskit.circuit.library.RCCXGate`.

        For the full matrix form of this gate, see the underlying gate documentation.

        Args:
            control_qubit1: The qubit(s) used as the first control.
            control_qubit2: The qubit(s) used as the second control.
            target_qubit: The qubit(s) targeted by the gate.

        Returns:
            A handle to the instructions created.
        """
        from .library.standard_gates.x import RCCXGate

        return self.append(
            RCCXGate(), [control_qubit1, control_qubit2, target_qubit], [], copy=False
        )

    def rcccx(
        self,
        control_qubit1: QubitSpecifier,
        control_qubit2: QubitSpecifier,
        control_qubit3: QubitSpecifier,
        target_qubit: QubitSpecifier,
    ) -> InstructionSet:
        """Apply :class:`~qiskit.circuit.library.RC3XGate`.

        For the full matrix form of this gate, see the underlying gate documentation.

        Args:
            control_qubit1: The qubit(s) used as the first control.
            control_qubit2: The qubit(s) used as the second control.
            control_qubit3: The qubit(s) used as the third control.
            target_qubit: The qubit(s) targeted by the gate.

        Returns:
            A handle to the instructions created.
        """
        from .library.standard_gates.x import RC3XGate

        return self.append(
            RC3XGate(),
            [control_qubit1, control_qubit2, control_qubit3, target_qubit],
            [],
            copy=False,
        )

    def rx(
        self, theta: ParameterValueType, qubit: QubitSpecifier, label: str | None = None
    ) -> InstructionSet:
        """Apply :class:`~qiskit.circuit.library.RXGate`.

        For the full matrix form of this gate, see the underlying gate documentation.

        Args:
            theta: The rotation angle of the gate.
            qubit: The qubit(s) to apply the gate to.
            label: The string label of the gate in the circuit.

        Returns:
            A handle to the instructions created.
        """
        from .library.standard_gates.rx import RXGate

        return self.append(RXGate(theta, label=label), [qubit], [], copy=False)

    def crx(
        self,
        theta: ParameterValueType,
        control_qubit: QubitSpecifier,
        target_qubit: QubitSpecifier,
        label: str | None = None,
        ctrl_state: str | int | None = None,
    ) -> InstructionSet:
        """Apply :class:`~qiskit.circuit.library.CRXGate`.

        For the full matrix form of this gate, see the underlying gate documentation.

        Args:
            theta: The angle of the rotation.
            control_qubit: The qubit(s) used as the control.
            target_qubit: The qubit(s) targeted by the gate.
            label: The string label of the gate in the circuit.
            ctrl_state:
                The control state in decimal, or as a bitstring (e.g. '1').  Defaults to controlling
                on the '1' state.

        Returns:
            A handle to the instructions created.
        """
        from .library.standard_gates.rx import CRXGate

        return self.append(
            CRXGate(theta, label=label, ctrl_state=ctrl_state),
            [control_qubit, target_qubit],
            [],
            copy=False,
        )

    def rxx(
        self, theta: ParameterValueType, qubit1: QubitSpecifier, qubit2: QubitSpecifier
    ) -> InstructionSet:
        """Apply :class:`~qiskit.circuit.library.RXXGate`.

        For the full matrix form of this gate, see the underlying gate documentation.

        Args:
            theta: The angle of the rotation.
            qubit1: The qubit(s) to apply the gate to.
            qubit2: The qubit(s) to apply the gate to.

        Returns:
            A handle to the instructions created.
        """
        from .library.standard_gates.rxx import RXXGate

        return self.append(RXXGate(theta), [qubit1, qubit2], [], copy=False)

    def ry(
        self, theta: ParameterValueType, qubit: QubitSpecifier, label: str | None = None
    ) -> InstructionSet:
        """Apply :class:`~qiskit.circuit.library.RYGate`.

        For the full matrix form of this gate, see the underlying gate documentation.

        Args:
            theta: The rotation angle of the gate.
            qubit: The qubit(s) to apply the gate to.
            label: The string label of the gate in the circuit.

        Returns:
            A handle to the instructions created.
        """
        from .library.standard_gates.ry import RYGate

        return self.append(RYGate(theta, label=label), [qubit], [], copy=False)

    def cry(
        self,
        theta: ParameterValueType,
        control_qubit: QubitSpecifier,
        target_qubit: QubitSpecifier,
        label: str | None = None,
        ctrl_state: str | int | None = None,
    ) -> InstructionSet:
        """Apply :class:`~qiskit.circuit.library.CRYGate`.

        For the full matrix form of this gate, see the underlying gate documentation.

        Args:
            theta: The angle of the rotation.
            control_qubit: The qubit(s) used as the control.
            target_qubit: The qubit(s) targeted by the gate.
            label: The string label of the gate in the circuit.
            ctrl_state:
                The control state in decimal, or as a bitstring (e.g. '1').  Defaults to controlling
                on the '1' state.

        Returns:
            A handle to the instructions created.
        """
        from .library.standard_gates.ry import CRYGate

        return self.append(
            CRYGate(theta, label=label, ctrl_state=ctrl_state),
            [control_qubit, target_qubit],
            [],
            copy=False,
        )

    def ryy(
        self, theta: ParameterValueType, qubit1: QubitSpecifier, qubit2: QubitSpecifier
    ) -> InstructionSet:
        """Apply :class:`~qiskit.circuit.library.RYYGate`.

        For the full matrix form of this gate, see the underlying gate documentation.

        Args:
            theta: The rotation angle of the gate.
            qubit1: The qubit(s) to apply the gate to.
            qubit2: The qubit(s) to apply the gate to.

        Returns:
            A handle to the instructions created.
        """
        from .library.standard_gates.ryy import RYYGate

        return self.append(RYYGate(theta), [qubit1, qubit2], [], copy=False)

    def rz(self, phi: ParameterValueType, qubit: QubitSpecifier) -> InstructionSet:
        """Apply :class:`~qiskit.circuit.library.RZGate`.

        For the full matrix form of this gate, see the underlying gate documentation.

        Args:
            phi: The rotation angle of the gate.
            qubit: The qubit(s) to apply the gate to.

        Returns:
            A handle to the instructions created.
        """
        from .library.standard_gates.rz import RZGate

        return self.append(RZGate(phi), [qubit], [], copy=False)

    def crz(
        self,
        theta: ParameterValueType,
        control_qubit: QubitSpecifier,
        target_qubit: QubitSpecifier,
        label: str | None = None,
        ctrl_state: str | int | None = None,
    ) -> InstructionSet:
        """Apply :class:`~qiskit.circuit.library.CRZGate`.

        For the full matrix form of this gate, see the underlying gate documentation.

        Args:
            theta: The angle of the rotation.
            control_qubit: The qubit(s) used as the control.
            target_qubit: The qubit(s) targeted by the gate.
            label: The string label of the gate in the circuit.
            ctrl_state:
                The control state in decimal, or as a bitstring (e.g. '1').  Defaults to controlling
                on the '1' state.

        Returns:
            A handle to the instructions created.
        """
        from .library.standard_gates.rz import CRZGate

        return self.append(
            CRZGate(theta, label=label, ctrl_state=ctrl_state),
            [control_qubit, target_qubit],
            [],
            copy=False,
        )

    def rzx(
        self, theta: ParameterValueType, qubit1: QubitSpecifier, qubit2: QubitSpecifier
    ) -> InstructionSet:
        """Apply :class:`~qiskit.circuit.library.RZXGate`.

        For the full matrix form of this gate, see the underlying gate documentation.

        Args:
            theta: The rotation angle of the gate.
            qubit1: The qubit(s) to apply the gate to.
            qubit2: The qubit(s) to apply the gate to.

        Returns:
            A handle to the instructions created.
        """
        from .library.standard_gates.rzx import RZXGate

        return self.append(RZXGate(theta), [qubit1, qubit2], [], copy=False)

    def rzz(
        self, theta: ParameterValueType, qubit1: QubitSpecifier, qubit2: QubitSpecifier
    ) -> InstructionSet:
        """Apply :class:`~qiskit.circuit.library.RZZGate`.

        For the full matrix form of this gate, see the underlying gate documentation.

        Args:
            theta: The rotation angle of the gate.
            qubit1: The qubit(s) to apply the gate to.
            qubit2: The qubit(s) to apply the gate to.

        Returns:
            A handle to the instructions created.
        """
        from .library.standard_gates.rzz import RZZGate

        return self.append(RZZGate(theta), [qubit1, qubit2], [], copy=False)

    def ecr(self, qubit1: QubitSpecifier, qubit2: QubitSpecifier) -> InstructionSet:
        """Apply :class:`~qiskit.circuit.library.ECRGate`.

        For the full matrix form of this gate, see the underlying gate documentation.

        Args:
            qubit1, qubit2: The qubits to apply the gate to.

        Returns:
            A handle to the instructions created.
        """
        from .library.standard_gates.ecr import ECRGate

        return self.append(ECRGate(), [qubit1, qubit2], [], copy=False)

    def s(self, qubit: QubitSpecifier) -> InstructionSet:
        """Apply :class:`~qiskit.circuit.library.SGate`.

        For the full matrix form of this gate, see the underlying gate documentation.

        Args:
            qubit: The qubit(s) to apply the gate to.

        Returns:
            A handle to the instructions created.
        """
        from .library.standard_gates.s import SGate

        return self.append(SGate(), [qubit], [], copy=False)

    def sdg(self, qubit: QubitSpecifier) -> InstructionSet:
        """Apply :class:`~qiskit.circuit.library.SdgGate`.

        For the full matrix form of this gate, see the underlying gate documentation.

        Args:
            qubit: The qubit(s) to apply the gate to.

        Returns:
            A handle to the instructions created.
        """
        from .library.standard_gates.s import SdgGate

        return self.append(SdgGate(), [qubit], [], copy=False)

    def cs(
        self,
        control_qubit: QubitSpecifier,
        target_qubit: QubitSpecifier,
        label: str | None = None,
        ctrl_state: str | int | None = None,
    ) -> InstructionSet:
        """Apply :class:`~qiskit.circuit.library.CSGate`.

        For the full matrix form of this gate, see the underlying gate documentation.

        Args:
            control_qubit: The qubit(s) used as the control.
            target_qubit: The qubit(s) targeted by the gate.
            label: The string label of the gate in the circuit.
            ctrl_state:
                The control state in decimal, or as a bitstring (e.g. '1').  Defaults to controlling
                on the '1' state.

        Returns:
            A handle to the instructions created.
        """
        from .library.standard_gates.s import CSGate

        return self.append(
            CSGate(label=label, ctrl_state=ctrl_state),
            [control_qubit, target_qubit],
            [],
            copy=False,
        )

    def csdg(
        self,
        control_qubit: QubitSpecifier,
        target_qubit: QubitSpecifier,
        label: str | None = None,
        ctrl_state: str | int | None = None,
    ) -> InstructionSet:
        """Apply :class:`~qiskit.circuit.library.CSdgGate`.

        For the full matrix form of this gate, see the underlying gate documentation.

        Args:
            control_qubit: The qubit(s) used as the control.
            target_qubit: The qubit(s) targeted by the gate.
            label: The string label of the gate in the circuit.
            ctrl_state:
                The control state in decimal, or as a bitstring (e.g. '1').  Defaults to controlling
                on the '1' state.

        Returns:
            A handle to the instructions created.
        """
        from .library.standard_gates.s import CSdgGate

        return self.append(
            CSdgGate(label=label, ctrl_state=ctrl_state),
            [control_qubit, target_qubit],
            [],
            copy=False,
        )

    def swap(self, qubit1: QubitSpecifier, qubit2: QubitSpecifier) -> InstructionSet:
        """Apply :class:`~qiskit.circuit.library.SwapGate`.

        For the full matrix form of this gate, see the underlying gate documentation.

        Args:
            qubit1, qubit2: The qubits to apply the gate to.

        Returns:
            A handle to the instructions created.
        """
        from .library.standard_gates.swap import SwapGate

        return self.append(SwapGate(), [qubit1, qubit2], [], copy=False)

    def iswap(self, qubit1: QubitSpecifier, qubit2: QubitSpecifier) -> InstructionSet:
        """Apply :class:`~qiskit.circuit.library.iSwapGate`.

        For the full matrix form of this gate, see the underlying gate documentation.

        Args:
            qubit1, qubit2: The qubits to apply the gate to.

        Returns:
            A handle to the instructions created.
        """
        from .library.standard_gates.iswap import iSwapGate

        return self.append(iSwapGate(), [qubit1, qubit2], [], copy=False)

    def cswap(
        self,
        control_qubit: QubitSpecifier,
        target_qubit1: QubitSpecifier,
        target_qubit2: QubitSpecifier,
        label: str | None = None,
        ctrl_state: str | int | None = None,
    ) -> InstructionSet:
        """Apply :class:`~qiskit.circuit.library.CSwapGate`.

        For the full matrix form of this gate, see the underlying gate documentation.

        Args:
            control_qubit: The qubit(s) used as the control.
            target_qubit1: The qubit(s) targeted by the gate.
            target_qubit2: The qubit(s) targeted by the gate.
            label: The string label of the gate in the circuit.
            ctrl_state:
                The control state in decimal, or as a bitstring (e.g. ``'1'``).  Defaults to controlling
                on the ``'1'`` state.

        Returns:
            A handle to the instructions created.
        """
        from .library.standard_gates.swap import CSwapGate

        return self.append(
            CSwapGate(label=label, ctrl_state=ctrl_state),
            [control_qubit, target_qubit1, target_qubit2],
            [],
            copy=False,
        )

    def sx(self, qubit: QubitSpecifier) -> InstructionSet:
        """Apply :class:`~qiskit.circuit.library.SXGate`.

        For the full matrix form of this gate, see the underlying gate documentation.

        Args:
            qubit: The qubit(s) to apply the gate to.

        Returns:
            A handle to the instructions created.
        """
        from .library.standard_gates.sx import SXGate

        return self.append(SXGate(), [qubit], [], copy=False)

    def sxdg(self, qubit: QubitSpecifier) -> InstructionSet:
        """Apply :class:`~qiskit.circuit.library.SXdgGate`.

        For the full matrix form of this gate, see the underlying gate documentation.

        Args:
            qubit: The qubit(s) to apply the gate to.

        Returns:
            A handle to the instructions created.
        """
        from .library.standard_gates.sx import SXdgGate

        return self.append(SXdgGate(), [qubit], [], copy=False)

    def csx(
        self,
        control_qubit: QubitSpecifier,
        target_qubit: QubitSpecifier,
        label: str | None = None,
        ctrl_state: str | int | None = None,
    ) -> InstructionSet:
        """Apply :class:`~qiskit.circuit.library.CSXGate`.

        For the full matrix form of this gate, see the underlying gate documentation.

        Args:
            control_qubit: The qubit(s) used as the control.
            target_qubit: The qubit(s) targeted by the gate.
            label: The string label of the gate in the circuit.
            ctrl_state:
                The control state in decimal, or as a bitstring (e.g. '1').  Defaults to controlling
                on the '1' state.

        Returns:
            A handle to the instructions created.
        """
        from .library.standard_gates.sx import CSXGate

        return self.append(
            CSXGate(label=label, ctrl_state=ctrl_state),
            [control_qubit, target_qubit],
            [],
            copy=False,
        )

    def t(self, qubit: QubitSpecifier) -> InstructionSet:
        """Apply :class:`~qiskit.circuit.library.TGate`.

        For the full matrix form of this gate, see the underlying gate documentation.

        Args:
            qubit: The qubit(s) to apply the gate to.

        Returns:
            A handle to the instructions created.
        """
        from .library.standard_gates.t import TGate

        return self.append(TGate(), [qubit], [], copy=False)

    def tdg(self, qubit: QubitSpecifier) -> InstructionSet:
        """Apply :class:`~qiskit.circuit.library.TdgGate`.

        For the full matrix form of this gate, see the underlying gate documentation.

        Args:
            qubit: The qubit(s) to apply the gate to.

        Returns:
            A handle to the instructions created.
        """
        from .library.standard_gates.t import TdgGate

        return self.append(TdgGate(), [qubit], [], copy=False)

    def u(
        self,
        theta: ParameterValueType,
        phi: ParameterValueType,
        lam: ParameterValueType,
        qubit: QubitSpecifier,
    ) -> InstructionSet:
        r"""Apply :class:`~qiskit.circuit.library.UGate`.

        For the full matrix form of this gate, see the underlying gate documentation.

        Args:
            theta: The :math:`\theta` rotation angle of the gate.
            phi: The :math:`\phi` rotation angle of the gate.
            lam: The :math:`\lambda` rotation angle of the gate.
            qubit: The qubit(s) to apply the gate to.

        Returns:
            A handle to the instructions created.
        """
        from .library.standard_gates.u import UGate

        return self.append(UGate(theta, phi, lam), [qubit], [], copy=False)

    def cu(
        self,
        theta: ParameterValueType,
        phi: ParameterValueType,
        lam: ParameterValueType,
        gamma: ParameterValueType,
        control_qubit: QubitSpecifier,
        target_qubit: QubitSpecifier,
        label: str | None = None,
        ctrl_state: str | int | None = None,
    ) -> InstructionSet:
        r"""Apply :class:`~qiskit.circuit.library.CUGate`.

        For the full matrix form of this gate, see the underlying gate documentation.

        Args:
            theta: The :math:`\theta` rotation angle of the gate.
            phi: The :math:`\phi` rotation angle of the gate.
            lam: The :math:`\lambda` rotation angle of the gate.
            gamma: The global phase applied of the U gate, if applied.
            control_qubit: The qubit(s) used as the control.
            target_qubit: The qubit(s) targeted by the gate.
            label: The string label of the gate in the circuit.
            ctrl_state:
                The control state in decimal, or as a bitstring (e.g. '1').  Defaults to controlling
                on the '1' state.

        Returns:
            A handle to the instructions created.
        """
        from .library.standard_gates.u import CUGate

        return self.append(
            CUGate(theta, phi, lam, gamma, label=label, ctrl_state=ctrl_state),
            [control_qubit, target_qubit],
            [],
            copy=False,
        )

    def x(self, qubit: QubitSpecifier, label: str | None = None) -> InstructionSet:
        r"""Apply :class:`~qiskit.circuit.library.XGate`.

        For the full matrix form of this gate, see the underlying gate documentation.

        Args:
            qubit: The qubit(s) to apply the gate to.
            label: The string label of the gate in the circuit.

        Returns:
            A handle to the instructions created.
        """
        from .library.standard_gates.x import XGate

        return self.append(XGate(label=label), [qubit], [], copy=False)

    def cx(
        self,
        control_qubit: QubitSpecifier,
        target_qubit: QubitSpecifier,
        label: str | None = None,
        ctrl_state: str | int | None = None,
    ) -> InstructionSet:
        r"""Apply :class:`~qiskit.circuit.library.CXGate`.

        For the full matrix form of this gate, see the underlying gate documentation.

        Args:
            control_qubit: The qubit(s) used as the control.
            target_qubit: The qubit(s) targeted by the gate.
            label: The string label of the gate in the circuit.
            ctrl_state:
                The control state in decimal, or as a bitstring (e.g. '1').  Defaults to controlling
                on the '1' state.

        Returns:
            A handle to the instructions created.
        """

        from .library.standard_gates.x import CXGate

        return self.append(
            CXGate(label=label, ctrl_state=ctrl_state),
            [control_qubit, target_qubit],
            [],
            copy=False,
        )

    def dcx(self, qubit1: QubitSpecifier, qubit2: QubitSpecifier) -> InstructionSet:
        r"""Apply :class:`~qiskit.circuit.library.DCXGate`.

        For the full matrix form of this gate, see the underlying gate documentation.

        Args:
            qubit1: The qubit(s) to apply the gate to.
            qubit2: The qubit(s) to apply the gate to.

        Returns:
            A handle to the instructions created.
        """
        from .library.standard_gates.dcx import DCXGate

        return self.append(DCXGate(), [qubit1, qubit2], [], copy=False)

    def ccx(
        self,
        control_qubit1: QubitSpecifier,
        control_qubit2: QubitSpecifier,
        target_qubit: QubitSpecifier,
        ctrl_state: str | int | None = None,
    ) -> InstructionSet:
        r"""Apply :class:`~qiskit.circuit.library.CCXGate`.

        For the full matrix form of this gate, see the underlying gate documentation.

        Args:
            control_qubit1: The qubit(s) used as the first control.
            control_qubit2: The qubit(s) used as the second control.
            target_qubit: The qubit(s) targeted by the gate.
            ctrl_state:
                The control state in decimal, or as a bitstring (e.g. '1').  Defaults to controlling
                on the '1' state.

        Returns:
            A handle to the instructions created.
        """
        from .library.standard_gates.x import CCXGate

        return self.append(
            CCXGate(ctrl_state=ctrl_state),
            [control_qubit1, control_qubit2, target_qubit],
            [],
            copy=False,
        )

    def mcx(
        self,
        control_qubits: Sequence[QubitSpecifier],
        target_qubit: QubitSpecifier,
        ancilla_qubits: QubitSpecifier | Sequence[QubitSpecifier] | None = None,
        mode: str = "noancilla",
        ctrl_state: str | int | None = None,
    ) -> InstructionSet:
        """Apply :class:`~qiskit.circuit.library.MCXGate`.

        The multi-cX gate can be implemented using different techniques, which use different numbers
        of ancilla qubits and have varying circuit depth. These modes are:

        - ``'noancilla'``: Requires 0 ancilla qubits.
        - ``'recursion'``: Requires 1 ancilla qubit if more than 4 controls are used, otherwise 0.
        - ``'v-chain'``: Requires 2 less ancillas than the number of control qubits.
        - ``'v-chain-dirty'``: Same as for the clean ancillas (but the circuit will be longer).

        For the full matrix form of this gate, see the underlying gate documentation.

        Args:
            control_qubits: The qubits used as the controls.
            target_qubit: The qubit(s) targeted by the gate.
            ancilla_qubits: The qubits used as the ancillae, if the mode requires them.
            mode: The choice of mode, explained further above.
            ctrl_state:
                The control state in decimal, or as a bitstring (e.g. '1').  Defaults to controlling
                on the '1' state.

        Returns:
            A handle to the instructions created.

        Raises:
            ValueError: if the given mode is not known, or if too few ancilla qubits are passed.
            AttributeError: if no ancilla qubits are passed, but some are needed.
        """
        from .library.standard_gates.x import MCXGrayCode, MCXRecursive, MCXVChain

        num_ctrl_qubits = len(control_qubits)

        available_implementations = {
            "noancilla": MCXGrayCode(num_ctrl_qubits, ctrl_state=ctrl_state),
            "recursion": MCXRecursive(num_ctrl_qubits, ctrl_state=ctrl_state),
            "v-chain": MCXVChain(num_ctrl_qubits, False, ctrl_state=ctrl_state),
            "v-chain-dirty": MCXVChain(num_ctrl_qubits, dirty_ancillas=True, ctrl_state=ctrl_state),
            # outdated, previous names
            "advanced": MCXRecursive(num_ctrl_qubits, ctrl_state=ctrl_state),
            "basic": MCXVChain(num_ctrl_qubits, dirty_ancillas=False, ctrl_state=ctrl_state),
            "basic-dirty-ancilla": MCXVChain(
                num_ctrl_qubits, dirty_ancillas=True, ctrl_state=ctrl_state
            ),
        }

        # check ancilla input
        if ancilla_qubits:
            _ = self.qbit_argument_conversion(ancilla_qubits)

        try:
            gate = available_implementations[mode]
        except KeyError as ex:
            all_modes = list(available_implementations.keys())
            raise ValueError(
                f"Unsupported mode ({mode}) selected, choose one of {all_modes}"
            ) from ex

        if hasattr(gate, "num_ancilla_qubits") and gate.num_ancilla_qubits > 0:
            required = gate.num_ancilla_qubits
            if ancilla_qubits is None:
                raise AttributeError(f"No ancillas provided, but {required} are needed!")

            # convert ancilla qubits to a list if they were passed as int or qubit
            if not hasattr(ancilla_qubits, "__len__"):
                ancilla_qubits = [ancilla_qubits]

            if len(ancilla_qubits) < required:
                actually = len(ancilla_qubits)
                raise ValueError(f"At least {required} ancillas required, but {actually} given.")
            # size down if too many ancillas were provided
            ancilla_qubits = ancilla_qubits[:required]
        else:
            ancilla_qubits = []

        return self.append(gate, control_qubits[:] + [target_qubit] + ancilla_qubits[:], [])

    def y(self, qubit: QubitSpecifier) -> InstructionSet:
        r"""Apply :class:`~qiskit.circuit.library.YGate`.

        For the full matrix form of this gate, see the underlying gate documentation.

        Args:
            qubit: The qubit(s) to apply the gate to.

        Returns:
            A handle to the instructions created.
        """
        from .library.standard_gates.y import YGate

        return self.append(YGate(), [qubit], [], copy=False)

    def cy(
        self,
        control_qubit: QubitSpecifier,
        target_qubit: QubitSpecifier,
        label: str | None = None,
        ctrl_state: str | int | None = None,
    ) -> InstructionSet:
        r"""Apply :class:`~qiskit.circuit.library.CYGate`.

        For the full matrix form of this gate, see the underlying gate documentation.

        Args:
            control_qubit: The qubit(s) used as the controls.
            target_qubit: The qubit(s) targeted by the gate.
            label: The string label of the gate in the circuit.
            ctrl_state:
                The control state in decimal, or as a bitstring (e.g. '1').  Defaults to controlling
                on the '1' state.

        Returns:
            A handle to the instructions created.
        """
        from .library.standard_gates.y import CYGate

        return self.append(
            CYGate(label=label, ctrl_state=ctrl_state),
            [control_qubit, target_qubit],
            [],
            copy=False,
        )

    def z(self, qubit: QubitSpecifier) -> InstructionSet:
        r"""Apply :class:`~qiskit.circuit.library.ZGate`.

        For the full matrix form of this gate, see the underlying gate documentation.

        Args:
            qubit: The qubit(s) to apply the gate to.

        Returns:
            A handle to the instructions created.
        """
        from .library.standard_gates.z import ZGate

        return self.append(ZGate(), [qubit], [], copy=False)

    def cz(
        self,
        control_qubit: QubitSpecifier,
        target_qubit: QubitSpecifier,
        label: str | None = None,
        ctrl_state: str | int | None = None,
    ) -> InstructionSet:
        r"""Apply :class:`~qiskit.circuit.library.CZGate`.

        For the full matrix form of this gate, see the underlying gate documentation.

        Args:
            control_qubit: The qubit(s) used as the controls.
            target_qubit: The qubit(s) targeted by the gate.
            label: The string label of the gate in the circuit.
            ctrl_state:
                The control state in decimal, or as a bitstring (e.g. '1').  Defaults to controlling
                on the '1' state.

        Returns:
            A handle to the instructions created.
        """
        from .library.standard_gates.z import CZGate

        return self.append(
            CZGate(label=label, ctrl_state=ctrl_state),
            [control_qubit, target_qubit],
            [],
            copy=False,
        )

    def ccz(
        self,
        control_qubit1: QubitSpecifier,
        control_qubit2: QubitSpecifier,
        target_qubit: QubitSpecifier,
        label: str | None = None,
        ctrl_state: str | int | None = None,
    ) -> InstructionSet:
        r"""Apply :class:`~qiskit.circuit.library.CCZGate`.

        For the full matrix form of this gate, see the underlying gate documentation.

        Args:
            control_qubit1: The qubit(s) used as the first control.
            control_qubit2: The qubit(s) used as the second control.
            target_qubit: The qubit(s) targeted by the gate.
            label: The string label of the gate in the circuit.
            ctrl_state:
                The control state in decimal, or as a bitstring (e.g. '10').  Defaults to controlling
                on the '11' state.

        Returns:
            A handle to the instructions created.
        """
        from .library.standard_gates.z import CCZGate

        return self.append(
            CCZGate(label=label, ctrl_state=ctrl_state),
            [control_qubit1, control_qubit2, target_qubit],
            [],
            copy=False,
        )

    def pauli(
        self,
        pauli_string: str,
        qubits: Sequence[QubitSpecifier],
    ) -> InstructionSet:
        """Apply :class:`~qiskit.circuit.library.PauliGate`.

        Args:
            pauli_string: A string representing the Pauli operator to apply, e.g. 'XX'.
            qubits: The qubits to apply this gate to.

        Returns:
            A handle to the instructions created.
        """
        from qiskit.circuit.library.generalized_gates.pauli import PauliGate

        return self.append(PauliGate(pauli_string), qubits, [], copy=False)

    def prepare_state(
        self,
        state: Statevector | Sequence[complex] | str | int,
        qubits: Sequence[QubitSpecifier] | None = None,
        label: str | None = None,
        normalize: bool = False,
    ) -> InstructionSet:
        r"""Prepare qubits in a specific state.

        This class implements a state preparing unitary. Unlike
        :meth:`.initialize` it does not reset the qubits first.

        Args:
            state: The state to initialize to, can be either of the following.

                * Statevector or vector of complex amplitudes to initialize to.
                * Labels of basis states of the Pauli eigenstates Z, X, Y. See
                  :meth:`.Statevector.from_label`. Notice the order of the labels is reversed with
                  respect to the qubit index to be applied to. Example label '01' initializes the
                  qubit zero to :math:`|1\rangle` and the qubit one to :math:`|0\rangle`.
                * An integer that is used as a bitmap indicating which qubits to initialize to
                  :math:`|1\rangle`. Example: setting params to 5 would initialize qubit 0 and qubit
                  2 to :math:`|1\rangle` and qubit 1 to :math:`|0\rangle`.

            qubits: Qubits to initialize. If ``None`` the initialization is applied to all qubits in
                the circuit.
            label: An optional label for the gate
            normalize: Whether to normalize an input array to a unit vector.

        Returns:
            A handle to the instruction that was just initialized

        Examples:
            Prepare a qubit in the state :math:`(|0\rangle - |1\rangle) / \sqrt{2}`.

            .. code-block::

                import numpy as np
                from qiskit import QuantumCircuit

                circuit = QuantumCircuit(1)
                circuit.prepare_state([1/np.sqrt(2), -1/np.sqrt(2)], 0)
                circuit.draw()

            output:

            .. parsed-literal::

                     ┌─────────────────────────────────────┐
                q_0: ┤ State Preparation(0.70711,-0.70711) ├
                     └─────────────────────────────────────┘


            Prepare from a string two qubits in the state :math:`|10\rangle`.
            The order of the labels is reversed with respect to qubit index.
            More information about labels for basis states are in
            :meth:`.Statevector.from_label`.

            .. code-block::

                import numpy as np
                from qiskit import QuantumCircuit

                circuit = QuantumCircuit(2)
                circuit.prepare_state('01', circuit.qubits)
                circuit.draw()

            output:

            .. parsed-literal::

                     ┌─────────────────────────┐
                q_0: ┤0                        ├
                     │  State Preparation(0,1) │
                q_1: ┤1                        ├
                     └─────────────────────────┘


            Initialize two qubits from an array of complex amplitudes
            .. code-block::

                import numpy as np
                from qiskit import QuantumCircuit

                circuit = QuantumCircuit(2)
                circuit.prepare_state([0, 1/np.sqrt(2), -1.j/np.sqrt(2), 0], circuit.qubits)
                circuit.draw()

            output:

            .. parsed-literal::

                     ┌───────────────────────────────────────────┐
                q_0: ┤0                                          ├
                     │  State Preparation(0,0.70711,-0.70711j,0) │
                q_1: ┤1                                          ├
                     └───────────────────────────────────────────┘
        """
        # pylint: disable=cyclic-import
        from qiskit.circuit.library.data_preparation import StatePreparation

        if qubits is None:
            qubits = self.qubits
        elif isinstance(qubits, (int, np.integer, slice, Qubit)):
            qubits = [qubits]

        num_qubits = len(qubits) if isinstance(state, int) else None

        return self.append(
            StatePreparation(state, num_qubits, label=label, normalize=normalize),
            qubits,
            copy=False,
        )

    def initialize(
        self,
        params: Statevector | Sequence[complex] | str | int,
        qubits: Sequence[QubitSpecifier] | None = None,
        normalize: bool = False,
    ):
        r"""Initialize qubits in a specific state.

        Qubit initialization is done by first resetting the qubits to :math:`|0\rangle`
        followed by calling :class:`~qiskit.circuit.library.StatePreparation`
        class to prepare the qubits in a specified state.
        Both these steps are included in the
        :class:`~qiskit.circuit.library.Initialize` instruction.

        Args:
            params: The state to initialize to, can be either of the following.

                * Statevector or vector of complex amplitudes to initialize to.
                * Labels of basis states of the Pauli eigenstates Z, X, Y. See
                  :meth:`.Statevector.from_label`. Notice the order of the labels is reversed with
                  respect to the qubit index to be applied to. Example label ``'01'`` initializes the
                  qubit zero to :math:`|1\rangle` and the qubit one to :math:`|0\rangle`.
                * An integer that is used as a bitmap indicating which qubits to initialize to
                  :math:`|1\rangle`. Example: setting params to 5 would initialize qubit 0 and qubit
                  2 to :math:`|1\rangle` and qubit 1 to :math:`|0\rangle`.

            qubits: Qubits to initialize. If ``None`` the initialization is applied to all qubits in
                the circuit.
            normalize: Whether to normalize an input array to a unit vector.

        Returns:
            A handle to the instructions created.

        Examples:
            Prepare a qubit in the state :math:`(|0\rangle - |1\rangle) / \sqrt{2}`.

            .. code-block::

                import numpy as np
                from qiskit import QuantumCircuit

                circuit = QuantumCircuit(1)
                circuit.initialize([1/np.sqrt(2), -1/np.sqrt(2)], 0)
                circuit.draw()

            output:

            .. parsed-literal::

                     ┌──────────────────────────────┐
                q_0: ┤ Initialize(0.70711,-0.70711) ├
                     └──────────────────────────────┘


            Initialize from a string two qubits in the state :math:`|10\rangle`.
            The order of the labels is reversed with respect to qubit index.
            More information about labels for basis states are in
            :meth:`.Statevector.from_label`.

            .. code-block::

                import numpy as np
                from qiskit import QuantumCircuit

                circuit = QuantumCircuit(2)
                circuit.initialize('01', circuit.qubits)
                circuit.draw()

            output:

            .. parsed-literal::

                     ┌──────────────────┐
                q_0: ┤0                 ├
                     │  Initialize(0,1) │
                q_1: ┤1                 ├
                     └──────────────────┘

            Initialize two qubits from an array of complex amplitudes.

            .. code-block::

                import numpy as np
                from qiskit import QuantumCircuit

                circuit = QuantumCircuit(2)
                circuit.initialize([0, 1/np.sqrt(2), -1.j/np.sqrt(2), 0], circuit.qubits)
                circuit.draw()

            output:

            .. parsed-literal::

                     ┌────────────────────────────────────┐
                q_0: ┤0                                   ├
                     │  Initialize(0,0.70711,-0.70711j,0) │
                q_1: ┤1                                   ├
                     └────────────────────────────────────┘
        """
        # pylint: disable=cyclic-import
        from .library.data_preparation.initializer import Initialize

        if qubits is None:
            qubits = self.qubits
        elif isinstance(qubits, (int, np.integer, slice, Qubit)):
            qubits = [qubits]

        num_qubits = len(qubits) if isinstance(params, int) else None

        return self.append(Initialize(params, num_qubits, normalize), qubits, copy=False)

    def unitary(
        self,
        obj: np.ndarray | Gate | BaseOperator,
        qubits: Sequence[QubitSpecifier],
        label: str | None = None,
    ):
        """Apply unitary gate specified by ``obj`` to ``qubits``.

        Args:
            obj: Unitary operator.
            qubits: The circuit qubits to apply the transformation to.
            label: Unitary name for backend [Default: None].

        Returns:
            QuantumCircuit: The quantum circuit.

        Example:

            Apply a gate specified by a unitary matrix to a quantum circuit

            .. code-block:: python

                from qiskit import QuantumCircuit
                matrix = [[0, 0, 0, 1],
                        [0, 0, 1, 0],
                        [1, 0, 0, 0],
                        [0, 1, 0, 0]]
                circuit = QuantumCircuit(2)
                circuit.unitary(matrix, [0, 1])
        """
        # pylint: disable=cyclic-import
        from .library.generalized_gates.unitary import UnitaryGate

        gate = UnitaryGate(obj, label=label)

        # correctly treat as single-qubit gate if it only acts as 1 qubit, i.e.
        # allow a single qubit specifier and enable broadcasting
        if gate.num_qubits == 1:
            if isinstance(qubits, (int, Qubit)) or len(qubits) > 1:
                qubits = [qubits]

        return self.append(gate, qubits, [], copy=False)

    def _current_scope(self) -> CircuitScopeInterface:
        if self._control_flow_scopes:
            return self._control_flow_scopes[-1]
        return self._builder_api

    def _push_scope(
        self,
        qubits: Iterable[Qubit] = (),
        clbits: Iterable[Clbit] = (),
        registers: Iterable[Register] = (),
        allow_jumps: bool = True,
        forbidden_message: Optional[str] = None,
    ):
        """Add a scope for collecting instructions into this circuit.

        This should only be done by the control-flow context managers, which will handle cleaning up
        after themselves at the end as well.

        Args:
            qubits: Any qubits that this scope should automatically use.
            clbits: Any clbits that this scope should automatically use.
            allow_jumps: Whether this scope allows jumps to be used within it.
            forbidden_message: If given, all attempts to add instructions to this scope will raise a
                :exc:`.CircuitError` with this message.
        """
        self._control_flow_scopes.append(
            ControlFlowBuilderBlock(
                qubits,
                clbits,
                parent=self._current_scope(),
                registers=registers,
                allow_jumps=allow_jumps,
                forbidden_message=forbidden_message,
            )
        )

    def _pop_scope(self) -> ControlFlowBuilderBlock:
        """Finish a scope used in the control-flow builder interface, and return it to the caller.

        This should only be done by the control-flow context managers, since they naturally
        synchronise the creation and deletion of stack elements."""
        return self._control_flow_scopes.pop()

    def _peek_previous_instruction_in_scope(self) -> CircuitInstruction:
        """Return the instruction 3-tuple of the most recent instruction in the current scope, even
        if that scope is currently under construction.

        This function is only intended for use by the control-flow ``if``-statement builders, which
        may need to modify a previous instruction."""
        if self._control_flow_scopes:
            return self._control_flow_scopes[-1].peek()
        if not self._data:
            raise CircuitError("This circuit contains no instructions.")
        return self._data[-1]

    def _pop_previous_instruction_in_scope(self) -> CircuitInstruction:
        """Return the instruction 3-tuple of the most recent instruction in the current scope, even
        if that scope is currently under construction, and remove it from that scope.

        This function is only intended for use by the control-flow ``if``-statement builders, which
        may need to replace a previous instruction with another.
        """
        if self._control_flow_scopes:
            return self._control_flow_scopes[-1].pop()
        if not self._data:
            raise CircuitError("This circuit contains no instructions.")
        instruction = self._data.pop()
        if isinstance(instruction.operation, Instruction):
            self._update_parameter_table_on_instruction_removal(instruction)
        return instruction

    def _update_parameter_table_on_instruction_removal(self, instruction: CircuitInstruction):
        """Update the :obj:`.ParameterTable` of this circuit given that an instance of the given
        ``instruction`` has just been removed from the circuit.

        .. note::

            This does not account for the possibility for the same instruction instance being added
            more than once to the circuit.  At the time of writing (2021-11-17, main commit 271a82f)
            there is a defensive ``deepcopy`` of parameterised instructions inside
            :meth:`.QuantumCircuit.append`, so this should be safe.  Trying to account for it would
            involve adding a potentially quadratic-scaling loop to check each entry in ``data``.
        """
        atomic_parameters: list[tuple[Parameter, int]] = []
        for index, parameter in enumerate(instruction.operation.params):
            if isinstance(parameter, (ParameterExpression, QuantumCircuit)):
                atomic_parameters.extend((p, index) for p in parameter.parameters)
        for atomic_parameter, index in atomic_parameters:
            new_entries = self._parameter_table[atomic_parameter].copy()
            new_entries.discard((instruction.operation, index))
            if not new_entries:
                del self._parameter_table[atomic_parameter]
                # Invalidate cache.
                self._parameters = None
            else:
                self._parameter_table[atomic_parameter] = new_entries

    @typing.overload
    def while_loop(
        self,
        condition: tuple[ClassicalRegister | Clbit, int] | expr.Expr,
        body: None,
        qubits: None,
        clbits: None,
        *,
        label: str | None,
    ) -> WhileLoopContext: ...

    @typing.overload
    def while_loop(
        self,
        condition: tuple[ClassicalRegister | Clbit, int] | expr.Expr,
        body: "QuantumCircuit",
        qubits: Sequence[QubitSpecifier],
        clbits: Sequence[ClbitSpecifier],
        *,
        label: str | None,
    ) -> InstructionSet: ...

    def while_loop(self, condition, body=None, qubits=None, clbits=None, *, label=None):
        """Create a ``while`` loop on this circuit.

        There are two forms for calling this function.  If called with all its arguments (with the
        possible exception of ``label``), it will create a
        :obj:`~qiskit.circuit.controlflow.WhileLoopOp` with the given ``body``.  If ``body`` (and
        ``qubits`` and ``clbits``) are *not* passed, then this acts as a context manager, which
        will automatically build a :obj:`~qiskit.circuit.controlflow.WhileLoopOp` when the scope
        finishes.  In this form, you do not need to keep track of the qubits or clbits you are
        using, because the scope will handle it for you.

        Example usage::

            from qiskit.circuit import QuantumCircuit, Clbit, Qubit
            bits = [Qubit(), Qubit(), Clbit()]
            qc = QuantumCircuit(bits)

            with qc.while_loop((bits[2], 0)):
                qc.h(0)
                qc.cx(0, 1)
                qc.measure(0, 0)

        Args:
            condition (Tuple[Union[ClassicalRegister, Clbit], int]): An equality condition to be
                checked prior to executing ``body``. The left-hand side of the condition must be a
                :obj:`~ClassicalRegister` or a :obj:`~Clbit`, and the right-hand side must be an
                integer or boolean.
            body (Optional[QuantumCircuit]): The loop body to be repeatedly executed.  Omit this to
                use the context-manager mode.
            qubits (Optional[Sequence[Qubit]]): The circuit qubits over which the loop body should
                be run.  Omit this to use the context-manager mode.
            clbits (Optional[Sequence[Clbit]]): The circuit clbits over which the loop body should
                be run.  Omit this to use the context-manager mode.
            label (Optional[str]): The string label of the instruction in the circuit.

        Returns:
            InstructionSet or WhileLoopContext: If used in context-manager mode, then this should be
            used as a ``with`` resource, which will infer the block content and operands on exit.
            If the full form is used, then this returns a handle to the instructions created.

        Raises:
            CircuitError: if an incorrect calling convention is used.
        """
        circuit_scope = self._current_scope()
        if isinstance(condition, expr.Expr):
            condition = _validate_expr(circuit_scope, condition)
        else:
            condition = (circuit_scope.resolve_classical_resource(condition[0]), condition[1])

        if body is None:
            if qubits is not None or clbits is not None:
                raise CircuitError(
                    "When using 'while_loop' as a context manager,"
                    " you cannot pass qubits or clbits."
                )
            return WhileLoopContext(self, condition, label=label)
        elif qubits is None or clbits is None:
            raise CircuitError(
                "When using 'while_loop' with a body, you must pass qubits and clbits."
            )

        return self.append(WhileLoopOp(condition, body, label), qubits, clbits, copy=False)

    @typing.overload
    def for_loop(
        self,
        indexset: Iterable[int],
        loop_parameter: Parameter | None,
        body: None,
        qubits: None,
        clbits: None,
        *,
        label: str | None,
    ) -> ForLoopContext: ...

    @typing.overload
    def for_loop(
        self,
        indexset: Iterable[int],
        loop_parameter: Union[Parameter, None],
        body: "QuantumCircuit",
        qubits: Sequence[QubitSpecifier],
        clbits: Sequence[ClbitSpecifier],
        *,
        label: str | None,
    ) -> InstructionSet: ...

    def for_loop(
        self, indexset, loop_parameter=None, body=None, qubits=None, clbits=None, *, label=None
    ):
        """Create a ``for`` loop on this circuit.

        There are two forms for calling this function.  If called with all its arguments (with the
        possible exception of ``label``), it will create a
        :class:`~qiskit.circuit.ForLoopOp` with the given ``body``.  If ``body`` (and
        ``qubits`` and ``clbits``) are *not* passed, then this acts as a context manager, which,
        when entered, provides a loop variable (unless one is given, in which case it will be
        reused) and will automatically build a :class:`~qiskit.circuit.ForLoopOp` when the
        scope finishes.  In this form, you do not need to keep track of the qubits or clbits you are
        using, because the scope will handle it for you.

        For example::

            from qiskit import QuantumCircuit
            qc = QuantumCircuit(2, 1)

            with qc.for_loop(range(5)) as i:
                qc.h(0)
                qc.cx(0, 1)
                qc.measure(0, 0)
                qc.break_loop().c_if(0, True)

        Args:
            indexset (Iterable[int]): A collection of integers to loop over.  Always necessary.
            loop_parameter (Optional[Parameter]): The parameter used within ``body`` to which
                the values from ``indexset`` will be assigned.  In the context-manager form, if this
                argument is not supplied, then a loop parameter will be allocated for you and
                returned as the value of the ``with`` statement.  This will only be bound into the
                circuit if it is used within the body.

                If this argument is ``None`` in the manual form of this method, ``body`` will be
                repeated once for each of the items in ``indexset`` but their values will be
                ignored.
            body (Optional[QuantumCircuit]): The loop body to be repeatedly executed.  Omit this to
                use the context-manager mode.
            qubits (Optional[Sequence[QubitSpecifier]]): The circuit qubits over which the loop body
                should be run.  Omit this to use the context-manager mode.
            clbits (Optional[Sequence[ClbitSpecifier]]): The circuit clbits over which the loop body
                should be run.  Omit this to use the context-manager mode.
            label (Optional[str]): The string label of the instruction in the circuit.

        Returns:
            InstructionSet or ForLoopContext: depending on the call signature, either a context
            manager for creating the for loop (it will automatically be added to the circuit at the
            end of the block), or an :obj:`~InstructionSet` handle to the appended loop operation.

        Raises:
            CircuitError: if an incorrect calling convention is used.
        """
        if body is None:
            if qubits is not None or clbits is not None:
                raise CircuitError(
                    "When using 'for_loop' as a context manager, you cannot pass qubits or clbits."
                )
            return ForLoopContext(self, indexset, loop_parameter, label=label)
        elif qubits is None or clbits is None:
            raise CircuitError(
                "When using 'for_loop' with a body, you must pass qubits and clbits."
            )

        return self.append(
            ForLoopOp(indexset, loop_parameter, body, label), qubits, clbits, copy=False
        )

    @typing.overload
    def if_test(self, condition: tuple[ClassicalRegister | Clbit, int]) -> IfContext: ...

    @typing.overload
    def if_test(
        self,
        condition: tuple[ClassicalRegister | Clbit, int],
        true_body: "QuantumCircuit",
        qubits: Sequence[QubitSpecifier],
        clbits: Sequence[ClbitSpecifier],
        *,
        label: str | None = None,
    ) -> InstructionSet: ...

    def if_test(
        self,
        condition,
        true_body=None,
        qubits=None,
        clbits=None,
        *,
        label=None,
    ):
        """Create an ``if`` statement on this circuit.

        There are two forms for calling this function.  If called with all its arguments (with the
        possible exception of ``label``), it will create a
        :obj:`~qiskit.circuit.IfElseOp` with the given ``true_body``, and there will be
        no branch for the ``false`` condition (see also the :meth:`.if_else` method).  However, if
        ``true_body`` (and ``qubits`` and ``clbits``) are *not* passed, then this acts as a context
        manager, which can be used to build ``if`` statements.  The return value of the ``with``
        statement is a chainable context manager, which can be used to create subsequent ``else``
        blocks.  In this form, you do not need to keep track of the qubits or clbits you are using,
        because the scope will handle it for you.

        For example::

            from qiskit.circuit import QuantumCircuit, Qubit, Clbit
            bits = [Qubit(), Qubit(), Qubit(), Clbit(), Clbit()]
            qc = QuantumCircuit(bits)

            qc.h(0)
            qc.cx(0, 1)
            qc.measure(0, 0)
            qc.h(0)
            qc.cx(0, 1)
            qc.measure(0, 1)

            with qc.if_test((bits[3], 0)) as else_:
                qc.x(2)
            with else_:
                qc.h(2)
                qc.z(2)

        Args:
            condition (Tuple[Union[ClassicalRegister, Clbit], int]): A condition to be evaluated in
                real time during circuit execution, which, if true, will trigger the evaluation of
                ``true_body``. Can be specified as either a tuple of a ``ClassicalRegister`` to be
                tested for equality with a given ``int``, or as a tuple of a ``Clbit`` to be
                compared to either a ``bool`` or an ``int``.
            true_body (Optional[QuantumCircuit]): The circuit body to be run if ``condition`` is
                true.
            qubits (Optional[Sequence[QubitSpecifier]]): The circuit qubits over which the if/else
                should be run.
            clbits (Optional[Sequence[ClbitSpecifier]]): The circuit clbits over which the if/else
                should be run.
            label (Optional[str]): The string label of the instruction in the circuit.

        Returns:
            InstructionSet or IfContext: depending on the call signature, either a context
            manager for creating the ``if`` block (it will automatically be added to the circuit at
            the end of the block), or an :obj:`~InstructionSet` handle to the appended conditional
            operation.

        Raises:
            CircuitError: If the provided condition references Clbits outside the
                enclosing circuit.
            CircuitError: if an incorrect calling convention is used.

        Returns:
            A handle to the instruction created.
        """
        circuit_scope = self._current_scope()
        if isinstance(condition, expr.Expr):
            condition = _validate_expr(circuit_scope, condition)
        else:
            condition = (circuit_scope.resolve_classical_resource(condition[0]), condition[1])

        if true_body is None:
            if qubits is not None or clbits is not None:
                raise CircuitError(
                    "When using 'if_test' as a context manager, you cannot pass qubits or clbits."
                )
            # We can only allow jumps if we're in a loop block, but the default path (no scopes)
            # also allows adding jumps to support the more verbose internal mode.
            in_loop = bool(self._control_flow_scopes and self._control_flow_scopes[-1].allow_jumps)
            return IfContext(self, condition, in_loop=in_loop, label=label)
        elif qubits is None or clbits is None:
            raise CircuitError("When using 'if_test' with a body, you must pass qubits and clbits.")

        return self.append(IfElseOp(condition, true_body, None, label), qubits, clbits, copy=False)

    def if_else(
        self,
        condition: tuple[ClassicalRegister, int] | tuple[Clbit, int] | tuple[Clbit, bool],
        true_body: "QuantumCircuit",
        false_body: "QuantumCircuit",
        qubits: Sequence[QubitSpecifier],
        clbits: Sequence[ClbitSpecifier],
        label: str | None = None,
    ) -> InstructionSet:
        """Apply :class:`~qiskit.circuit.IfElseOp`.

        .. note::

            This method does not have an associated context-manager form, because it is already
            handled by the :meth:`.if_test` method.  You can use the ``else`` part of that with
            something such as::

                from qiskit.circuit import QuantumCircuit, Qubit, Clbit
                bits = [Qubit(), Qubit(), Clbit()]
                qc = QuantumCircuit(bits)
                qc.h(0)
                qc.cx(0, 1)
                qc.measure(0, 0)
                with qc.if_test((bits[2], 0)) as else_:
                    qc.h(0)
                with else_:
                    qc.x(0)

        Args:
            condition: A condition to be evaluated in real time at circuit execution, which,
                if true, will trigger the evaluation of ``true_body``. Can be
                specified as either a tuple of a ``ClassicalRegister`` to be
                tested for equality with a given ``int``, or as a tuple of a
                ``Clbit`` to be compared to either a ``bool`` or an ``int``.
            true_body: The circuit body to be run if ``condition`` is true.
            false_body: The circuit to be run if ``condition`` is false.
            qubits: The circuit qubits over which the if/else should be run.
            clbits: The circuit clbits over which the if/else should be run.
            label: The string label of the instruction in the circuit.

        Raises:
            CircuitError: If the provided condition references Clbits outside the
                enclosing circuit.

        Returns:
            A handle to the instruction created.
        """
        circuit_scope = self._current_scope()
        if isinstance(condition, expr.Expr):
            condition = _validate_expr(circuit_scope, condition)
        else:
            condition = (circuit_scope.resolve_classical_resource(condition[0]), condition[1])

        return self.append(
            IfElseOp(condition, true_body, false_body, label), qubits, clbits, copy=False
        )

    @typing.overload
    def switch(
        self,
        target: Union[ClbitSpecifier, ClassicalRegister],
        cases: None,
        qubits: None,
        clbits: None,
        *,
        label: Optional[str],
    ) -> SwitchContext: ...

    @typing.overload
    def switch(
        self,
        target: Union[ClbitSpecifier, ClassicalRegister],
        cases: Iterable[Tuple[typing.Any, QuantumCircuit]],
        qubits: Sequence[QubitSpecifier],
        clbits: Sequence[ClbitSpecifier],
        *,
        label: Optional[str],
    ) -> InstructionSet: ...

    def switch(self, target, cases=None, qubits=None, clbits=None, *, label=None):
        """Create a ``switch``/``case`` structure on this circuit.

        There are two forms for calling this function.  If called with all its arguments (with the
        possible exception of ``label``), it will create a :class:`.SwitchCaseOp` with the given
        case structure.  If ``cases`` (and ``qubits`` and ``clbits``) are *not* passed, then this
        acts as a context manager, which will automatically build a :class:`.SwitchCaseOp` when the
        scope finishes.  In this form, you do not need to keep track of the qubits or clbits you are
        using, because the scope will handle it for you.

        Example usage::

            from qiskit.circuit import QuantumCircuit, ClassicalRegister, QuantumRegister
            qreg = QuantumRegister(3)
            creg = ClassicalRegister(3)
            qc = QuantumCircuit(qreg, creg)
            qc.h([0, 1, 2])
            qc.measure([0, 1, 2], [0, 1, 2])

            with qc.switch(creg) as case:
                with case(0):
                    qc.x(0)
                with case(1, 2):
                    qc.z(1)
                with case(case.DEFAULT):
                    qc.cx(0, 1)

        Args:
            target (Union[ClassicalRegister, Clbit]): The classical value to switch one.  This must
                be integer-like.
            cases (Iterable[Tuple[typing.Any, QuantumCircuit]]): A sequence of case specifiers.
                Each tuple defines one case body (the second item).  The first item of the tuple can
                be either a single integer value, the special value :data:`.CASE_DEFAULT`, or a
                tuple of several integer values.  Each of the integer values will be tried in turn;
                control will then pass to the body corresponding to the first match.
                :data:`.CASE_DEFAULT` matches all possible values.  Omit in context-manager form.
            qubits (Sequence[Qubit]): The circuit qubits over which all case bodies execute. Omit in
                context-manager form.
            clbits (Sequence[Clbit]): The circuit clbits over which all case bodies execute. Omit in
                context-manager form.
            label (Optional[str]): The string label of the instruction in the circuit.

        Returns:
            InstructionSet or SwitchCaseContext: If used in context-manager mode, then this should
            be used as a ``with`` resource, which will return an object that can be repeatedly
            entered to produce cases for the switch statement.  If the full form is used, then this
            returns a handle to the instructions created.

        Raises:
            CircuitError: if an incorrect calling convention is used.
        """

        circuit_scope = self._current_scope()
        if isinstance(target, expr.Expr):
            target = _validate_expr(circuit_scope, target)
        else:
            target = circuit_scope.resolve_classical_resource(target)
        if cases is None:
            if qubits is not None or clbits is not None:
                raise CircuitError(
                    "When using 'switch' as a context manager, you cannot pass qubits or clbits."
                )
            in_loop = bool(self._control_flow_scopes and self._control_flow_scopes[-1].allow_jumps)
            return SwitchContext(self, target, in_loop=in_loop, label=label)

        if qubits is None or clbits is None:
            raise CircuitError("When using 'switch' with cases, you must pass qubits and clbits.")
        return self.append(SwitchCaseOp(target, cases, label=label), qubits, clbits, copy=False)

    def break_loop(self) -> InstructionSet:
        """Apply :class:`~qiskit.circuit.BreakLoopOp`.

        .. warning::

            If you are using the context-manager "builder" forms of :meth:`.if_test`,
            :meth:`.for_loop` or :meth:`.while_loop`, you can only call this method if you are
            within a loop context, because otherwise the "resource width" of the operation cannot be
            determined.  This would quickly lead to invalid circuits, and so if you are trying to
            construct a reusable loop body (without the context managers), you must also use the
            non-context-manager form of :meth:`.if_test` and :meth:`.if_else`.  Take care that the
            :obj:`.BreakLoopOp` instruction must span all the resources of its containing loop, not
            just the immediate scope.

        Returns:
            A handle to the instruction created.

        Raises:
            CircuitError: if this method was called within a builder context, but not contained
                within a loop.
        """
        if self._control_flow_scopes:
            operation = BreakLoopPlaceholder()
            resources = operation.placeholder_resources()
            return self.append(operation, resources.qubits, resources.clbits, copy=False)
        return self.append(
            BreakLoopOp(self.num_qubits, self.num_clbits), self.qubits, self.clbits, copy=False
        )

    def continue_loop(self) -> InstructionSet:
        """Apply :class:`~qiskit.circuit.ContinueLoopOp`.

        .. warning::

            If you are using the context-manager "builder" forms of :meth:`.if_test`,
            :meth:`.for_loop` or :meth:`.while_loop`, you can only call this method if you are
            within a loop context, because otherwise the "resource width" of the operation cannot be
            determined.  This would quickly lead to invalid circuits, and so if you are trying to
            construct a reusable loop body (without the context managers), you must also use the
            non-context-manager form of :meth:`.if_test` and :meth:`.if_else`.  Take care that the
            :class:`~qiskit.circuit.ContinueLoopOp` instruction must span all the resources of its
            containing loop, not just the immediate scope.

        Returns:
            A handle to the instruction created.

        Raises:
            CircuitError: if this method was called within a builder context, but not contained
                within a loop.
        """
        if self._control_flow_scopes:
            operation = ContinueLoopPlaceholder()
            resources = operation.placeholder_resources()
            return self.append(operation, resources.qubits, resources.clbits, copy=False)
        return self.append(
            ContinueLoopOp(self.num_qubits, self.num_clbits), self.qubits, self.clbits, copy=False
        )

    def add_calibration(
        self,
        gate: Union[Gate, str],
        qubits: Sequence[int],
        # Schedule has the type `qiskit.pulse.Schedule`, but `qiskit.pulse` cannot be imported
        # while this module is, and so Sphinx will not accept a forward reference to it.  Sphinx
        # needs the types available at runtime, whereas mypy will accept it, because it handles the
        # type checking by static analysis.
        schedule,
        params: Sequence[ParameterValueType] | None = None,
    ) -> None:
        """Register a low-level, custom pulse definition for the given gate.

        Args:
            gate (Union[Gate, str]): Gate information.
            qubits (Union[int, Tuple[int]]): List of qubits to be measured.
            schedule (Schedule): Schedule information.
            params (Optional[List[Union[float, Parameter]]]): A list of parameters.

        Raises:
            Exception: if the gate is of type string and params is None.
        """

        def _format(operand):
            try:
                # Using float/complex value as a dict key is not good idea.
                # This makes the mapping quite sensitive to the rounding error.
                # However, the mechanism is already tied to the execution model (i.e. pulse gate)
                # and we cannot easily update this rule.
                # The same logic exists in DAGCircuit.add_calibration.
                evaluated = complex(operand)
                if np.isreal(evaluated):
                    evaluated = float(evaluated.real)
                    if evaluated.is_integer():
                        evaluated = int(evaluated)
                return evaluated
            except TypeError:
                # Unassigned parameter
                return operand

        if isinstance(gate, Gate):
            params = gate.params
            gate = gate.name
        if params is not None:
            params = tuple(map(_format, params))
        else:
            params = ()

        self._calibrations[gate][(tuple(qubits), params)] = schedule

    # Functions only for scheduled circuits
    def qubit_duration(self, *qubits: Union[Qubit, int]) -> float:
        """Return the duration between the start and stop time of the first and last instructions,
        excluding delays, over the supplied qubits. Its time unit is ``self.unit``.

        Args:
            *qubits: Qubits within ``self`` to include.

        Returns:
            Return the duration between the first start and last stop time of non-delay instructions
        """
        return self.qubit_stop_time(*qubits) - self.qubit_start_time(*qubits)

    def qubit_start_time(self, *qubits: Union[Qubit, int]) -> float:
        """Return the start time of the first instruction, excluding delays,
        over the supplied qubits. Its time unit is ``self.unit``.

        Return 0 if there are no instructions over qubits

        Args:
            *qubits: Qubits within ``self`` to include. Integers are allowed for qubits, indicating
            indices of ``self.qubits``.

        Returns:
            Return the start time of the first instruction, excluding delays, over the qubits

        Raises:
            CircuitError: if ``self`` is a not-yet scheduled circuit.
        """
        if self.duration is None:
            # circuit has only delays, this is kind of scheduled
            for instruction in self._data:
                if not isinstance(instruction.operation, Delay):
                    raise CircuitError(
                        "qubit_start_time undefined. Circuit must be scheduled first."
                    )
            return 0

        qubits = [self.qubits[q] if isinstance(q, int) else q for q in qubits]

        starts = {q: 0 for q in qubits}
        dones = {q: False for q in qubits}
        for instruction in self._data:
            for q in qubits:
                if q in instruction.qubits:
                    if isinstance(instruction.operation, Delay):
                        if not dones[q]:
                            starts[q] += instruction.operation.duration
                    else:
                        dones[q] = True
            if len(qubits) == len([done for done in dones.values() if done]):  # all done
                return min(start for start in starts.values())

        return 0  # If there are no instructions over bits

    def qubit_stop_time(self, *qubits: Union[Qubit, int]) -> float:
        """Return the stop time of the last instruction, excluding delays, over the supplied qubits.
        Its time unit is ``self.unit``.

        Return 0 if there are no instructions over qubits

        Args:
            *qubits: Qubits within ``self`` to include. Integers are allowed for qubits, indicating
            indices of ``self.qubits``.

        Returns:
            Return the stop time of the last instruction, excluding delays, over the qubits

        Raises:
            CircuitError: if ``self`` is a not-yet scheduled circuit.
        """
        if self.duration is None:
            # circuit has only delays, this is kind of scheduled
            for instruction in self._data:
                if not isinstance(instruction.operation, Delay):
                    raise CircuitError(
                        "qubit_stop_time undefined. Circuit must be scheduled first."
                    )
            return 0

        qubits = [self.qubits[q] if isinstance(q, int) else q for q in qubits]

        stops = {q: self.duration for q in qubits}
        dones = {q: False for q in qubits}
        for instruction in reversed(self._data):
            for q in qubits:
                if q in instruction.qubits:
                    if isinstance(instruction.operation, Delay):
                        if not dones[q]:
                            stops[q] -= instruction.operation.duration
                    else:
                        dones[q] = True
            if len(qubits) == len([done for done in dones.values() if done]):  # all done
                return max(stop for stop in stops.values())

        return 0  # If there are no instructions over bits


class _OuterCircuitScopeInterface(CircuitScopeInterface):
    # This is an explicit interface-fulfilling object friend of QuantumCircuit that acts as its
    # implementation of the control-flow builder scope methods.

    __slots__ = ("circuit",)

    def __init__(self, circuit: QuantumCircuit):
        self.circuit = circuit

    @property
    def instructions(self):
        return self.circuit._data

    def append(self, instruction):
        # QuantumCircuit._append is semi-public, so we just call back to it.
        return self.circuit._append(instruction)

    def extend(self, data: CircuitData):
        self.circuit._data.extend(data)
        data.foreach_op(self.circuit._track_operation)

    def resolve_classical_resource(self, specifier):
        # This is slightly different to cbit_argument_conversion, because it should not
        # unwrap :obj:`.ClassicalRegister` instances into lists, and in general it should not allow
        # iterables or broadcasting.  It is expected to be used as a callback for things like
        # :meth:`.InstructionSet.c_if` to check the validity of their arguments.
        if isinstance(specifier, Clbit):
            if specifier not in self.circuit._clbit_indices:
                raise CircuitError(f"Clbit {specifier} is not present in this circuit.")
            return specifier
        if isinstance(specifier, ClassicalRegister):
            # This is linear complexity for something that should be constant, but QuantumCircuit
            # does not currently keep a hashmap of registers, and requires non-trivial changes to
            # how it exposes its registers publically before such a map can be safely stored so it
            # doesn't miss updates. (Jake, 2021-11-10).
            if specifier not in self.circuit.cregs:
                raise CircuitError(f"Register {specifier} is not present in this circuit.")
            return specifier
        if isinstance(specifier, int):
            try:
                return self.circuit._data.clbits[specifier]
            except IndexError:
                raise CircuitError(f"Classical bit index {specifier} is out-of-range.") from None
        raise CircuitError(f"Unknown classical resource specifier: '{specifier}'.")

    def add_uninitialized_var(self, var):
        var = self.circuit._prepare_new_var(var, None)
        self.circuit._vars_local[var.name] = var

    def remove_var(self, var):
        self.circuit._vars_local.pop(var.name)

    def get_var(self, name):
        if (out := self.circuit._vars_local.get(name)) is not None:
            return out
        if (out := self.circuit._vars_capture.get(name)) is not None:
            return out
        return self.circuit._vars_input.get(name)

    def use_var(self, var):
        if self.get_var(var.name) != var:
            raise CircuitError(f"'{var}' is not present in this circuit")


def _validate_expr(circuit_scope: CircuitScopeInterface, node: expr.Expr) -> expr.Expr:
    # This takes the `circuit_scope` object as an argument rather than being a circuit method and
    # inferring it because we may want to call this several times, and we almost invariably already
    # need the interface implementation for something else anyway.
    for var in set(expr.iter_vars(node)):
        if var.standalone:
            circuit_scope.use_var(var)
        else:
            circuit_scope.resolve_classical_resource(var.var)
    return node


class _ParameterBindsDict:
    __slots__ = ("mapping", "allowed_keys")

    def __init__(self, mapping, allowed_keys):
        self.mapping = mapping
        self.allowed_keys = allowed_keys

    def items(self):
        """Iterator through all the keys in the mapping that we care about.  Wrapping the main
        mapping allows us to avoid reconstructing a new 'dict', but just use the given 'mapping'
        without any copy / reconstruction."""
        for parameter, value in self.mapping.items():
            if parameter in self.allowed_keys:
                yield parameter, value


class _ParameterBindsSequence:
    __slots__ = ("parameters", "values", "mapping_cache")

    def __init__(self, parameters, values):
        self.parameters = parameters
        self.values = values
        self.mapping_cache = None

    def items(self):
        """Iterator through all the keys in the mapping that we care about."""
        return zip(self.parameters, self.values)

    @property
    def mapping(self):
        """Cached version of a mapping.  This is only generated on demand."""
        if self.mapping_cache is None:
            self.mapping_cache = dict(zip(self.parameters, self.values))
        return self.mapping_cache


def _bit_argument_conversion(specifier, bit_sequence, bit_set, type_) -> list[Bit]:
    """Get the list of bits referred to by the specifier ``specifier``.

    Valid types for ``specifier`` are integers, bits of the correct type (as given in ``type_``), or
    iterables of one of those two scalar types.  Integers are interpreted as indices into the
    sequence ``bit_sequence``.  All allowed bits must be in ``bit_set`` (which should implement
    fast lookup), which is assumed to contain the same bits as ``bit_sequence``.

    Returns:
        List[Bit]: a list of the specified bits from ``bits``.

    Raises:
        CircuitError: if an incorrect type or index is encountered, if the same bit is specified
            more than once, or if the specifier is to a bit not in the ``bit_set``.
    """
    # The duplication between this function and `_bit_argument_conversion_scalar` is so that fast
    # paths return as quickly as possible, and all valid specifiers will resolve without needing to
    # try/catch exceptions (which is too slow for inner-loop code).
    if isinstance(specifier, type_):
        if specifier in bit_set:
            return [specifier]
        raise CircuitError(f"Bit '{specifier}' is not in the circuit.")
    if isinstance(specifier, (int, np.integer)):
        try:
            return [bit_sequence[specifier]]
        except IndexError as ex:
            raise CircuitError(
                f"Index {specifier} out of range for size {len(bit_sequence)}."
            ) from ex
    # Slices can't raise IndexError - they just return an empty list.
    if isinstance(specifier, slice):
        return bit_sequence[specifier]
    try:
        return [
            _bit_argument_conversion_scalar(index, bit_sequence, bit_set, type_)
            for index in specifier
        ]
    except TypeError as ex:
        message = (
            f"Incorrect bit type: expected '{type_.__name__}' but got '{type(specifier).__name__}'"
            if isinstance(specifier, Bit)
            else f"Invalid bit index: '{specifier}' of type '{type(specifier)}'"
        )
        raise CircuitError(message) from ex


def _bit_argument_conversion_scalar(specifier, bit_sequence, bit_set, type_):
    if isinstance(specifier, type_):
        if specifier in bit_set:
            return specifier
        raise CircuitError(f"Bit '{specifier}' is not in the circuit.")
    if isinstance(specifier, (int, np.integer)):
        try:
            return bit_sequence[specifier]
        except IndexError as ex:
            raise CircuitError(
                f"Index {specifier} out of range for size {len(bit_sequence)}."
            ) from ex
    message = (
        f"Incorrect bit type: expected '{type_.__name__}' but got '{type(specifier).__name__}'"
        if isinstance(specifier, Bit)
        else f"Invalid bit index: '{specifier}' of type '{type(specifier)}'"
    )
    raise CircuitError(message)


def _normalize_global_phase(angle):
    """Return the normalized form of an angle for use in the global phase.  This coerces to float if
    possible, and fixes to the interval :math:`[0, 2\\pi)`."""
    if isinstance(angle, ParameterExpression) and angle.parameters:
        return angle
    return float(angle) % (2.0 * np.pi)<|MERGE_RESOLUTION|>--- conflicted
+++ resolved
@@ -3348,21 +3348,6 @@
                 else:
                     objects.update(_builder_utils.node_resources(var).clbits)
 
-<<<<<<< HEAD
-        # A list that holds the height of each qubit
-        # and classical bit.
-        op_stack = [0] * len(bit_indices)
-
-        # Here we are playing a modified version of
-        # Tetris where we stack gates, but multi-qubit
-        # gates, or measurements have a block for each
-        # qubit or clbit that are connected by a virtual
-        # line so that they all stacked at the same depth.
-        # Conditional gates act on all cbits in the register
-        # they are conditioned on.
-        # The max stack height is the circuit depth.
-=======
->>>>>>> bc685d30
         for instruction in self._data:
             objects = set(itertools.chain(instruction.qubits, instruction.clbits))
             if (condition := getattr(instruction.operation, "condition", None)) is not None:
