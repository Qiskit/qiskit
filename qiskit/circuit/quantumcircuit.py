--- conflicted
+++ resolved
@@ -440,8 +440,6 @@
                                 'Name conflict on adding parameter: {}'.format(parameter.name))
                         self._parameter_table[parameter] = [(instruction, param_index)]
 
-<<<<<<< HEAD
-=======
         return instruction
 
     def _check_dup_param_spec(self, parameter_spec_list, instruction, param_index):
@@ -450,7 +448,6 @@
                 return True
         return False
 
->>>>>>> 20b5bac7
     def add_register(self, *regs):
         """Add registers."""
         if not regs:
