--- conflicted
+++ resolved
@@ -20,8 +20,6 @@
 import numpy as np
 
 from qiskit.circuit.exceptions import CircuitError
-
-NAME_FORMAT = re.compile('[a-z][a-zA-Z0-9_]*')
 
 
 class Register:
@@ -65,11 +63,7 @@
             except Exception:
                 raise CircuitError("The circuit name should be castable to a string "
                                    "(or None for autogenerate a name).")
-<<<<<<< HEAD
-            if NAME_FORMAT.match(name) is None:
-=======
             if self.name_format.match(name) is None:
->>>>>>> 67e08595
                 raise CircuitError("%s is an invalid OPENQASM register name." % name)
 
         self._name = name
