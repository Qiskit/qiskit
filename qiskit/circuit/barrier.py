--- conflicted
+++ resolved
@@ -22,20 +22,10 @@
 
 class Barrier(Instruction):
     """Barrier instruction.
-<<<<<<< HEAD
         The barrier acts as a directive for circuit compilation to separate pieces of a circuit
         so that any optimizations or re-writes are constrained to only act between barriers
         (and if there are no barriers they act on the whole circuit). This only comes into play
         when using the transpile or execute functions in Qiskit (execute includes a transpile step)"""
-=======
-
-    A barrier is a visual indicator of the grouping of a circuit section.
-    It also acts as a directive for circuit compilation to separate pieces
-    of a circuit so that any optimizations or re-writes are constrained
-    to only act between barriers."""
->>>>>>> d932d88c
-
-    _directive = True
 
     def __init__(self, num_qubits, label=None):
         """Create new barrier instruction.
