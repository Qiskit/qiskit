--- conflicted
+++ resolved
@@ -17,10 +17,7 @@
 from __future__ import annotations
 
 from collections.abc import MutableSequence
-<<<<<<< HEAD
-=======
 from typing import Callable, TYPE_CHECKING
->>>>>>> fdc3d622
 
 from qiskit.circuit.exceptions import CircuitError
 from .operation import Operation
