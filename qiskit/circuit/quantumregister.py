--- conflicted
+++ resolved
@@ -17,13 +17,7 @@
 """
 import itertools
 
-<<<<<<< HEAD
 # Over-specific import to avoid cyclic imports.
-from qiskit.utils.deprecation import deprecate_func
-=======
-from qiskit.circuit.exceptions import CircuitError
-
->>>>>>> 6ce52505
 from .register import Register
 from .bit import Bit
 
@@ -31,29 +25,6 @@
 class Qubit(Bit):
     """Implement a quantum bit."""
 
-<<<<<<< HEAD
-=======
-    __slots__ = ()
-
-    def __init__(self, register=None, index=None):
-        """Creates a qubit.
-
-        Args:
-            register (QuantumRegister): Optional. A quantum register containing the bit.
-            index (int): Optional. The index of the bit in its containing register.
-
-        Raises:
-            CircuitError: if the provided register is not a valid :class:`QuantumRegister`
-        """
-
-        if register is None or isinstance(register, QuantumRegister):
-            super().__init__(register, index)
-        else:
-            raise CircuitError(
-                f"Qubit needs a QuantumRegister and {type(register).__name__} was provided"
-            )
-
->>>>>>> 6ce52505
 
 class QuantumRegister(Register):
     """Implement a quantum register."""
