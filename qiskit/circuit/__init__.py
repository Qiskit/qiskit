# -*- coding: utf-8 -*-

# This code is part of Qiskit.
#
# (C) Copyright IBM 2017.
#
# This code is licensed under the Apache License, Version 2.0. You may
# obtain a copy of this license in the LICENSE.txt file in the root directory
# of this source tree or at http://www.apache.org/licenses/LICENSE-2.0.
#
# Any modifications or derivative works of this code must retain this
# copyright notice, and modified files need to carry a notice indicating
# that they have been altered from the originals.

"""Module for Circuits."""
from .quantumcircuit import QuantumCircuit
<<<<<<< HEAD
from .classicalregister import ClassicalRegister
from .quantumregister import QuantumRegister
from .register import Register
=======
from .classicalregister import ClassicalRegister, Clbit
from .quantumregister import QuantumRegister, Qubit
>>>>>>> 8a99b2ab
from .gate import Gate
from .instruction import Instruction
from .instructionset import InstructionSet
from .measure import Measure
from .reset import Reset
from .parameter import Parameter
from .parametervector import ParameterVector<|MERGE_RESOLUTION|>--- conflicted
+++ resolved
@@ -14,14 +14,8 @@
 
 """Module for Circuits."""
 from .quantumcircuit import QuantumCircuit
-<<<<<<< HEAD
-from .classicalregister import ClassicalRegister
-from .quantumregister import QuantumRegister
-from .register import Register
-=======
 from .classicalregister import ClassicalRegister, Clbit
 from .quantumregister import QuantumRegister, Qubit
->>>>>>> 8a99b2ab
 from .gate import Gate
 from .instruction import Instruction
 from .instructionset import InstructionSet
