# -*- coding: utf-8 -*-

# This code is part of Qiskit.
#
# (C) Copyright IBM 2017, 2019.
#
# This code is licensed under the Apache License, Version 2.0. You may
# obtain a copy of this license in the LICENSE.txt file in the root directory
# of this source tree or at http://www.apache.org/licenses/LICENSE-2.0.
#
# Any modifications or derivative works of this code must retain this
# copyright notice, and modified files need to carry a notice indicating
# that they have been altered from the originals.

"""Controlled unitary gate."""

from typing import List, Optional, Union
from qiskit.circuit.exceptions import CircuitError

# pylint: disable=cyclic-import
from .quantumcircuit import QuantumCircuit
from .gate import Gate
from .quantumregister import QuantumRegister

# pylint: disable=missing-return-doc


class ControlledGate(Gate):
    """Controlled unitary gate."""

    def __init__(self, name: str, num_qubits: int, params: List,
                 label: Optional[str] = None, num_ctrl_qubits: Optional[int] = 1,
                 definition: Optional['QuantumCircuit'] = None,
                 ctrl_state: Optional[Union[int, str]] = None):
        """Create a new ControlledGate. In the new gate the first ``num_ctrl_qubits``
        of the gate are the controls.

        Args:
            name: The name of the gate.
            num_qubits: The number of qubits the gate acts on.
            params: A list of parameters for the gate.
            label: An optional label for the gate.
            num_ctrl_qubits: Number of control qubits.
            definition: A list of gate rules for implementing this gate. The
                elements of the list are tuples of (:meth:`~qiskit.circuit.Gate`, [qubit_list],
                [clbit_list]).
            ctrl_state: The control state in decimal or as
                a bitstring (e.g. '111'). If specified as a bitstring the length
                must equal num_ctrl_qubits, MSB on left. If None, use
                2**num_ctrl_qubits-1.

        Raises:
            CircuitError: If ``num_ctrl_qubits`` >= ``num_qubits``.
            CircuitError: ctrl_state < 0 or ctrl_state > 2**num_ctrl_qubits.

        Examples:

        Create a controlled standard gate and apply it to a circuit.

        .. jupyter-execute::

           from qiskit import QuantumCircuit, QuantumRegister
           from qiskit.circuit.library.standard_gates import HGate

           qr = QuantumRegister(3)
           qc = QuantumCircuit(qr)
           c3h_gate = HGate().control(2)
           qc.append(c3h_gate, qr)
           qc.draw()

        Create a controlled custom gate and apply it to a circuit.

        .. jupyter-execute::

           from qiskit import QuantumCircuit, QuantumRegister
           from qiskit.circuit.library.standard_gates import HGate

           qc1 = QuantumCircuit(2)
           qc1.x(0)
           qc1.h(1)
           custom = qc1.to_gate().control(2)

           qc2 = QuantumCircuit(4)
           qc2.append(custom, [0, 3, 1, 2])
           qc2.draw()
        """
        super().__init__(name, num_qubits, params, label=label)
        self._num_ctrl_qubits = 1
        self.num_ctrl_qubits = num_ctrl_qubits
        self.base_gate = None
        if definition:
            self.definition = definition
            if len(definition.data) == 1:
                base_gate = definition.data[0][0]
                if isinstance(base_gate, ControlledGate):
                    self.base_gate = base_gate.base_gate
                else:
                    self.base_gate = base_gate
        self._ctrl_state = None
        self.ctrl_state = ctrl_state

    @property
    def definition(self) -> List:
        """Return definition in terms of other basic gates. If the gate has
        open controls, as determined from `self.ctrl_state`, the returned
        definition is conjugated with X without changing the internal
        `_definition`.
        """
        if self._open_ctrl:
            closed_gate = self.copy()
            closed_gate.ctrl_state = None
<<<<<<< HEAD
            open_rules, qreg = self._get_open_rules()
            definition = [(closed_gate, qreg, [])]
            if open_rules:
                return open_rules + definition + open_rules
            else:
                return self._definition
=======
            bit_ctrl_state = bin(self.ctrl_state)[2:].zfill(self.num_ctrl_qubits)
            qreg = QuantumRegister(self.num_qubits, 'q')
            qc_open_ctrl = QuantumCircuit(qreg)
            for qind, val in enumerate(bit_ctrl_state[::-1]):
                if val == '0':
                    qc_open_ctrl.x(qind)
            qc_open_ctrl.append(closed_gate, qargs=qreg[:])
            for qind, val in enumerate(bit_ctrl_state[::-1]):
                if val == '0':
                    qc_open_ctrl.x(qind)
            return qc_open_ctrl
>>>>>>> e5f99fd6
        else:
            return super().definition

    def _get_open_rules(self):
        # pylint: disable=cyclic-import
        from qiskit.circuit.library.standard_gates import XGate
        bit_ctrl_state = bin(self.ctrl_state)[2:].zfill(self.num_ctrl_qubits)
        qreg = QuantumRegister(self.num_qubits)
        open_rules = []
        for qind, val in enumerate(bit_ctrl_state[::-1]):
            if val == '0':
                open_rules.append([XGate(), [qreg[qind]], []])
        return open_rules, qreg

    @definition.setter
    def definition(self, excited_def: 'QuantumCircuit'):
        """Set controlled gate definition with closed controls.

        Args:
            excited_def: The circuit with all closed controls."""
        super(Gate, self.__class__).definition.fset(self, excited_def)

    @property
    def num_ctrl_qubits(self):
        """Get number of control qubits.

        Returns:
            int: The number of control qubits for the gate.
        """
        return self._num_ctrl_qubits

    @num_ctrl_qubits.setter
    def num_ctrl_qubits(self, num_ctrl_qubits):
        """Set the number of control qubits.

        Args:
            num_ctrl_qubits (int): The number of control qubits in [1, num_qubits-1].

        Raises:
            CircuitError: num_ctrl_qubits is not an integer in [1, num_qubits - 1].
        """
        if (num_ctrl_qubits == int(num_ctrl_qubits) and
                1 <= num_ctrl_qubits < self.num_qubits):
            self._num_ctrl_qubits = num_ctrl_qubits
        else:
            raise CircuitError('The number of control qubits must be in [1, num_qubits-1]')

    @property
    def ctrl_state(self) -> int:
        """Return the control state of the gate as a decimal integer."""
        return self._ctrl_state

    @ctrl_state.setter
    def ctrl_state(self, ctrl_state: Union[int, str, None]):
        """Set the control state of this gate.

        Args:
            ctrl_state: The control state of the gate.

        Raises:
            CircuitError: ctrl_state is invalid.
        """
        if isinstance(ctrl_state, str):
            try:
                assert len(ctrl_state) == self.num_ctrl_qubits
                ctrl_state = int(ctrl_state, 2)
            except ValueError:
                raise CircuitError('invalid control bit string: ' + ctrl_state)
            except AssertionError:
                raise CircuitError('invalid control bit string: length != '
                                   'num_ctrl_qubits')
        if isinstance(ctrl_state, int):
            if 0 <= ctrl_state < 2**self.num_ctrl_qubits:
                self._ctrl_state = ctrl_state
            else:
                raise CircuitError('invalid control state specification')
        elif ctrl_state is None:
            self._ctrl_state = 2**self.num_ctrl_qubits - 1
        else:
            raise CircuitError('invalid control state specification: {}'.format(
                repr(ctrl_state)))

    @property
    def _open_ctrl(self) -> bool:
        """Return whether gate has any open controls"""
        return self.ctrl_state < 2**self.num_ctrl_qubits - 1

    def __eq__(self, other) -> bool:
        return (isinstance(other, ControlledGate) and
                self.num_ctrl_qubits == other.num_ctrl_qubits and
                self.ctrl_state == other.ctrl_state and
                self.base_gate == other.base_gate and
                self.num_qubits == other.num_qubits and
                self.num_clbits == other.num_clbits and
                self.definition == other.definition)

    def inverse(self) -> 'ControlledGate':
        """Invert this gate by calling inverse on the base gate."""
        return self.base_gate.inverse().control(self.num_ctrl_qubits)<|MERGE_RESOLUTION|>--- conflicted
+++ resolved
@@ -109,26 +109,12 @@
         if self._open_ctrl:
             closed_gate = self.copy()
             closed_gate.ctrl_state = None
-<<<<<<< HEAD
             open_rules, qreg = self._get_open_rules()
             definition = [(closed_gate, qreg, [])]
             if open_rules:
                 return open_rules + definition + open_rules
             else:
                 return self._definition
-=======
-            bit_ctrl_state = bin(self.ctrl_state)[2:].zfill(self.num_ctrl_qubits)
-            qreg = QuantumRegister(self.num_qubits, 'q')
-            qc_open_ctrl = QuantumCircuit(qreg)
-            for qind, val in enumerate(bit_ctrl_state[::-1]):
-                if val == '0':
-                    qc_open_ctrl.x(qind)
-            qc_open_ctrl.append(closed_gate, qargs=qreg[:])
-            for qind, val in enumerate(bit_ctrl_state[::-1]):
-                if val == '0':
-                    qc_open_ctrl.x(qind)
-            return qc_open_ctrl
->>>>>>> e5f99fd6
         else:
             return super().definition
 
