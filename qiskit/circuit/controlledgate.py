# -*- coding: utf-8 -*-

# This code is part of Qiskit.
#
# (C) Copyright IBM 2017, 2019.
#
# This code is licensed under the Apache License, Version 2.0. You may
# obtain a copy of this license in the LICENSE.txt file in the root directory
# of this source tree or at http://www.apache.org/licenses/LICENSE-2.0.
#
# Any modifications or derivative works of this code must retain this
# copyright notice, and modified files need to carry a notice indicating
# that they have been altered from the originals.

"""Controlled unitary gate."""

from typing import List, Optional, Union
from qiskit.circuit.exceptions import CircuitError

<<<<<<< HEAD
import qiskit.circuit.quantumcircuit as quantumcircuit
=======
# pylint: disable=cyclic-import
from .quantumcircuit import QuantumCircuit
>>>>>>> e265409a
from .gate import Gate
from .quantumregister import QuantumRegister

# pylint: disable=missing-return-doc


class ControlledGate(Gate):
    """Controlled unitary gate."""

    def __init__(self, name: str, num_qubits: int, params: List,
                 label: Optional[str] = None, num_ctrl_qubits: Optional[int] = 1,
<<<<<<< HEAD
                 definition: Optional['quantumcircuit.QuantumCircuit'] = None,
=======
                 definition: Optional['QuantumCircuit'] = None,
>>>>>>> e265409a
                 ctrl_state: Optional[Union[int, str]] = None):
        """Create a new ControlledGate. In the new gate the first ``num_ctrl_qubits``
        of the gate are the controls.

        Args:
            name: The name of the gate.
            num_qubits: The number of qubits the gate acts on.
            params: A list of parameters for the gate.
            label: An optional label for the gate.
            num_ctrl_qubits: Number of control qubits.
            definition: A list of gate rules for implementing this gate. The
                elements of the list are tuples of (:meth:`~qiskit.circuit.Gate`, [qubit_list],
                [clbit_list]).
            ctrl_state: The control state in decimal or as
                a bitstring (e.g. '111'). If specified as a bitstring the length
                must equal num_ctrl_qubits, MSB on left. If None, use
                2**num_ctrl_qubits-1.

        Raises:
            CircuitError: If ``num_ctrl_qubits`` >= ``num_qubits``.
            CircuitError: ctrl_state < 0 or ctrl_state > 2**num_ctrl_qubits.

        Examples:

        Create a controlled standard gate and apply it to a circuit.

        .. jupyter-execute::

           from qiskit import QuantumCircuit, QuantumRegister
           from qiskit.circuit.library.standard_gates import HGate

           qr = QuantumRegister(3)
           qc = QuantumCircuit(qr)
           c3h_gate = HGate().control(2)
           qc.append(c3h_gate, qr)
           qc.draw()

        Create a controlled custom gate and apply it to a circuit.

        .. jupyter-execute::

           from qiskit import QuantumCircuit, QuantumRegister
           from qiskit.circuit.library.standard_gates import HGate

           qc1 = QuantumCircuit(2)
           qc1.x(0)
           qc1.h(1)
           custom = qc1.to_gate().control(2)

           qc2 = QuantumCircuit(4)
           qc2.append(custom, [0, 3, 1, 2])
           qc2.draw()
        """
        super().__init__(name, num_qubits, params, label=label)
        self._num_ctrl_qubits = 1
        self.num_ctrl_qubits = num_ctrl_qubits
        self.base_gate = None
        if definition:
            self.definition = definition
            if len(definition.data) == 1:
                base_gate = definition.data[0][0]
                if isinstance(base_gate, ControlledGate):
                    self.base_gate = base_gate.base_gate
                else:
                    self.base_gate = base_gate
        self._ctrl_state = None
        self.ctrl_state = ctrl_state

    @property
    def definition(self) -> List:
        """Return definition in terms of other basic gates. If the gate has
        open controls, as determined from `self.ctrl_state`, the returned
        definition is conjugated with X without changing the internal
        `_definition`.
        """
        if self._open_ctrl:
            closed_gate = self.copy()
            closed_gate.ctrl_state = None
            bit_ctrl_state = bin(self.ctrl_state)[2:].zfill(self.num_ctrl_qubits)
            qreg = QuantumRegister(self.num_qubits, 'q')
<<<<<<< HEAD
            qc_open_ctrl = quantumcircuit.QuantumCircuit(qreg)
=======
            qc_open_ctrl = QuantumCircuit(qreg)
>>>>>>> e265409a
            for qind, val in enumerate(bit_ctrl_state[::-1]):
                if val == '0':
                    qc_open_ctrl.x(qind)
            qc_open_ctrl.append(closed_gate, qargs=qreg[:])
            for qind, val in enumerate(bit_ctrl_state[::-1]):
                if val == '0':
                    qc_open_ctrl.x(qind)
            return qc_open_ctrl
        else:
            return super().definition

    @definition.setter
<<<<<<< HEAD
    def definition(self, excited_def: 'quantumcircuit.QuantumCircuit'):
=======
    def definition(self, excited_def: 'QuantumCircuit'):
>>>>>>> e265409a
        """Set controlled gate definition with closed controls.

        Args:
            excited_def: The circuit with all closed controls."""
        super(Gate, self.__class__).definition.fset(self, excited_def)

    @property
    def num_ctrl_qubits(self):
        """Get number of control qubits.

        Returns:
            int: The number of control qubits for the gate.
        """
        return self._num_ctrl_qubits

    @num_ctrl_qubits.setter
    def num_ctrl_qubits(self, num_ctrl_qubits):
        """Set the number of control qubits.

        Args:
            num_ctrl_qubits (int): The number of control qubits in [1, num_qubits-1].

        Raises:
            CircuitError: num_ctrl_qubits is not an integer in [1, num_qubits - 1].
        """
        if (num_ctrl_qubits == int(num_ctrl_qubits) and
                1 <= num_ctrl_qubits < self.num_qubits):
            self._num_ctrl_qubits = num_ctrl_qubits
        else:
            raise CircuitError('The number of control qubits must be in [1, num_qubits-1]')

    @property
    def ctrl_state(self) -> int:
        """Return the control state of the gate as a decimal integer."""
        return self._ctrl_state

    @ctrl_state.setter
    def ctrl_state(self, ctrl_state: Union[int, str, None]):
        """Set the control state of this gate.

        Args:
            ctrl_state: The control state of the gate.

        Raises:
            CircuitError: ctrl_state is invalid.
        """
        if isinstance(ctrl_state, str):
            try:
                assert len(ctrl_state) == self.num_ctrl_qubits
                ctrl_state = int(ctrl_state, 2)
            except ValueError:
                raise CircuitError('invalid control bit string: ' + ctrl_state)
            except AssertionError:
                raise CircuitError('invalid control bit string: length != '
                                   'num_ctrl_qubits')
        if isinstance(ctrl_state, int):
            if 0 <= ctrl_state < 2**self.num_ctrl_qubits:
                self._ctrl_state = ctrl_state
            else:
                raise CircuitError('invalid control state specification')
        elif ctrl_state is None:
            self._ctrl_state = 2**self.num_ctrl_qubits - 1
        else:
            raise CircuitError('invalid control state specification: {}'.format(
                repr(ctrl_state)))

    @property
    def _open_ctrl(self) -> bool:
        """Return whether gate has any open controls"""
        return self.ctrl_state < 2**self.num_ctrl_qubits - 1

    def __eq__(self, other) -> bool:
        return (isinstance(other, ControlledGate) and
                self.num_ctrl_qubits == other.num_ctrl_qubits and
                self.ctrl_state == other.ctrl_state and
                self.base_gate == other.base_gate and
                self.num_qubits == other.num_qubits and
                self.num_clbits == other.num_clbits and
                self.definition == other.definition)

    def inverse(self) -> 'ControlledGate':
        """Invert this gate by calling inverse on the base gate."""
        return self.base_gate.inverse().control(self.num_ctrl_qubits)<|MERGE_RESOLUTION|>--- conflicted
+++ resolved
@@ -17,12 +17,8 @@
 from typing import List, Optional, Union
 from qiskit.circuit.exceptions import CircuitError
 
-<<<<<<< HEAD
-import qiskit.circuit.quantumcircuit as quantumcircuit
-=======
 # pylint: disable=cyclic-import
 from .quantumcircuit import QuantumCircuit
->>>>>>> e265409a
 from .gate import Gate
 from .quantumregister import QuantumRegister
 
@@ -34,11 +30,7 @@
 
     def __init__(self, name: str, num_qubits: int, params: List,
                  label: Optional[str] = None, num_ctrl_qubits: Optional[int] = 1,
-<<<<<<< HEAD
-                 definition: Optional['quantumcircuit.QuantumCircuit'] = None,
-=======
                  definition: Optional['QuantumCircuit'] = None,
->>>>>>> e265409a
                  ctrl_state: Optional[Union[int, str]] = None):
         """Create a new ControlledGate. In the new gate the first ``num_ctrl_qubits``
         of the gate are the controls.
@@ -119,11 +111,7 @@
             closed_gate.ctrl_state = None
             bit_ctrl_state = bin(self.ctrl_state)[2:].zfill(self.num_ctrl_qubits)
             qreg = QuantumRegister(self.num_qubits, 'q')
-<<<<<<< HEAD
-            qc_open_ctrl = quantumcircuit.QuantumCircuit(qreg)
-=======
             qc_open_ctrl = QuantumCircuit(qreg)
->>>>>>> e265409a
             for qind, val in enumerate(bit_ctrl_state[::-1]):
                 if val == '0':
                     qc_open_ctrl.x(qind)
@@ -136,11 +124,7 @@
             return super().definition
 
     @definition.setter
-<<<<<<< HEAD
-    def definition(self, excited_def: 'quantumcircuit.QuantumCircuit'):
-=======
     def definition(self, excited_def: 'QuantumCircuit'):
->>>>>>> e265409a
         """Set controlled gate definition with closed controls.
 
         Args:
