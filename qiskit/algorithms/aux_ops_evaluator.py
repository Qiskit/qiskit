--- conflicted
+++ resolved
@@ -33,11 +33,7 @@
 
 @deprecate_function(
     "The eval_observables function has been superseded by the "
-<<<<<<< HEAD
-    "qiskit.algorithms.observables_evaluator.eval_observables function. "
-=======
     "qiskit.algorithms.observables_evaluator.estimate_observables function. "
->>>>>>> fad2caa4
     "This function will be deprecated in a future release and subsequently "
     "removed after that.",
     category=PendingDeprecationWarning,
