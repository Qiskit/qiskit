--- conflicted
+++ resolved
@@ -10,14 +10,14 @@
 # copyright notice, and modified files need to carry a notice indicating
 # that they have been altered from the originals.
 
-<<<<<<< HEAD
-"""Time Evolvers"""
+"""Quantum Time Evolution package."""
 
 from .imaginary_time_evolver import ImaginaryTimeEvolver
 from .real_time_evolver import RealTimeEvolver
 from .time_evolution_problem import TimeEvolutionProblem
 from .time_evolution_result import TimeEvolutionResult
 from .pvqd import PVQD, PVQDResult
+from .classical_methods import SciPyImaginaryEvolver, SciPyRealEvolver
 from .variational import VarQITE, VarQRTE
 
 __all__ = [
@@ -27,16 +27,8 @@
     "TimeEvolutionResult",
     "PVQD",
     "PVQDResult",
+    "SciPyImaginaryEvolver",
+    "SciPyRealEvolver",
     "VarQITE",
     "VarQRTE",
-=======
-"""Quantum Time Evolution package."""
-
-from .time_evolution_result import TimeEvolutionResult
-from .time_evolution_problem import TimeEvolutionProblem
-
-__all__ = [
-    "TimeEvolutionResult",
-    "TimeEvolutionProblem",
->>>>>>> f0f8638a
 ]