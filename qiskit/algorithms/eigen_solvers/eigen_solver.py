# This code is part of Qiskit.
#
# (C) Copyright IBM 2020, 2022.
#
# This code is licensed under the Apache License, Version 2.0. You may
# obtain a copy of this license in the LICENSE.txt file in the root directory
# of this source tree or at http://www.apache.org/licenses/LICENSE-2.0.
#
# Any modifications or derivative works of this code must retain this
# copyright notice, and modified files need to carry a notice indicating
# that they have been altered from the originals.

"""The Eigensolver interface"""

from abc import ABC, abstractmethod
from typing import Optional, List, Tuple

import numpy as np

from qiskit.opflow import OperatorBase
from qiskit.utils.deprecation import deprecate_function
from ..algorithm_result import AlgorithmResult
from ..list_or_dict import ListOrDict


class Eigensolver(ABC):
    """Pending deprecation: Eigensolver Interface.

    The Eigensolver interface has been superseded by the
    :class:`qiskit.algorithms.eigensolvers.Eigensolver` interface.
    This interface will be deprecated in a future release and subsequently
    removed after that.

    Algorithms that can compute eigenvalues for an operator
    may implement this interface to allow different algorithms to be
    used interchangeably.
    """

    @deprecate_function(
        "The Eigensolver interface has been superseded by the "
        "qiskit.algorithms.eigensolvers.Eigensolver interface. "
<<<<<<< HEAD
        "This interface will be removed in the future.",
        category=DeprecationWarning,
        since="0.23.0",
=======
        "This interface will be deprecated in a future release and subsequently "
        "removed after that.",
        category=PendingDeprecationWarning,
>>>>>>> e981b7e8
    )
    def __init__(self) -> None:
        pass

    @abstractmethod
    def compute_eigenvalues(
        self, operator: OperatorBase, aux_operators: Optional[ListOrDict[OperatorBase]] = None
    ) -> "EigensolverResult":
        """
        Computes eigenvalues. Operator and aux_operators can be supplied here and
        if not None will override any already set into algorithm so it can be reused with
        different operators. While an operator is required by algorithms, aux_operators
        are optional. To 'remove' a previous aux_operators array use an empty list here.

        Args:
            operator: Qubit operator of the Observable
            aux_operators: Optional list of auxiliary operators to be evaluated with the
                eigenstate of the minimum eigenvalue main result and their expectation values
                returned. For instance in chemistry these can be dipole operators, total particle
                count operators so we can get values for these at the ground state.

        Returns:
            EigensolverResult
        """
        return EigensolverResult()

    @classmethod
    def supports_aux_operators(cls) -> bool:
        """Whether computing the expectation value of auxiliary operators is supported.

        Returns:
            True if aux_operator expectations can be evaluated, False otherwise
        """
        return False


class EigensolverResult(AlgorithmResult):
    """Pending deprecation: Eigensolver Result.

    The EigensolverResult class has been superseded by the
    :class:`qiskit.algorithms.eigensolvers.EigensolverResult` class.
    This class will be deprecated in a future release and subsequently
    removed after that.

    """

    @deprecate_function(
        "The EigensolverResult class has been superseded by the "
        "qiskit.algorithms.eigensolvers.EigensolverResult class. "
<<<<<<< HEAD
        "This class will be removed in the future.",
        category=DeprecationWarning,
        since="0.23.0",
=======
        "This class will be deprecated in a future release and subsequently "
        "removed after that.",
        category=PendingDeprecationWarning,
>>>>>>> e981b7e8
    )
    def __init__(self) -> None:
        super().__init__()
        self._eigenvalues = None
        self._eigenstates = None
        self._aux_operator_eigenvalues = None

    @property
    def eigenvalues(self) -> Optional[np.ndarray]:
        """returns eigen values"""
        return self._eigenvalues

    @eigenvalues.setter
    def eigenvalues(self, value: np.ndarray) -> None:
        """set eigen values"""
        self._eigenvalues = value

    @property
    def eigenstates(self) -> Optional[np.ndarray]:
        """return eigen states"""
        return self._eigenstates

    @eigenstates.setter
    def eigenstates(self, value: np.ndarray) -> None:
        """set eigen states"""
        self._eigenstates = value

    @property
    def aux_operator_eigenvalues(self) -> Optional[List[ListOrDict[Tuple[complex, complex]]]]:
        """Return aux operator expectation values.

        These values are in fact tuples formatted as (mean, standard deviation).
        """
        return self._aux_operator_eigenvalues

    @aux_operator_eigenvalues.setter
    def aux_operator_eigenvalues(self, value: List[ListOrDict[Tuple[complex, complex]]]) -> None:
        """set aux operator eigen values"""
        self._aux_operator_eigenvalues = value<|MERGE_RESOLUTION|>--- conflicted
+++ resolved
@@ -38,16 +38,9 @@
 
     @deprecate_function(
         "The Eigensolver interface has been superseded by the "
-        "qiskit.algorithms.eigensolvers.Eigensolver interface. "
-<<<<<<< HEAD
-        "This interface will be removed in the future.",
+        "qiskit.algorithms.eigensolvers.Eigensolver interface. ",
         category=DeprecationWarning,
         since="0.23.0",
-=======
-        "This interface will be deprecated in a future release and subsequently "
-        "removed after that.",
-        category=PendingDeprecationWarning,
->>>>>>> e981b7e8
     )
     def __init__(self) -> None:
         pass
@@ -96,16 +89,9 @@
 
     @deprecate_function(
         "The EigensolverResult class has been superseded by the "
-        "qiskit.algorithms.eigensolvers.EigensolverResult class. "
-<<<<<<< HEAD
-        "This class will be removed in the future.",
+        "qiskit.algorithms.eigensolvers.EigensolverResult class. ",
         category=DeprecationWarning,
         since="0.23.0",
-=======
-        "This class will be deprecated in a future release and subsequently "
-        "removed after that.",
-        category=PendingDeprecationWarning,
->>>>>>> e981b7e8
     )
     def __init__(self) -> None:
         super().__init__()
