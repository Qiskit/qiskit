# This code is part of Qiskit.
#
# (C) Copyright IBM 2021, 2022.
#
# This code is licensed under the Apache License, Version 2.0. You may
# obtain a copy of this license in the LICENSE.txt file in the root directory
# of this source tree or at http://www.apache.org/licenses/LICENSE-2.0.
#
# Any modifications or derivative works of this code must retain this
# copyright notice, and modified files need to carry a notice indicating
# that they have been altered from the originals.

"""An algorithm to implement a Trotterization real time-evolution."""

from typing import Union, Optional
import warnings

from qiskit import QuantumCircuit
from qiskit.algorithms.aux_ops_evaluator import eval_observables
from qiskit.algorithms.evolvers import EvolutionProblem, EvolutionResult
from qiskit.algorithms.evolvers.real_evolver import RealEvolver
from qiskit.opflow import (
    SummedOp,
    PauliOp,
    CircuitOp,
    ExpectationBase,
    CircuitSampler,
    PauliSumOp,
    StateFn,
    OperatorBase,
)
from qiskit.circuit.library import PauliEvolutionGate
from qiskit.providers import Backend
from qiskit.synthesis import ProductFormula, LieTrotter
from qiskit.utils import QuantumInstance
from qiskit.utils.deprecation import deprecate_function


class TrotterQRTE(RealEvolver):
    """Pending deprecation: Quantum Real Time Evolution using Trotterization.

    The TrotterQRTE class has been superseded by the
    :class:`qiskit.algorithms.time_evolvers.trotterization.TrotterQRTE` class.
    This class will be deprecated in a future release and subsequently
    removed after that.

    Type of Trotterization is defined by a ProductFormula provided.

    Examples::

            from qiskit.opflow import X, Z, Zero
            from qiskit.algorithms import EvolutionProblem, TrotterQRTE
            from qiskit import BasicAer
            from qiskit.utils import QuantumInstance

            operator = X + Z
            initial_state = Zero
            time = 1
            evolution_problem = EvolutionProblem(operator, 1, initial_state)
            # LieTrotter with 1 rep
            backend = BasicAer.get_backend("statevector_simulator")
            quantum_instance = QuantumInstance(backend=backend)
            trotter_qrte = TrotterQRTE(quantum_instance=quantum_instance)
            evolved_state = trotter_qrte.evolve(evolution_problem).evolved_state
    """

    @deprecate_function(
        "The TrotterQRTE class has been superseded by the "
        "qiskit.algorithms.time_evolvers.trotterization.TrotterQRTE class. "
<<<<<<< HEAD
        "This class will be removed in the future.",
        category=DeprecationWarning,
        since="0.23.0",
=======
        "This class will be deprecated in a future release and subsequently "
        "removed after that.",
        category=PendingDeprecationWarning,
>>>>>>> e981b7e8
    )
    def __init__(
        self,
        product_formula: Optional[ProductFormula] = None,
        expectation: Optional[ExpectationBase] = None,
        quantum_instance: Optional[Union[QuantumInstance, Backend]] = None,
    ) -> None:
        """
        Args:
            product_formula: A Lie-Trotter-Suzuki product formula. The default is the Lie-Trotter
                first order product formula with a single repetition.
            expectation: An instance of ExpectationBase which defines a method for calculating
                expectation values of EvolutionProblem.aux_operators.
            quantum_instance: A quantum instance used for calculating expectation values of
                EvolutionProblem.aux_operators.
        """
        with warnings.catch_warnings():
            warnings.simplefilter("ignore")
            super().__init__()
        if product_formula is None:
            product_formula = LieTrotter()
        self._product_formula = product_formula
        self._quantum_instance = None
        self._circuit_sampler = None
        if quantum_instance is not None:
            self.quantum_instance = quantum_instance
        self._expectation = expectation

    @property
    def product_formula(self) -> ProductFormula:
        """Returns a product formula used in the algorithm."""
        return self._product_formula

    @product_formula.setter
    def product_formula(self, product_formula: ProductFormula) -> None:
        """
        Sets a product formula.
        Args:
            product_formula: A formula that defines the Trotterization algorithm.
        """
        self._product_formula = product_formula

    @property
    def quantum_instance(self) -> Optional[QuantumInstance]:
        """Returns a quantum instance used in the algorithm."""
        return self._quantum_instance

    @quantum_instance.setter
    def quantum_instance(self, quantum_instance: Optional[Union[QuantumInstance, Backend]]) -> None:
        """
        Sets a quantum instance and a circuit sampler.
        Args:
            quantum_instance: The quantum instance used to run this algorithm.
        """
        if isinstance(quantum_instance, Backend):
            quantum_instance = QuantumInstance(quantum_instance)

        self._circuit_sampler = None
        if quantum_instance is not None:
            self._circuit_sampler = CircuitSampler(quantum_instance)

        self._quantum_instance = quantum_instance

    @property
    def expectation(self) -> Optional[ExpectationBase]:
        """Returns an expectation used in the algorithm."""
        return self._expectation

    @expectation.setter
    def expectation(self, expectation: Optional[ExpectationBase]) -> None:
        """
        Sets an expectation.
        Args:
            expectation: An instance of ExpectationBase which defines a method for calculating
                expectation values of EvolutionProblem.aux_operators.
        """
        self._expectation = expectation

    @classmethod
    def supports_aux_operators(cls) -> bool:
        """
        Whether computing the expectation value of auxiliary operators is supported.

        Returns:
            True if ``aux_operators`` expectations in the EvolutionProblem can be evaluated, False
                otherwise.
        """
        return True

    def evolve(self, evolution_problem: EvolutionProblem) -> EvolutionResult:
        """
        Evolves a quantum state for a given time using the Trotterization method
        based on a product formula provided. The result is provided in the form of a quantum
        circuit. If auxiliary operators are included in the ``evolution_problem``, they are
        evaluated on an evolved state using a backend provided.

        .. note::
            Time-dependent Hamiltonians are not yet supported.

        Args:
            evolution_problem: Instance defining evolution problem. For the included Hamiltonian,
                ``PauliOp``, ``SummedOp`` or ``PauliSumOp`` are supported by TrotterQRTE.

        Returns:
            Evolution result that includes an evolved state as a quantum circuit and, optionally,
            auxiliary operators evaluated for a resulting state on a backend.

        Raises:
            ValueError: If ``t_param`` is not set to None in the EvolutionProblem (feature not
                currently supported).
            ValueError: If the ``initial_state`` is not provided in the EvolutionProblem.
        """
        evolution_problem.validate_params()
        if evolution_problem.t_param is not None:
            raise ValueError(
                "TrotterQRTE does not accept a time dependent hamiltonian,"
                "``t_param`` from the EvolutionProblem should be set to None."
            )

        if evolution_problem.aux_operators is not None and (
            self._quantum_instance is None or self._expectation is None
        ):
            raise ValueError(
                "aux_operators were provided for evaluations but no ``expectation`` or "
                "``quantum_instance`` was provided."
            )
        hamiltonian = evolution_problem.hamiltonian
        if not isinstance(hamiltonian, (PauliOp, PauliSumOp, SummedOp)):
            raise ValueError(
                "TrotterQRTE only accepts PauliOp | "
                f"PauliSumOp | SummedOp, {type(hamiltonian)} provided."
            )
        if isinstance(hamiltonian, OperatorBase):
            hamiltonian = hamiltonian.bind_parameters(evolution_problem.param_value_dict)
        if isinstance(hamiltonian, SummedOp):
            hamiltonian = self._summed_op_to_pauli_sum_op(hamiltonian)
        # the evolution gate
        evolution_gate = CircuitOp(
            PauliEvolutionGate(hamiltonian, evolution_problem.time, synthesis=self._product_formula)
        )

        if evolution_problem.initial_state is not None:
            initial_state = evolution_problem.initial_state
            if isinstance(initial_state, QuantumCircuit):
                initial_state = StateFn(initial_state)
            evolved_state = evolution_gate @ initial_state

        else:
            raise ValueError("``initial_state`` must be provided in the EvolutionProblem.")

        evaluated_aux_ops = None
        if evolution_problem.aux_operators is not None:
            evaluated_aux_ops = eval_observables(
                self._quantum_instance,
                evolved_state.primitive,
                evolution_problem.aux_operators,
                self._expectation,
                evolution_problem.truncation_threshold,
            )

        return EvolutionResult(evolved_state, evaluated_aux_ops)

    @staticmethod
    def _summed_op_to_pauli_sum_op(
        hamiltonian: SummedOp,
    ) -> Union[PauliSumOp, PauliOp]:
        """
        Tries binding parameters in a Hamiltonian.

        Args:
            hamiltonian: The Hamiltonian that defines an evolution.

        Returns:
            Hamiltonian.

        Raises:
            ValueError: If the ``SummedOp`` Hamiltonian contains operators of an invalid type.
        """
        # PauliSumOp does not allow parametrized coefficients but after binding the parameters
        # we need to convert it into a PauliSumOp for the PauliEvolutionGate.
        op_list = []
        for op in hamiltonian.oplist:
            if not isinstance(op, PauliOp):
                raise ValueError(
                    "Content of the Hamiltonian not of type PauliOp. The "
                    f"following type detected: {type(op)}."
                )
            op_list.append(op)
        return sum(op_list)<|MERGE_RESOLUTION|>--- conflicted
+++ resolved
@@ -66,16 +66,9 @@
 
     @deprecate_function(
         "The TrotterQRTE class has been superseded by the "
-        "qiskit.algorithms.time_evolvers.trotterization.TrotterQRTE class. "
-<<<<<<< HEAD
-        "This class will be removed in the future.",
+        "qiskit.algorithms.time_evolvers.trotterization.TrotterQRTE class. ",
         category=DeprecationWarning,
         since="0.23.0",
-=======
-        "This class will be deprecated in a future release and subsequently "
-        "removed after that.",
-        category=PendingDeprecationWarning,
->>>>>>> e981b7e8
     )
     def __init__(
         self,
