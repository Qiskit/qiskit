# This code is part of Qiskit.
#
# (C) Copyright IBM 2022.
#
# This code is licensed under the Apache License, Version 2.0. You may
# obtain a copy of this license in the LICENSE.txt file in the root directory
# of this source tree or at http://www.apache.org/licenses/LICENSE-2.0.
#
# Any modifications or derivative works of this code must retain this
# copyright notice, and modified files need to carry a notice indicating
# that they have been altered from the originals.
"""
Base state fidelity interface
"""

from __future__ import annotations
from abc import ABC, abstractmethod
from collections.abc import Sequence, Mapping
import numpy as np

from qiskit import QuantumCircuit
<<<<<<< HEAD
=======
from qiskit.algorithms.algorithm_job import AlgorithmJob
>>>>>>> 4a857f61
from qiskit.circuit import ParameterVector
from .state_fidelity_result import StateFidelityResult
from ..algorithm_job import AlgorithmJob


class BaseStateFidelity(ABC):
    r"""
    An interface to calculate state fidelities (state overlaps) for pairs of
    (parametrized) quantum circuits. The calculation depends on the particular
    fidelity method implementation, but can be always defined as the state overlap:

    .. math::

            |\langle\psi(x)|\phi(y)\rangle|^2

    where :math:`x` and :math:`y` are optional parametrizations of the
    states :math:`\psi` and :math:`\phi` prepared by the circuits
    ``circuit_1`` and ``circuit_2``, respectively.

    """

    def __init__(self) -> None:

        # use cache for preventing unnecessary circuit compositions
        self._circuit_cache: Mapping[(int, int), QuantumCircuit] = {}

    @staticmethod
    def _preprocess_values(
        circuits: QuantumCircuit | Sequence[QuantumCircuit],
        values: Sequence[float] | Sequence[Sequence[float]] | None = None,
    ) -> Sequence[Sequence[float]]:
        """
        Checks whether the passed values match the shape of the parameters
        of the corresponding circuits and formats values to 2D list.

        Args:
            circuits: List of circuits to be checked.
            values: Parameter values corresponding to the circuits to be checked.

        Returns:
            A 2D value list if the values match the circuits, or an empty 2D list
            if values is None.

        Raises:
            ValueError: if the number of parameter values doesn't match the number of
                        circuit parameters
            TypeError: if the input values are not a sequence.
        """

        if isinstance(circuits, QuantumCircuit):
            circuits = [circuits]

        if values is None:
            for circuit in circuits:
                if circuit.num_parameters != 0:
                    raise ValueError(
                        f"`values` cannot be `None` because circuit <{circuit.name}> has "
                        f"{circuit.num_parameters} free parameters."
                    )
            return [[]]
        else:

            # Support ndarray
            if isinstance(values, np.ndarray):
                values = values.tolist()
            if len(values) > 0 and isinstance(values[0], np.ndarray):
                values = [v.tolist() for v in values]

            if not isinstance(values, Sequence):
                raise TypeError(
                    f"Expected a sequence of numerical parameter values, "
                    f"but got input type {type(values)} instead."
                )

            # ensure 2d
            if len(values) > 0 and not isinstance(values[0], Sequence) or len(values) == 0:
                values = [values]

            return values

    def _check_qubits_match(self, circuit_1: QuantumCircuit, circuit_2: QuantumCircuit) -> None:
        """
        Checks that the number of qubits of 2 circuits matches.
        Args:
            circuit_1: (Parametrized) quantum circuit.
            circuit_2: (Parametrized) quantum circuit.

        Raises:
            ValueError: when ``circuit_1`` and ``circuit_2`` don't have the
            same number of qubits.
        """

        if circuit_1.num_qubits != circuit_2.num_qubits:
            raise ValueError(
                f"The number of qubits for the first circuit ({circuit_1.num_qubits}) "
                f"and second circuit ({circuit_2.num_qubits}) are not the same."
            )

    @abstractmethod
    def create_fidelity_circuit(
        self, circuit_1: QuantumCircuit, circuit_2: QuantumCircuit
    ) -> QuantumCircuit:
        """
        Implementation-dependent method to create a fidelity circuit
        from 2 circuit inputs.

        Args:
            circuit_1: (Parametrized) quantum circuit.
            circuit_2: (Parametrized) quantum circuit.

        Returns:
            The fidelity quantum circuit corresponding to ``circuit_1`` and ``circuit_2``.
        """
        raise NotImplementedError

    def _construct_circuits(
        self,
        circuits_1: QuantumCircuit | Sequence[QuantumCircuit],
        circuits_2: QuantumCircuit | Sequence[QuantumCircuit],
    ) -> Sequence[QuantumCircuit]:
        """
        Constructs the list of fidelity circuits to be evaluated.
        These circuits represent the state overlap between pairs of input circuits,
        and their construction depends on the fidelity method implementations.

        Args:
            circuits_1: (Parametrized) quantum circuits.
            circuits_2: (Parametrized) quantum circuits.

        Returns:
            List of constructed fidelity circuits.

        Raises:
            ValueError: if the length of the input circuit lists doesn't match.
        """

        if isinstance(circuits_1, QuantumCircuit):
            circuits_1 = [circuits_1]
        if isinstance(circuits_2, QuantumCircuit):
            circuits_2 = [circuits_2]

        if len(circuits_1) != len(circuits_2):
            raise ValueError(
                f"The length of the first circuit list({len(circuits_1)}) "
                f"and second circuit list ({len(circuits_2)}) is not the same."
            )

        circuits = []
        for (circuit_1, circuit_2) in zip(circuits_1, circuits_2):

            # TODO: improve caching, what if the circuit is modified without changing the id?
            circuit = self._circuit_cache.get((id(circuit_1), id(circuit_2)))

            if circuit is not None:
                circuits.append(circuit)
            else:
                self._check_qubits_match(circuit_1, circuit_2)

                # re-parametrize input circuits
                # TODO: make smarter checks to avoid unnecesary reparametrizations
                parameters_1 = ParameterVector("x", circuit_1.num_parameters)
                parametrized_circuit_1 = circuit_1.assign_parameters(parameters_1)
                parameters_2 = ParameterVector("y", circuit_2.num_parameters)
                parametrized_circuit_2 = circuit_2.assign_parameters(parameters_2)

                circuit = self.create_fidelity_circuit(
                    parametrized_circuit_1, parametrized_circuit_2
                )
                circuits.append(circuit)
                # update cache
                self._circuit_cache[id(circuit_1), id(circuit_2)] = circuit

        return circuits

    def _construct_value_list(
        self,
        circuits_1: Sequence[QuantumCircuit],
        circuits_2: Sequence[QuantumCircuit],
        values_1: Sequence[float] | Sequence[Sequence[float]] | None = None,
        values_2: Sequence[float] | Sequence[Sequence[float]] | None = None,
    ) -> list[float]:
        """
        Preprocesses input parameter values to match the fidelity
        circuit parametrization, and return in list format.

        Args:
           circuits_1: (Parametrized) quantum circuits preparing the
                        first list of quantum states.
           circuits_2: (Parametrized) quantum circuits preparing the
                        second list of quantum states.
           values_1: Numerical parameters to be bound to the first circuits.
           values_2: Numerical parameters to be bound to the second circuits.

        Returns:
             List of parameter values for fidelity circuit.

        """
        values_1 = self._preprocess_values(circuits_1, values_1)
        values_2 = self._preprocess_values(circuits_2, values_2)

        values = []
        if len(values_2[0]) == 0:
            values = list(values_1)
        elif len(values_1[0]) == 0:
            values = list(values_2)
        else:
            for (val_1, val_2) in zip(values_1, values_2):
                values.append(val_1 + val_2)

        return values

    @abstractmethod
    def _run(
        self,
        circuits_1: QuantumCircuit | Sequence[QuantumCircuit],
        circuits_2: QuantumCircuit | Sequence[QuantumCircuit],
        values_1: Sequence[float] | Sequence[Sequence[float]] | None = None,
        values_2: Sequence[float] | Sequence[Sequence[float]] | None = None,
        **options,
    ) -> StateFidelityResult:
        r"""
        Computes the state overlap (fidelity) calculation between two
        (parametrized) circuits (first and second) for a specific set of parameter
        values (first and second).

        Args:
            circuits_1: (Parametrized) quantum circuits preparing :math:`|\psi\rangle`.
            circuits_2: (Parametrized) quantum circuits preparing :math:`|\phi\rangle`.
            values_1: Numerical parameters to be bound to the first set of circuits
            values_2: Numerical parameters to be bound to the second set of circuits.
            options: Primitive backend runtime options used for circuit execution. The order
                of priority is\: options in ``run`` method > fidelity's default
                options > primitive's default setting.
                Higher priority setting overrides lower priority setting.

        Returns:
            The result of the fidelity calculation.
        """
        raise NotImplementedError

    def run(
        self,
        circuits_1: QuantumCircuit | Sequence[QuantumCircuit],
        circuits_2: QuantumCircuit | Sequence[QuantumCircuit],
        values_1: Sequence[float] | Sequence[Sequence[float]] | None = None,
        values_2: Sequence[float] | Sequence[Sequence[float]] | None = None,
        **options,
    ) -> AlgorithmJob:
        r"""
        Runs asynchronously the state overlap (fidelity) calculation between two
        (parametrized) circuits (first and second) for a specific set of parameter
        values (first and second). This calculation depends on the particular
        fidelity method implementation.

        Args:
            circuits_1: (Parametrized) quantum circuits preparing :math:`|\psi\rangle`.
            circuits_2: (Parametrized) quantum circuits preparing :math:`|\phi\rangle`.
            values_1: Numerical parameters to be bound to the first set of circuits.
            values_2: Numerical parameters to be bound to the second set of circuits.
            options: Primitive backend runtime options used for circuit execution. The order
                of priority is\: options in ``run`` method > fidelity's default
                options > primitive's default setting.
                Higher priority setting overrides lower priority setting.

        Returns:
            Primitive job for the fidelity calculation.
            The job's result is an instance of ``StateFidelityResult``.
        """

        job = AlgorithmJob(self._run, circuits_1, circuits_2, values_1, values_2, **options)

        job.submit()
        return job

    def _truncate_fidelities(self, fidelities: Sequence[float]) -> Sequence[float]:
        """
        Ensures fidelity result in [0,1].

        Args:
           fidelities: Sequence of raw fidelity results.

        Returns:
             List of truncated fidelities.

        """
        return np.clip(fidelities, 0, 1).tolist()<|MERGE_RESOLUTION|>--- conflicted
+++ resolved
@@ -19,10 +19,6 @@
 import numpy as np
 
 from qiskit import QuantumCircuit
-<<<<<<< HEAD
-=======
-from qiskit.algorithms.algorithm_job import AlgorithmJob
->>>>>>> 4a857f61
 from qiskit.circuit import ParameterVector
 from .state_fidelity_result import StateFidelityResult
 from ..algorithm_job import AlgorithmJob
