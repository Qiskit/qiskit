--- conflicted
+++ resolved
@@ -25,10 +25,7 @@
 from qiskit.opflow import PauliSumOp
 from qiskit.primitives import BaseEstimator
 from qiskit.primitives.utils import init_observable
-<<<<<<< HEAD
-=======
 from qiskit.providers import Options
->>>>>>> 37ac5622
 from qiskit.quantum_info import SparsePauliOp
 from qiskit.quantum_info.operators.base_operator import BaseOperator
 
@@ -58,32 +55,14 @@
         self,
         estimator: BaseEstimator,
         derivative_type: DerivativeType = DerivativeType.REAL,
-<<<<<<< HEAD
-        **run_options,
-    ):
-        """
-=======
         options: Options | None = None,
     ):
         r"""
->>>>>>> 37ac5622
         Args:
             estimator: The estimator used to compute the gradients.
             derivative_type: The type of derivative. Can be either ``DerivativeType.REAL``
                 ``DerivativeType.IMAG``, or ``DerivativeType.COMPLEX``. Defaults to
                 ``DerivativeType.REAL``.
-<<<<<<< HEAD
-                For ``DerivativeType.REAL`` we compute 2Re[(dω⟨ψ(ω)|)O(θ)|ψ(ω)〉],
-                for ``DerivativeType.IMAG`` we compute 2Im[(dω⟨ψ(ω)|)O(θ)|ψ(ω)〉], and
-                for ``DerivativeType.COMPLEX`` we compute 2(dω⟨ψ(ω)|)O(θ)|ψ(ω)〉.
-            run_options: Backend runtime options used for circuit execution. The order of priority is:
-                run_options in ``run`` method > gradient's default run_options > primitive's default
-                setting. Higher priority setting overrides lower priority setting.
-        """
-        self._gradient_circuits = {}
-        self._derivative_type = derivative_type
-        super().__init__(estimator, **run_options)
-=======
 
                     - ``DerivativeType.REAL`` computes :math:`2 \mathrm{Re}[(dω⟨ψ(ω)|)O(θ)|ψ(ω)〉]`.
                     - ``DerivativeType.IMAG`` computes :math:`2 \mathrm{Im}[(dω⟨ψ(ω)|)O(θ)|ψ(ω)〉]`.
@@ -97,26 +76,21 @@
         self._gradient_circuits = {}
         self._derivative_type = derivative_type
         super().__init__(estimator, options)
->>>>>>> 37ac5622
 
     def _run(
         self,
         circuits: Sequence[QuantumCircuit],
         observables: Sequence[BaseOperator | PauliSumOp],
-<<<<<<< HEAD
-        parameter_values: Sequence[Sequence[float | complex]],
-=======
         parameter_values: Sequence[Sequence[complex]],
->>>>>>> 37ac5622
         parameters: Sequence[Sequence[Parameter] | None],
-        **run_options,
+        **options,
     ) -> EstimatorGradientResult:
         """Compute the estimator gradients on the given circuits."""
         jobs, result_indices_all, coeffs_all, metadata_ = [], [], [], []
         for circuit, observable, parameter_values_, parameters_ in zip(
             circuits, observables, parameter_values, parameters
         ):
-            # Make the observable as observable as :class:`~qiskit.quantum_info.SparsePauliOp`.
+            # Make the observable as :class:`~qiskit.quantum_info.SparsePauliOp`.
             observable = init_observable(observable)
             # a set of parameters to be differentiated
             if parameters_ is None:
@@ -124,18 +98,6 @@
             else:
                 param_set = set(parameters_)
 
-<<<<<<< HEAD
-            if self._derivative_type == DerivativeType.REAL:
-                op2 = SparsePauliOp.from_list([("Z", 1)])
-            elif self._derivative_type == DerivativeType.IMAG:
-                op2 = SparsePauliOp.from_list([("Y", -1)])
-            elif self._derivative_type == DerivativeType.COMPLEX:
-                op2 = SparsePauliOp.from_list([("Z", 1), ("Y", complex(0, -1))])
-            else:
-                raise ValueError(f"Derivative type {self._derivative_type} is not supported.")
-
-            observable_ = observable.expand(op2)
-=======
             meta = {"parameters": [p for p in circuit.parameters if p in param_set]}
             meta["derivative_type"] = self._derivative_type
             metadata_.append(meta)
@@ -152,7 +114,6 @@
                 raise ValueError(f"Derivative type {self._derivative_type} is not supported.")
 
             observable_1 = observable.expand(op1)
->>>>>>> 37ac5622
 
             gradient_circuits_ = self._gradient_circuits.get(id(circuit))
             if gradient_circuits_ is None:
@@ -184,12 +145,6 @@
                         coeffs.append(bound_coeff)
 
             n = len(gradient_circuits)
-<<<<<<< HEAD
-            job = self._estimator.run(
-                gradient_circuits, [observable_] * n, [parameter_values_] * n, **run_options
-            )
-            jobs.append(job)
-=======
             if self._derivative_type == DerivativeType.COMPLEX:
                 observable_2 = observable.expand(op2)
                 job = self._estimator.run(
@@ -205,7 +160,6 @@
                 )
                 jobs.append(job)
 
->>>>>>> 37ac5622
             result_indices_all.append(result_indices)
             coeffs_all.append(coeffs)
 
@@ -218,10 +172,6 @@
         gradients = []
         for i, result in enumerate(results):
             gradient_ = np.zeros(len(metadata_[i]["parameters"]), dtype="complex_")
-<<<<<<< HEAD
-            for grad_, idx, coeff in zip(result.values, result_indices_all[i], coeffs_all[i]):
-                gradient_[idx] += coeff * grad_
-=======
 
             if metadata_[i]["derivative_type"] == DerivativeType.COMPLEX:
                 n = len(result.values) // 2  # is always a multiple of 2
@@ -237,8 +187,7 @@
                 for grad_, idx, coeff in zip(result.values, result_indices_all[i], coeffs_all[i]):
                     gradient_[idx] += coeff * grad_
                 gradient_ = np.real(gradient_)
->>>>>>> 37ac5622
             gradients.append(gradient_)
 
-        run_opt = self._get_local_run_options(run_options)
-        return EstimatorGradientResult(gradients=gradients, metadata=metadata_, run_options=run_opt)+        opt = self._get_local_options(options)
+        return EstimatorGradientResult(gradients=gradients, metadata=metadata_, options=opt)