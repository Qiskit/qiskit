# This code is part of Qiskit.
#
# (C) Copyright IBM 2022.
#
# This code is licensed under the Apache License, Version 2.0. You may
# obtain a copy of this license in the LICENSE.txt file in the root directory
# of this source tree or at http://www.apache.org/licenses/LICENSE-2.0.
#
# Any modifications or derivative works of this code must retain this
# copyright notice, and modified files need to carry a notice indicating
# that they have been altered from the originals.
"""
Gradient of probabilities with linear combination of unitaries (LCU)
"""

from __future__ import annotations
from enum import Enum

from typing import Sequence

import numpy as np

from qiskit.algorithms import AlgorithmError
from qiskit.circuit import Parameter, ParameterExpression, QuantumCircuit
from qiskit.opflow import PauliSumOp
from qiskit.primitives import BaseEstimator
from qiskit.primitives.utils import init_observable
<<<<<<< HEAD
from qiskit.quantum_info import Pauli, SparsePauliOp
=======
from qiskit.quantum_info import SparsePauliOp
>>>>>>> f8b08b39
from qiskit.quantum_info.operators.base_operator import BaseOperator

from .base_estimator_gradient import BaseEstimatorGradient
from .estimator_gradient_result import EstimatorGradientResult
from .utils import _make_lin_comb_gradient_circuit


class DerivativeType(Enum):
    """Types of derivative."""

    REAL = "real"
    IMAG = "imag"
    COMPLEX = "complex"


class LinCombEstimatorGradient(BaseEstimatorGradient):
    """Compute the gradients of the expectation values.
    This method employs a linear combination of unitaries [1].

    **Reference:**
    [1] Schuld et al., Evaluating analytic gradients on quantum hardware, 2018
    `arXiv:1811.11184 <https://arxiv.org/pdf/1811.11184.pdf>`_
    """

    def __init__(
        self,
        estimator: BaseEstimator,
        derivative_type: DerivativeType = DerivativeType.REAL,
        **run_options,
    ):
        """
        Args:
            estimator: The estimator used to compute the gradients.
            derivative_type: The type of derivative. Can be either ``DerivativeType.REAL``
                ``DerivativeType.IMAG``, or ``DerivativeType.COMPLEX``. Defaults to
                ``DerivativeType.REAL``.
                For ``DerivativeType.REAL`` we compute 2Re[(dω⟨ψ(ω)|)O(θ)|ψ(ω)〉],
                for ``DerivativeType.IMAG`` we compute 2Im[(dω⟨ψ(ω)|)O(θ)|ψ(ω)〉], and
                for ``DerivativeType.COMPLEX`` we compute 2(dω⟨ψ(ω)|)O(θ)|ψ(ω)〉.
            run_options: Backend runtime options used for circuit execution. The order of priority is:
                run_options in ``run`` method > gradient's default run_options > primitive's default
                setting. Higher priority setting overrides lower priority setting.
        """
        self._gradient_circuits = {}
        self._derivative_type = derivative_type
        super().__init__(estimator, **run_options)

    def _run(
        self,
        circuits: Sequence[QuantumCircuit],
        observables: Sequence[BaseOperator | PauliSumOp],
        parameter_values: Sequence[Sequence[float | complex]],
        parameters: Sequence[Sequence[Parameter] | None],
        aux_meas_op=None,
        **run_options,
    ) -> EstimatorGradientResult:
        """Compute the estimator gradients on the given circuits."""
        jobs, result_indices_all, coeffs_all, metadata_ = [], [], [], []
        for circuit, observable, parameter_values_, parameters_ in zip(
            circuits, observables, parameter_values, parameters
        ):
            # Make the observable as observable as :class:`~qiskit.quantum_info.SparsePauliOp`.
            observable = init_observable(observable)
            # a set of parameters to be differentiated
            if parameters_ is None:
                param_set = set(circuit.parameters)
            else:
                param_set = set(parameters_)
            metadata_.append({"parameters": [p for p in circuit.parameters if p in param_set]})

<<<<<<< HEAD
            # TODO: support measurement in different basis (Y and Z+iY)
            if aux_meas_op is not None:
                op2 = SparsePauliOp.from_list([("Z", 1), ("Y", complex(0, -1))])
                observable_ = observable.expand(op2)
            else:
                observable_ = observable.expand(Pauli_Z)
=======
            if self._derivative_type == DerivativeType.REAL:
                op2 = SparsePauliOp.from_list([("Z", 1)])
            elif self._derivative_type == DerivativeType.IMAG:
                op2 = SparsePauliOp.from_list([("Y", -1)])
            elif self._derivative_type == DerivativeType.COMPLEX:
                op2 = SparsePauliOp.from_list([("Z", 1), ("Y", complex(0, -1))])
            else:
                raise ValueError(f"Derivative type {self._derivative_type} is not supported.")

            observable_ = observable.expand(op2)

>>>>>>> f8b08b39
            gradient_circuits_ = self._gradient_circuits.get(id(circuit))
            if gradient_circuits_ is None:
                gradient_circuits_ = _make_lin_comb_gradient_circuit(circuit)
                self._gradient_circuits[id(circuit)] = gradient_circuits_

            # only compute the gradients for parameters in the parameter set
            gradient_circuits, result_indices, coeffs = [], [], []
            result_idx = 0
            for i, param in enumerate(circuit.parameters):
                if param in param_set:
                    gradient_circuits.extend(
                        grad.gradient_circuit for grad in gradient_circuits_[param]
                    )

                    result_indices.extend(result_idx for _ in gradient_circuits_[param])
                    result_idx += 1
                    for grad_data in gradient_circuits_[param]:
                        coeff = grad_data.coeff
                        # if the parameter is a parameter expression, we need to substitute
                        if isinstance(coeff, ParameterExpression):
                            local_map = {
                                p: parameter_values_[circuit.parameters.data.index(p)]
                                for p in coeff.parameters
                            }
                            bound_coeff = float(coeff.bind(local_map))
                        else:
                            bound_coeff = coeff
                        coeffs.append(bound_coeff)

            n = len(gradient_circuits)
            job = self._estimator.run(
                gradient_circuits, [observable_] * n, [parameter_values_] * n, **run_options
            )
            jobs.append(job)
            result_indices_all.append(result_indices)
            coeffs_all.append(coeffs)

        # combine the results
        try:
            results = [job.result() for job in jobs]
        except Exception as exc:
            raise AlgorithmError("Estimator job failed.") from exc

        gradients = []
        for i, result in enumerate(results):
            gradient_ = np.zeros(len(metadata_[i]["parameters"]), dtype="complex_")
            for grad_, idx, coeff in zip(result.values, result_indices_all[i], coeffs_all[i]):
                gradient_[idx] += coeff * grad_
            gradients.append(gradient_)

        run_opt = self._get_local_run_options(run_options)
        return EstimatorGradientResult(gradients=gradients, metadata=metadata_, run_options=run_opt)<|MERGE_RESOLUTION|>--- conflicted
+++ resolved
@@ -25,11 +25,7 @@
 from qiskit.opflow import PauliSumOp
 from qiskit.primitives import BaseEstimator
 from qiskit.primitives.utils import init_observable
-<<<<<<< HEAD
-from qiskit.quantum_info import Pauli, SparsePauliOp
-=======
 from qiskit.quantum_info import SparsePauliOp
->>>>>>> f8b08b39
 from qiskit.quantum_info.operators.base_operator import BaseOperator
 
 from .base_estimator_gradient import BaseEstimatorGradient
@@ -83,7 +79,6 @@
         observables: Sequence[BaseOperator | PauliSumOp],
         parameter_values: Sequence[Sequence[float | complex]],
         parameters: Sequence[Sequence[Parameter] | None],
-        aux_meas_op=None,
         **run_options,
     ) -> EstimatorGradientResult:
         """Compute the estimator gradients on the given circuits."""
@@ -100,14 +95,6 @@
                 param_set = set(parameters_)
             metadata_.append({"parameters": [p for p in circuit.parameters if p in param_set]})
 
-<<<<<<< HEAD
-            # TODO: support measurement in different basis (Y and Z+iY)
-            if aux_meas_op is not None:
-                op2 = SparsePauliOp.from_list([("Z", 1), ("Y", complex(0, -1))])
-                observable_ = observable.expand(op2)
-            else:
-                observable_ = observable.expand(Pauli_Z)
-=======
             if self._derivative_type == DerivativeType.REAL:
                 op2 = SparsePauliOp.from_list([("Z", 1)])
             elif self._derivative_type == DerivativeType.IMAG:
@@ -119,7 +106,6 @@
 
             observable_ = observable.expand(op2)
 
->>>>>>> f8b08b39
             gradient_circuits_ = self._gradient_circuits.get(id(circuit))
             if gradient_circuits_ is None:
                 gradient_circuits_ = _make_lin_comb_gradient_circuit(circuit)
