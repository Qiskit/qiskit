# This code is part of Qiskit.
#
# (C) Copyright IBM 2022, 2023
#
# This code is licensed under the Apache License, Version 2.0. You may
# obtain a copy of this license in the LICENSE.txt file in the root directory
# of this source tree or at http://www.apache.org/licenses/LICENSE-2.0.
#
# Any modifications or derivative works of this code must retain this
# copyright notice, and modified files need to carry a notice indicating
# that they have been altered from the originals.

"""
Abstract base class of gradient for ``Estimator``.
"""

from __future__ import annotations

from abc import ABC, abstractmethod
from collections.abc import Sequence
from copy import copy

import numpy as np

from qiskit.algorithms import AlgorithmJob
from qiskit.circuit import Parameter, ParameterExpression, QuantumCircuit
from qiskit.opflow import PauliSumOp
from qiskit.primitives import BaseEstimator
from qiskit.primitives.utils import _circuit_key
from qiskit.providers import Options
from qiskit.quantum_info.operators.base_operator import BaseOperator
from qiskit.transpiler.passes import TranslateParameterizedGates

from .estimator_gradient_result import EstimatorGradientResult
from .utils import (
    DerivativeType,
    GradientCircuit,
    _assign_unique_parameters,
    _make_gradient_parameter_set,
    _make_gradient_parameter_values,
)


class BaseEstimatorGradient(ABC):
    """Base class for an ``EstimatorGradient`` to compute the gradients of the expectation value."""

    def __init__(
        self,
        estimator: BaseEstimator,
        options: Options | None = None,
    ):
        """
        Args:
            estimator: The estimator used to compute the gradients.
            options: Primitive backend runtime options used for circuit execution.
                The order of priority is: options in ``run`` method > gradient's
                default options > primitive's default setting.
                Higher priority setting overrides lower priority setting
        """
        self._estimator: BaseEstimator = estimator
        self._default_options = Options()
        if options is not None:
            self._default_options.update_options(**options)
        self._gradient_circuit_cache: dict[QuantumCircuit, GradientCircuit] = {}

    @property
    def derivative_type(self) -> DerivativeType:
        """Return the derivative type (real, imaginary or complex).

        Returns:
            The derivative type.
        """
        # the default case is real, as this yields e.g. the energy gradient and this type
        # is also supported by function-level schemes like finite difference or SPSA
        return DerivativeType.REAL

    def run(
        self,
        circuits: Sequence[QuantumCircuit],
        observables: Sequence[BaseOperator | PauliSumOp],
        parameter_values: Sequence[Sequence[float]],
        parameters: Sequence[Sequence[Parameter] | None] | None = None,
        **options,
    ) -> AlgorithmJob:
        """Run the job of the estimator gradient on the given circuits.

        Args:
            circuits: The list of quantum circuits to compute the gradients.
            observables: The list of observables.
            parameter_values: The list of parameter values to be bound to the circuit.
            parameters: The sequence of parameters to calculate only the gradients of
                the specified parameters. Each sequence of parameters corresponds to a circuit in
                ``circuits``. Defaults to None, which means that the gradients of all parameters in
                each circuit are calculated.
            options: Primitive backend runtime options used for circuit execution.
                The order of priority is: options in ``run`` method > gradient's
                default options > primitive's default setting.
                Higher priority setting overrides lower priority setting

        Returns:
            The job object of the gradients of the expectation values. The i-th result corresponds to
            ``circuits[i]`` evaluated with parameters bound as ``parameter_values[i]``. The j-th
            element of the i-th result corresponds to the gradient of the i-th circuit with respect
            to the j-th parameter.

        Raises:
            ValueError: Invalid arguments are given.
        """
        if isinstance(circuits, QuantumCircuit):
            # Allow a single circuit to be passed in.
            circuits = (circuits,)
        if isinstance(observables, (BaseOperator, PauliSumOp)):
            # Allow a single observable to be passed in.
            observables = (observables,)

        if parameters is None:
            # If parameters is None, we calculate the gradients of all parameters in each circuit.
            parameter_sets = [set(circuit.parameters) for circuit in circuits]
        else:
            # If parameters is not None, we calculate the gradients of the specified parameters.
            # None in parameters means that the gradients of all parameters in the corresponding
            # circuit are calculated.
            parameter_sets = [
                set(parameters_) if parameters_ is not None else set(circuits[i].parameters)
                for i, parameters_ in enumerate(parameters)
            ]
        # Validate the arguments.
        self._validate_arguments(circuits, observables, parameter_values, parameter_sets)
        # The priority of run option is as follows:
        # options in ``run`` method > gradient's default options > primitive's default setting.
        opts = copy(self._default_options)
        opts.update_options(**options)
        # Run the job.
        job = AlgorithmJob(
            self._run, circuits, observables, parameter_values, parameter_sets, **opts.__dict__
        )
        job.submit()
        return job

    @abstractmethod
    def _run(
        self,
        circuits: Sequence[QuantumCircuit],
        observables: Sequence[BaseOperator | PauliSumOp],
        parameter_values: Sequence[Sequence[float]],
        parameter_sets: Sequence[set[Parameter]],
        **options,
    ) -> EstimatorGradientResult:
        """Compute the estimator gradients on the given circuits."""
        raise NotImplementedError()

    def _preprocess(
        self,
        circuits: Sequence[QuantumCircuit],
        parameter_values: Sequence[Sequence[float]],
        parameter_sets: Sequence[set[Parameter]],
        supported_gates: Sequence[str],
    ) -> tuple[Sequence[QuantumCircuit], Sequence[Sequence[float]], Sequence[set[Parameter]]]:
        """Preprocess the gradient. This makes a gradient circuit for each circuit. The gradient
        circuit is a transpiled circuit by using the supported gates, and has unique parameters.
        ``parameter_values`` and ``parameters`` are also updated to match the gradient circuit.

        Args:
            circuits: The list of quantum circuits to compute the gradients.
            parameter_values: The list of parameter values to be bound to the circuit.
            parameter_sets: The sequence of parameters to calculate only the gradients of the specified
                parameters.
            supported_gates: The supported gates used to transpile the circuit.

        Returns:
            The list of gradient circuits, the list of parameter values, and the list of parameters.
            parameter_values and parameters are updated to match the gradient circuit.
        """
        translator = TranslateParameterizedGates(supported_gates)
        g_circuits, g_parameter_values, g_parameter_sets = [], [], []
        for circuit, parameter_value_, parameter_set in zip(
            circuits, parameter_values, parameter_sets
        ):
            circuit_key = _circuit_key(circuit)
            if circuit_key not in self._gradient_circuit_cache:
                unrolled = translator(circuit)
                self._gradient_circuit_cache[circuit_key] = _assign_unique_parameters(unrolled)
            gradient_circuit = self._gradient_circuit_cache[circuit_key]
            g_circuits.append(gradient_circuit.gradient_circuit)
            g_parameter_values.append(
                _make_gradient_parameter_values(circuit, gradient_circuit, parameter_value_)
            )
            g_parameter_sets.append(_make_gradient_parameter_set(gradient_circuit, parameter_set))
        return g_circuits, g_parameter_values, g_parameter_sets

    def _postprocess(
        self,
        results: EstimatorGradientResult,
        circuits: Sequence[QuantumCircuit],
        parameter_values: Sequence[Sequence[float]],
        parameter_sets: Sequence[set[Parameter]],
    ) -> EstimatorGradientResult:
        """Postprocess the gradients. This method computes the gradient of the original circuits
        by applying the chain rule to the gradient of the circuits with unique parameters.

        Args:
            results: The computed gradients for the circuits with unique parameters.
            circuits: The list of original circuits submitted for gradient computation.
            parameter_values: The list of parameter values to be bound to the circuits.
            parameter_sets: An optional subset of parameters with respect to which the gradients should
                be calculated.

        Returns:
            The gradients of the original circuits.
        """
        gradients, metadata = [], []
        for idx, (circuit, parameter_values_, parameter_set) in enumerate(
            zip(circuits, parameter_values, parameter_sets)
        ):
<<<<<<< HEAD
            dtype = complex if self.derivative_type == DerivativeType.COMPLEX else float
            unique_gradient = np.zeros(len(parameter_set), dtype=dtype)

=======
            gradient = np.zeros(len(parameter_set))
            if (
                "derivative_type" in results.metadata[idx]
                and results.metadata[idx]["derivative_type"] == DerivativeType.COMPLEX
            ):
                # If the derivative type is complex, cast the gradient to complex.
                gradient = gradient.astype("complex")
>>>>>>> c89b66a1
            gradient_circuit = self._gradient_circuit_cache[_circuit_key(circuit)]
            g_parameter_set = _make_gradient_parameter_set(gradient_circuit, parameter_set)
            # Make a map from the gradient parameter to the respective index in the gradient.
            parameter_indices = [param for param in circuit.parameters if param in parameter_set]
            g_parameter_indices = [
                param
                for param in gradient_circuit.gradient_circuit.parameters
                if param in g_parameter_set
            ]
            g_parameter_indices = {param: i for i, param in enumerate(g_parameter_indices)}
            # Compute the original gradient from the gradient of the gradient circuit
            # by using the chain rule.
            for i, parameter in enumerate(parameter_indices):
                for g_parameter, coeff in gradient_circuit.parameter_map[parameter]:
                    # Compute the coefficient
                    if isinstance(coeff, ParameterExpression):
                        local_map = {
                            p: parameter_values_[circuit.parameters.data.index(p)]
                            for p in coeff.parameters
                        }
                        bound_coeff = coeff.bind(local_map)
                    else:
                        bound_coeff = coeff
                    # The original gradient is a sum of the gradients of the parameters in the
                    # gradient circuit multiplied by the coefficients.
                    gradient[i] += (
                        float(bound_coeff)
                        * results.gradients[idx][g_parameter_indices[g_parameter]]
                    )
            gradients.append(gradient)
            metadata.append([{"parameters": parameter_indices}])
        return EstimatorGradientResult(
            gradients=gradients, metadata=metadata, options=results.options
        )

    @staticmethod
    def _validate_arguments(
        circuits: Sequence[QuantumCircuit],
        observables: Sequence[BaseOperator | PauliSumOp],
        parameter_values: Sequence[Sequence[float]],
        parameter_sets: Sequence[set[Parameter]],
    ) -> None:
        """Validate the arguments of the ``run`` method.

        Args:
            circuits: The list of quantum circuits to compute the gradients.
            observables: The list of observables.
            parameter_values: The list of parameter values to be bound to the circuit.
            parameter_sets: The Sequence of parameter sets to calculate only the gradients of
                the specified parameters. Each set of parameters corresponds to a circuit in
                ``circuits``.

        Raises:
            ValueError: Invalid arguments are given.
        """
        if len(circuits) != len(parameter_values):
            raise ValueError(
                f"The number of circuits ({len(circuits)}) does not match "
                f"the number of parameter value sets ({len(parameter_values)})."
            )

        if len(circuits) != len(observables):
            raise ValueError(
                f"The number of circuits ({len(circuits)}) does not match "
                f"the number of observables ({len(observables)})."
            )

        if len(circuits) != len(parameter_sets):
            raise ValueError(
                f"The number of circuits ({len(circuits)}) does not match "
                f"the number of the specified parameter sets ({len(parameter_sets)})."
            )

        for i, (circuit, parameter_value) in enumerate(zip(circuits, parameter_values)):
            if not circuit.num_parameters:
                raise ValueError(f"The {i}-th circuit is not parameterised.")
            if len(parameter_value) != circuit.num_parameters:
                raise ValueError(
                    f"The number of values ({len(parameter_value)}) does not match "
                    f"the number of parameters ({circuit.num_parameters}) for the {i}-th circuit."
                )

        for i, (circuit, observable) in enumerate(zip(circuits, observables)):
            if circuit.num_qubits != observable.num_qubits:
                raise ValueError(
                    f"The number of qubits of the {i}-th circuit ({circuit.num_qubits}) does "
                    f"not match the number of qubits of the {i}-th observable "
                    f"({observable.num_qubits})."
                )

        for i, (circuit, parameter_set) in enumerate(zip(circuits, parameter_sets)):
            if not set(parameter_set).issubset(circuit.parameters):
                raise ValueError(
                    f"The {i}-th parameter set contains parameters not present in the "
                    f"{i}-th circuit."
                )

    @property
    def options(self) -> Options:
        """Return the union of estimator options setting and gradient default options,
        where, if the same field is set in both, the gradient's default options override
        the primitive's default setting.

        Returns:
            The gradient default + estimator options.
        """
        return self._get_local_options(self._default_options.__dict__)

    def update_default_options(self, **options):
        """Update the gradient's default options setting.

        Args:
            **options: The fields to update the default options.
        """

        self._default_options.update_options(**options)

    def _get_local_options(self, options: Options) -> Options:
        """Return the union of the primitive's default setting,
        the gradient default options, and the options in the ``run`` method.
        The order of priority is: options in ``run`` method > gradient's
                default options > primitive's default setting.

        Args:
            options: The fields to update the options

        Returns:
            The gradient default + estimator + run options.
        """
        opts = copy(self._estimator.options)
        opts.update_options(**options)
        return opts<|MERGE_RESOLUTION|>--- conflicted
+++ resolved
@@ -212,11 +212,6 @@
         for idx, (circuit, parameter_values_, parameter_set) in enumerate(
             zip(circuits, parameter_values, parameter_sets)
         ):
-<<<<<<< HEAD
-            dtype = complex if self.derivative_type == DerivativeType.COMPLEX else float
-            unique_gradient = np.zeros(len(parameter_set), dtype=dtype)
-
-=======
             gradient = np.zeros(len(parameter_set))
             if (
                 "derivative_type" in results.metadata[idx]
@@ -224,7 +219,6 @@
             ):
                 # If the derivative type is complex, cast the gradient to complex.
                 gradient = gradient.astype("complex")
->>>>>>> c89b66a1
             gradient_circuit = self._gradient_circuit_cache[_circuit_key(circuit)]
             g_parameter_set = _make_gradient_parameter_set(gradient_circuit, parameter_set)
             # Make a map from the gradient parameter to the respective index in the gradient.
