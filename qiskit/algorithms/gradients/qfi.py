# This code is part of Qiskit.
#
# (C) Copyright IBM 2022, 2023
#
# This code is licensed under the Apache License, Version 2.0. You may
# obtain a copy of this license in the LICENSE.txt file in the root directory
# of this source tree or at http://www.apache.org/licenses/LICENSE-2.0.
#
# Any modifications or derivative works of this code must retain this
# copyright notice, and modified files need to carry a notice indicating
# that they have been altered from the originals.
"""
A class for the Quantum Fisher Information.
"""

from __future__ import annotations

from abc import ABC
from collections.abc import Sequence
from copy import copy

from qiskit.circuit import Parameter, QuantumCircuit
from qiskit.providers import Options

from .base_qgt import BaseQGT
from .lin_comb_estimator_gradient import DerivativeType
from .qfi_result import QFIResult

from ..algorithm_job import AlgorithmJob
from ..exceptions import AlgorithmError


class QFI(ABC):
    r"""Computes the Quantum Fisher Information (QFI) given a pure,
    parameterized quantum state. QFI is defined as:

    .. math::

        \mathrm{QFI}_{ij}= 4 \mathrm{Re}[\langle \partial_i \psi | \partial_j \psi \rangle
        - \langle\partial_i \psi | \psi \rangle \langle\psi | \partial_j \psi \rangle].
    """

    def __init__(
        self,
        qgt: BaseQGT,
        options: Options | None = None,
    ):
        r"""
        Args:
            qgt: The quantum geometric tensor used to compute the QFI.
            options: Backend runtime options used for circuit execution. The order of priority is:
                options in ``run`` method > QFI's default options > primitive's default
                setting. Higher priority setting overrides lower priority setting.
        """
        self._qgt: BaseQGT = qgt
        self._default_options = Options()
        if options is not None:
            self._default_options.update_options(**options)

    def run(
        self,
        circuits: Sequence[QuantumCircuit],
        parameter_values: Sequence[Sequence[float]],
        parameters: Sequence[Sequence[Parameter] | None] | None = None,
        **options,
    ) -> AlgorithmJob:
        """Run the job of the QFIs on the given circuits.

        Args:
            circuits: The list of quantum circuits to compute the QFIs.
            parameter_values: The list of parameter values to be bound to the circuit.
            parameters: The sequence of parameters to calculate only the QFIs of
                the specified parameters. Each sequence of parameters corresponds to a circuit in
                ``circuits``. Defaults to None, which means that the QFIs of all parameters in
                each circuit are calculated.
            options: Primitive backend runtime options used for circuit execution.
                The order of priority is: options in ``run`` method > QFI's
                default options > QGT's default setting.
                Higher priority setting overrides lower priority setting.

        Returns:
            The job object of the QFIs of the expectation values. The i-th result corresponds to
            ``circuits[i]`` evaluated with parameters bound as ``parameter_values[i]``.
        """

        if isinstance(circuits, QuantumCircuit):
            # Allow a single circuit to be passed in.
            circuits = (circuits,)

        if parameters is None:
            # If parameters is None, we calculate the gradients of all parameters in each circuit.
            parameters = [circuit.parameters for circuit in circuits]
        else:
            # If parameters is not None, we calculate the gradients of the specified parameters.
            # None in parameters means that the gradients of all parameters in the corresponding
            # circuit are calculated.
            parameters = [
                params if params is not None else circuits[i].parameters
                for i, params in enumerate(parameters)
            ]
        # The priority of run option is as follows:
        # options in ``run`` method > QFI's default options > QGT's default setting.
        opts = copy(self._default_options)
        opts.update_options(**options)
        job = AlgorithmJob(self._run, circuits, parameter_values, parameters, **opts.__dict__)
        job.submit()
        return job

    def _run(
        self,
        circuits: Sequence[QuantumCircuit],
        parameter_values: Sequence[Sequence[float]],
        parameters: Sequence[Sequence[Parameter]],
        **options,
    ) -> QFIResult:
        """Compute the QFI on the given circuits."""
        # Set the derivative type to real
        temp_derivative_type, self._qgt.derivative_type = (
            self._qgt.derivative_type,
            DerivativeType.REAL,
        )
<<<<<<< HEAD
        job = self._qgt.run(circuits, parameter_values, parameter_sets, **options)
=======
        job = self._qgt.run(circuits, parameter_values, parameters, **options)
        self._qgt.derivative_type = temp_derivative_type
>>>>>>> 3cf4d776

        try:
            result = job.result()
        except AlgorithmError as exc:
            raise AlgorithmError("Estimator job or gradient job failed.") from exc

        self._qgt.derivative_type = temp_derivative_type

        return QFIResult(
            qfis=[4 * qgt.real for qgt in result.qgts],
            metadata=result.metadata,
            options=result.options,
        )

    @property
    def options(self) -> Options:
        """Return the union of QGT's options setting and QFI's default options,
        where, if the same field is set in both, the QFI's default options override
        the QGT's default setting.

        Returns:
            The QFI default + QGT options.
        """
        return self._get_local_options(self._default_options.__dict__)

    def update_default_options(self, **options):
        """Update the gradient's default options setting.

        Args:
            **options: The fields to update the default options.
        """

        self._default_options.update_options(**options)

    def _get_local_options(self, options: Options) -> Options:
        """Return the union of the QFI default setting,
        the QGT default options, and the options in the ``run`` method.
        The order of priority is: options in ``run`` method > QFI's default options > QGT's
        default setting.

        Args:
            options: The fields to update the options

        Returns:
            The QFI default + QGT default + run options.
        """
        opts = copy(self._qgt.options)
        opts.update_options(**options)
        return opts<|MERGE_RESOLUTION|>--- conflicted
+++ resolved
@@ -119,12 +119,8 @@
             self._qgt.derivative_type,
             DerivativeType.REAL,
         )
-<<<<<<< HEAD
-        job = self._qgt.run(circuits, parameter_values, parameter_sets, **options)
-=======
         job = self._qgt.run(circuits, parameter_values, parameters, **options)
         self._qgt.derivative_type = temp_derivative_type
->>>>>>> 3cf4d776
 
         try:
             result = job.result()
