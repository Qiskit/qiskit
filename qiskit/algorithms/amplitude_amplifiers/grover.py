# This code is part of Qiskit.
#
# (C) Copyright IBM 2018, 2022.
#
# This code is licensed under the Apache License, Version 2.0. You may
# obtain a copy of this license in the LICENSE.txt file in the root directory
# of this source tree or at http://www.apache.org/licenses/LICENSE-2.0.
#
# Any modifications or derivative works of this code must retain this
# copyright notice, and modified files need to carry a notice indicating
# that they have been altered from the originals.

"""Grover's search algorithm."""
from __future__ import annotations

import itertools
import operator
import warnings
from collections.abc import Iterator, Generator
from typing import Any

import numpy as np

from qiskit import ClassicalRegister, QuantumCircuit
from qiskit.algorithms.exceptions import AlgorithmError
from qiskit.primitives import BaseSampler
from qiskit.providers import Backend
from qiskit.quantum_info import partial_trace, Statevector
from qiskit.utils import QuantumInstance, algorithm_globals
from qiskit.utils.deprecation import deprecate_arg, deprecate_func

from .amplification_problem import AmplificationProblem
from .amplitude_amplifier import AmplitudeAmplifier, AmplitudeAmplifierResult


class Grover(AmplitudeAmplifier):
    r"""Grover's Search algorithm.

    .. note::

        If you want to learn more about the theory behind Grover's Search algorithm, check
        out the `Qiskit Textbook <https://qiskit.org/textbook/ch-algorithms/grover.html>`_.
        or the `Qiskit Tutorials
        <https://qiskit.org/documentation/tutorials/algorithms/07_grover_examples.html>`_
        for more concrete how-to examples.

    Grover's Search [1, 2] is a well known quantum algorithm that can be used for
    searching through unstructured collections of records for particular targets
    with quadratic speedup compared to classical algorithms.

    Given a set :math:`X` of :math:`N` elements :math:`X=\{x_1,x_2,\ldots,x_N\}`
    and a boolean function :math:`f : X \rightarrow \{0,1\}`, the goal of an
    unstructured-search problem is to find an element :math:`x^* \in X` such
    that :math:`f(x^*)=1`.

    The search is called *unstructured* because there are no guarantees as to how
    the database is ordered.  On a sorted database, for instance, one could perform
    binary search to find an element in :math:`\mathbb{O}(\log N)` worst-case time.
    Instead, in an unstructured-search problem, there is no prior knowledge about
    the contents of the database. With classical circuits, there is no alternative
    but to perform a linear number of queries to find the target element.
    Conversely, Grover's Search algorithm allows to solve the unstructured-search
    problem on a quantum computer in :math:`\mathcal{O}(\sqrt{N})` queries.

    To carry out this search a so-called oracle is required, that flags a good element/state.
    The action of the oracle :math:`\mathcal{S}_f` is

    .. math::

        \mathcal{S}_f |x\rangle = (-1)^{f(x)} |x\rangle,

    i.e. it flips the phase of the state :math:`|x\rangle` if :math:`x` is a hit.
    The details of how :math:`S_f` works are unimportant to the algorithm; Grover's
    search algorithm treats the oracle as a black box.

    This class supports oracles in form of a :class:`~qiskit.circuit.QuantumCircuit`.

    With the given oracle, Grover's Search constructs the Grover operator to amplify the
    amplitudes of the good states:

    .. math::

        \mathcal{Q} = H^{\otimes n} \mathcal{S}_0 H^{\otimes n} \mathcal{S}_f
                    = D \mathcal{S}_f,

    where :math:`\mathcal{S}_0` flips the phase of the all-zero state and acts as identity
    on all other states. Sometimes the first three operands are summarized as diffusion operator,
    which implements a reflection over the equal superposition state.

    If the number of solutions is known, we can calculate how often :math:`\mathcal{Q}` should be
    applied to find a solution with very high probability, see the method
    `optimal_num_iterations`. If the number of solutions is unknown, the algorithm tries different
    powers of Grover's operator, see the `iterations` argument, and after each iteration checks
    if a good state has been measured using `good_state`.

    The generalization of Grover's Search, Quantum Amplitude Amplification [3], uses a modified
    version of :math:`\mathcal{Q}` where the diffusion operator does not reflect about the
    equal superposition state, but another state specified via an operator :math:`\mathcal{A}`:

    .. math::

        \mathcal{Q} = \mathcal{A} \mathcal{S}_0 \mathcal{A}^\dagger \mathcal{S}_f.

    For more information, see the :class:`~qiskit.circuit.library.GroverOperator` in the
    circuit library.

    References:
        [1]: L. K. Grover (1996), A fast quantum mechanical algorithm for database search,
            `arXiv:quant-ph/9605043 <https://arxiv.org/abs/quant-ph/9605043>`_.
        [2]: I. Chuang & M. Nielsen, Quantum Computation and Quantum Information,
            Cambridge: Cambridge University Press, 2000. Chapter 6.1.2.
        [3]: Brassard, G., Hoyer, P., Mosca, M., & Tapp, A. (2000).
            Quantum Amplitude Amplification and Estimation.
            `arXiv:quant-ph/0005055 <http://arxiv.org/abs/quant-ph/0005055>`_.
    """

    @deprecate_arg(
        "quantum_instance",
        additional_msg="Instead, use the ``sampler`` argument.",
        since="0.22.0",
        pending=True,
    )
    def __init__(
        self,
        iterations: list[int] | Iterator[int] | int | None = None,
        growth_rate: float | None = None,
        sample_from_iterations: bool = False,
        quantum_instance: QuantumInstance | Backend | None = None,
        sampler: BaseSampler | None = None,
    ) -> None:
        r"""
        Args:
            iterations: Specify the number of iterations/power of Grover's operator to be checked.
                * If an int, only one circuit is run with that power of the Grover operator.
                If the number of solutions is known, this option should be used with the optimal
                power. The optimal power can be computed with ``Grover.optimal_num_iterations``.
                * If a list, all the powers in the list are run in the specified order.
                * If an iterator, the powers yielded by the iterator are checked, until a maximum
                number of iterations or maximum power is reached.
                * If ``None``, the :obj:`AmplificationProblem` provided must have an ``is_good_state``,
                and circuits are run until that good state is reached.
            growth_rate: If specified, the iterator is set to increasing powers of ``growth_rate``,
                i.e. to ``int(growth_rate ** 1), int(growth_rate ** 2), ...`` until a maximum
                number of iterations is reached.
            sample_from_iterations: If True, instead of taking the values in ``iterations`` as
                powers of the Grover operator, a random integer sample between 0 and smaller value
                than the iteration is used as a power, see [1], Section 4.
            quantum_instance: Pending deprecation: A Quantum Instance or Backend to run the circuits.
            sampler: A Sampler to use for sampling the results of the circuits.

        Raises:
            ValueError: If ``growth_rate`` is a float but not larger than 1.
            ValueError: If both ``iterations`` and ``growth_rate`` is set.

        References:
            [1]: Boyer et al., Tight bounds on quantum searching
                 `<https://arxiv.org/abs/quant-ph/9605034>`_
        """
        # set default value
        if growth_rate is None and iterations is None:
            growth_rate = 1.2

        if growth_rate is not None and iterations is not None:
            raise ValueError("Pass either a value for iterations or growth_rate, not both.")

        if growth_rate is not None:
            # yield iterations ** 1, iterations ** 2, etc. and casts to int
            self._iterations: Generator[int] | list[int] = (
                int(growth_rate**x) for x in itertools.count(1)
            )
        elif isinstance(iterations, int):
            self._iterations = [iterations]
        else:
            self._iterations = iterations

        if quantum_instance is not None and sampler is not None:
            raise ValueError("Only one of quantum_instance or sampler can be passed, not both!")

        # check positionally passing the sampler in the place of quantum_instance
        # which will be removed in future
        if isinstance(quantum_instance, BaseSampler):
            sampler = quantum_instance
            quantum_instance = None

        self._quantum_instance: QuantumInstance | None = None
        if quantum_instance is not None:
            with warnings.catch_warnings():
                warnings.simplefilter("ignore", category=PendingDeprecationWarning)
                self.quantum_instance = quantum_instance

        self._sampler = sampler

        self._sample_from_iterations = sample_from_iterations
        self._iterations_arg = iterations

    @property
<<<<<<< HEAD
    @deprecate_function(
        "The Grover.quantum_instance getter is pending deprecation. "
        "This property will be deprecated in a future release and subsequently "
        "removed after that.",
        category=PendingDeprecationWarning,
        since="0.23.0",
    )
    def quantum_instance(self) -> QuantumInstance | None:
=======
    @deprecate_func(since="0.23.0", pending=True, is_property=True)
    def quantum_instance(self) -> Optional[QuantumInstance]:
>>>>>>> e47ec4d5
        r"""Pending deprecation\; Get the quantum instance.

        Returns:
            The quantum instance used to run this algorithm.
        """
        return self._quantum_instance

    @quantum_instance.setter
<<<<<<< HEAD
    @deprecate_function(
        "The Grover.quantum_instance setter is pending deprecation. "
        "This property will be deprecated in a future release and subsequently "
        "removed after that.",
        category=PendingDeprecationWarning,
        since="0.23.0",
    )
    def quantum_instance(self, quantum_instance: QuantumInstance | Backend) -> None:
=======
    @deprecate_func(since="0.23.0", pending=True, is_property=True)
    def quantum_instance(self, quantum_instance: Union[QuantumInstance, Backend]) -> None:
>>>>>>> e47ec4d5
        r"""Pending deprecation\; Set quantum instance.

        Args:
            quantum_instance: The quantum instance used to run this algorithm.
        """
        if isinstance(quantum_instance, Backend):
            quantum_instance = QuantumInstance(quantum_instance)
        self._quantum_instance = quantum_instance

    @property
    def sampler(self) -> BaseSampler | None:
        """Get the sampler.

        Returns:
            The sampler used to run this algorithm.
        """
        return self._sampler

    @sampler.setter
    def sampler(self, sampler: BaseSampler) -> None:
        """Set the sampler.

        Args:
            sampler: The sampler used to run this algorithm.
        """
        self._sampler = sampler

    def amplify(self, amplification_problem: AmplificationProblem) -> "GroverResult":
        """Run the Grover algorithm.

        Args:
            amplification_problem: The amplification problem.

        Returns:
            The result as a ``GroverResult``, where e.g. the most likely state can be queried
            as ``result.top_measurement``.

        Raises:
            ValueError: If a quantum instance or sampler is not set.
            AlgorithmError: If a sampler job fails.
            TypeError: If ``is_good_state`` is not provided and is required (i.e. when iterations
            is ``None`` or a ``list``)
        """
        if self._sampler is None and self._quantum_instance is None:
            raise ValueError("A quantum instance or sampler must be provided.")

        if self._quantum_instance is not None and self._sampler is not None:
            raise ValueError("Only one of quantum_instance or sampler can be passed, not both!")

        if isinstance(self._iterations, list):
            max_iterations = len(self._iterations)
            max_power = np.inf  # no cap on the power
            iterator: Iterator[int] = iter(self._iterations)
        else:
            max_iterations = max(10, 2**amplification_problem.oracle.num_qubits)
            max_power = np.ceil(
                2 ** (len(amplification_problem.grover_operator.reflection_qubits) / 2)
            )
            iterator = self._iterations

        result = GroverResult()

        iterations = []
        top_measurement = "0" * len(amplification_problem.objective_qubits)
        oracle_evaluation = False
        all_circuit_results = []
        max_probability = 0
        shots = 0

        for _ in range(max_iterations):  # iterate at most to the max number of iterations
            # get next power and check if allowed
            power = next(iterator)

            if power > max_power:
                break

            iterations.append(power)  # store power

            # sample from [0, power) if specified
            if self._sample_from_iterations:
                power = algorithm_globals.random.integers(power)
            # Run a grover experiment for a given power of the Grover operator.
            if self._sampler is not None:
                qc = self.construct_circuit(amplification_problem, power, measurement=True)
                job = self._sampler.run([qc])

                try:
                    results = job.result()
                except Exception as exc:
                    raise AlgorithmError("Sampler job failed.") from exc

                num_bits = len(amplification_problem.objective_qubits)
                circuit_results: dict[str, Any] | Statevector | np.ndarray = {
                    np.binary_repr(k, num_bits): v for k, v in results.quasi_dists[0].items()
                }
                top_measurement, max_probability = max(circuit_results.items(), key=lambda x: x[1])

            else:  # use of else brach instead of elif as this seperates out the deprecated logic
                if self._quantum_instance.is_statevector:
                    qc = self.construct_circuit(amplification_problem, power, measurement=False)
                    circuit_results = self._quantum_instance.execute(qc).get_statevector()
                    num_bits = len(amplification_problem.objective_qubits)

                    # trace out work qubits
                    if qc.width() != num_bits:
                        indices = [
                            i
                            for i in range(qc.num_qubits)
                            if i not in amplification_problem.objective_qubits
                        ]
                        rho = partial_trace(circuit_results, indices)
                        circuit_results = np.diag(rho.data)

                    max_amplitude = max(circuit_results.max(), circuit_results.min(), key=abs)
                    max_amplitude_idx = np.where(circuit_results == max_amplitude)[0][0]
                    top_measurement = np.binary_repr(max_amplitude_idx, num_bits)
                    max_probability = np.abs(max_amplitude) ** 2
                    shots = 1
                else:
                    qc = self.construct_circuit(amplification_problem, power, measurement=True)
                    circuit_results = self._quantum_instance.execute(qc).get_counts(qc)
                    top_measurement = max(circuit_results.items(), key=operator.itemgetter(1))[0]
                    shots = sum(circuit_results.values())
                    max_probability = (
                        max(circuit_results.items(), key=operator.itemgetter(1))[1] / shots
                    )

            all_circuit_results.append(circuit_results)

            if (isinstance(self._iterations_arg, int)) and (
                amplification_problem.is_good_state is None
            ):
                oracle_evaluation = None  # cannot check for good state without is_good_state arg
                break

            # is_good_state arg must be provided if iterations arg is not an integer
            if (
                self._iterations_arg is None or isinstance(self._iterations_arg, list)
            ) and amplification_problem.is_good_state is None:
                raise TypeError("An is_good_state function is required with the provided oracle")

            # only check if top measurement is a good state if an is_good_state arg is provided
            oracle_evaluation = amplification_problem.is_good_state(top_measurement)

            if oracle_evaluation is True:
                break  # we found a solution

        result.iterations = iterations
        result.top_measurement = top_measurement
        result.assignment = amplification_problem.post_processing(top_measurement)
        result.oracle_evaluation = oracle_evaluation
        result.circuit_results = all_circuit_results
        result.max_probability = max_probability

        return result

    @staticmethod
    def optimal_num_iterations(num_solutions: int, num_qubits: int) -> int:
        """Return the optimal number of iterations, if the number of solutions is known.

        Args:
            num_solutions: The number of solutions.
            num_qubits: The number of qubits used to encode the states.

        Returns:
            The optimal number of iterations for Grover's algorithm to succeed.
        """
        amplitude = np.sqrt(num_solutions / 2**num_qubits)
        return round(np.arccos(amplitude) / (2 * np.arcsin(amplitude)))

    def construct_circuit(
        self, problem: AmplificationProblem, power: int | None = None, measurement: bool = False
    ) -> QuantumCircuit:
        """Construct the circuit for Grover's algorithm with ``power`` Grover operators.

        Args:
            problem: The amplification problem for the algorithm.
            power: The number of times the Grover operator is repeated. If None, this argument
                is set to the first item in ``iterations``.
            measurement: Boolean flag to indicate if measurement should be included in the circuit.

        Returns:
            QuantumCircuit: the QuantumCircuit object for the constructed circuit

        Raises:
            ValueError: If no power is passed and the iterations are not an integer.
        """
        if power is None:
            if len(self._iterations) > 1:
                raise ValueError("Please pass ``power`` if the iterations are not an integer.")
            power = self._iterations[0]

        qc = QuantumCircuit(problem.oracle.num_qubits, name="Grover circuit")
        qc.compose(problem.state_preparation, inplace=True)
        if power > 0:
            qc.compose(problem.grover_operator.power(power), inplace=True)

        if measurement:
            measurement_cr = ClassicalRegister(len(problem.objective_qubits))
            qc.add_register(measurement_cr)
            qc.measure(problem.objective_qubits, measurement_cr)

        return qc


class GroverResult(AmplitudeAmplifierResult):
    """Grover Result."""

    def __init__(self) -> None:
        super().__init__()
        self._iterations: list[int] | None = None

    @property
    def iterations(self) -> list[int]:
        """All the powers of the Grover operator that have been tried.

        Returns:
            The powers of the Grover operator tested.
        """
        return self._iterations

    @iterations.setter
    def iterations(self, value: list[int]) -> None:
        """Set the powers of the Grover operator that have been tried.

        Args:
            value: A new value for the powers.
        """
        self._iterations = value<|MERGE_RESOLUTION|>--- conflicted
+++ resolved
@@ -194,40 +194,18 @@
         self._iterations_arg = iterations
 
     @property
-<<<<<<< HEAD
-    @deprecate_function(
-        "The Grover.quantum_instance getter is pending deprecation. "
-        "This property will be deprecated in a future release and subsequently "
-        "removed after that.",
-        category=PendingDeprecationWarning,
-        since="0.23.0",
-    )
+    @deprecate_func(since="0.23.0", pending=True, is_property=True)
     def quantum_instance(self) -> QuantumInstance | None:
-=======
+        r"""Pending deprecation\; Get the quantum instance.
+
+        Returns:
+            The quantum instance used to run this algorithm.
+        """
+        return self._quantum_instance
+
+    @quantum_instance.setter
     @deprecate_func(since="0.23.0", pending=True, is_property=True)
-    def quantum_instance(self) -> Optional[QuantumInstance]:
->>>>>>> e47ec4d5
-        r"""Pending deprecation\; Get the quantum instance.
-
-        Returns:
-            The quantum instance used to run this algorithm.
-        """
-        return self._quantum_instance
-
-    @quantum_instance.setter
-<<<<<<< HEAD
-    @deprecate_function(
-        "The Grover.quantum_instance setter is pending deprecation. "
-        "This property will be deprecated in a future release and subsequently "
-        "removed after that.",
-        category=PendingDeprecationWarning,
-        since="0.23.0",
-    )
     def quantum_instance(self, quantum_instance: QuantumInstance | Backend) -> None:
-=======
-    @deprecate_func(since="0.23.0", pending=True, is_property=True)
-    def quantum_instance(self, quantum_instance: Union[QuantumInstance, Backend]) -> None:
->>>>>>> e47ec4d5
         r"""Pending deprecation\; Set quantum instance.
 
         Args:
