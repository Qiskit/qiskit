--- conflicted
+++ resolved
@@ -58,27 +58,6 @@
         self._is_good_state = is_good_state
 
     @property
-<<<<<<< HEAD
-=======
-    def oracle(self) -> Union[QuantumCircuit, Statevector]:
-        """Return the oracle.
-
-        Returns:
-            The oracle.
-        """
-        return self._oracle
-
-    @oracle.setter
-    def oracle(self, oracle: Union[QuantumCircuit, Statevector]) -> None:
-        """Set the oracle.
-
-        Args:
-            oracle: The oracle.
-        """
-        self._oracle = oracle
-
-    @property
->>>>>>> 71d98f81
     def state_preparation(self) -> QuantumCircuit:
         r"""Get the state preparation operator :math:`\mathcal{A}`.
 
