# This code is part of Qiskit.
#
# (C) Copyright IBM 2018, 2020.
#
# This code is licensed under the Apache License, Version 2.0. You may
# obtain a copy of this license in the LICENSE.txt file in the root directory
# of this source tree or at http://www.apache.org/licenses/LICENSE-2.0.
#
# Any modifications or derivative works of this code must retain this
# copyright notice, and modified files need to carry a notice indicating
# that they have been altered from the originals.

"""The Variational Quantum Eigensolver algorithm.

See https://arxiv.org/abs/1304.3061
"""

from typing import Optional, List, Callable, Union, Dict, Tuple
import logging
import warnings
from time import time
import numpy as np

from qiskit.circuit import QuantumCircuit, Parameter
from qiskit.circuit.library import RealAmplitudes
from qiskit.providers import BaseBackend
from qiskit.providers import Backend
from qiskit.opflow import (
    OperatorBase,
    ExpectationBase,
    ExpectationFactory,
    StateFn,
    CircuitStateFn,
    ListOp,
    CircuitSampler,
    PauliSumOp,
)
from qiskit.opflow.gradients import GradientBase
from qiskit.utils.validation import validate_min
from qiskit.utils.backend_utils import is_aer_provider
from qiskit.utils import QuantumInstance, algorithm_globals
from ..optimizers import Optimizer, SLSQP
from ..variational_algorithm import VariationalAlgorithm, VariationalResult
from .minimum_eigen_solver import MinimumEigensolver, MinimumEigensolverResult, ListOrDict
from ..exceptions import AlgorithmError

logger = logging.getLogger(__name__)


class VQE(VariationalAlgorithm, MinimumEigensolver):
    r"""The Variational Quantum Eigensolver algorithm.

    `VQE <https://arxiv.org/abs/1304.3061>`__ is a quantum algorithm that uses a
    variational technique to find
    the minimum eigenvalue of the Hamiltonian :math:`H` of a given system.

    An instance of VQE requires defining two algorithmic sub-components:
    a trial state (a.k.a. ansatz) which is a :class:`QuantumCircuit`, and one of the classical
    :mod:`~qiskit.algorithms.optimizers`. The ansatz is varied, via its set of parameters, by the
    optimizer, such that it works towards a state, as determined by the parameters applied to the
    ansatz, that will result in the minimum expectation value being measured of the input operator
    (Hamiltonian).

    An optional array of parameter values, via the *initial_point*, may be provided as the
    starting point for the search of the minimum eigenvalue. This feature is particularly useful
    such as when there are reasons to believe that the solution point is close to a particular
    point.  As an example, when building the dissociation profile of a molecule,
    it is likely that using the previous computed optimal solution as the starting
    initial point for the next interatomic distance is going to reduce the number of iterations
    necessary for the variational algorithm to converge.  It provides an
    `initial point tutorial <https://github.com/Qiskit/qiskit-tutorials-community/blob/master
    /chemistry/h2_vqe_initial_point.ipynb>`__ detailing this use case.

    The length of the *initial_point* list value must match the number of the parameters
    expected by the ansatz being used. If the *initial_point* is left at the default
    of ``None``, then VQE will look to the ansatz for a preferred value, based on its
    given initial state. If the ansatz returns ``None``,
    then a random point will be generated within the parameter bounds set, as per above.
    If the ansatz provides ``None`` as the lower bound, then VQE
    will default it to :math:`-2\pi`; similarly, if the ansatz returns ``None``
    as the upper bound, the default value will be :math:`2\pi`.

    """

    def __init__(
        self,
        ansatz: Optional[QuantumCircuit] = None,
        optimizer: Optional[Optimizer] = None,
        initial_point: Optional[np.ndarray] = None,
        gradient: Optional[Union[GradientBase, Callable]] = None,
        expectation: Optional[ExpectationBase] = None,
        include_custom: bool = False,
        max_evals_grouped: int = 1,
        callback: Optional[Callable[[int, np.ndarray, float, float], None]] = None,
        quantum_instance: Optional[Union[QuantumInstance, BaseBackend, Backend]] = None,
    ) -> None:
        """

        Args:
            ansatz: A parameterized circuit used as Ansatz for the wave function.
            optimizer: A classical optimizer.
            initial_point: An optional initial point (i.e. initial parameter values)
                for the optimizer. If ``None`` then VQE will look to the ansatz for a preferred
                point and if not will simply compute a random one.
            gradient: An optional gradient function or operator for optimizer.
            expectation: The Expectation converter for taking the average value of the
                Observable over the ansatz state function. When ``None`` (the default) an
                :class:`~qiskit.opflow.expectations.ExpectationFactory` is used to select
                an appropriate expectation based on the operator and backend. When using Aer
                qasm_simulator backend, with paulis, it is however much faster to leverage custom
                Aer function for the computation but, although VQE performs much faster
                with it, the outcome is ideal, with no shot noise, like using a state vector
                simulator. If you are just looking for the quickest performance when choosing Aer
                qasm_simulator and the lack of shot noise is not an issue then set `include_custom`
                parameter here to ``True`` (defaults to ``False``).
            include_custom: When `expectation` parameter here is None setting this to ``True`` will
                allow the factory to include the custom Aer pauli expectation.
            max_evals_grouped: Max number of evaluations performed simultaneously. Signals the
                given optimizer that more than one set of parameters can be supplied so that
                potentially the expectation values can be computed in parallel. Typically this is
                possible when a finite difference gradient is used by the optimizer such that
                multiple points to compute the gradient can be passed and if computed in parallel
                improve overall execution time. Deprecated if a gradient operator or function is
                given.
            callback: a callback that can access the intermediate data during the optimization.
                Four parameter values are passed to the callback as follows during each evaluation
                by the optimizer for its current set of parameters as it works towards the minimum.
                These are: the evaluation count, the optimizer parameters for the
                ansatz, the evaluated mean and the evaluated standard deviation.`
            quantum_instance: Quantum Instance or Backend

        """
        validate_min("max_evals_grouped", max_evals_grouped, 1)

        super().__init__()

        self._max_evals_grouped = max_evals_grouped
        self._circuit_sampler = None  # type: Optional[CircuitSampler]
        self._expectation = None
        self.expectation = expectation
        self._include_custom = include_custom

        self._ansatz = None
        self.ansatz = ansatz

        self._optimizer = None
        self.optimizer = optimizer

        self._initial_point = None
        self.initial_point = initial_point
        self._gradient = None
        self.gradient = gradient
        self._quantum_instance = None

        if quantum_instance is not None:
            self.quantum_instance = quantum_instance

        self._eval_time = None
        self._eval_count = 0
        self._callback = None
        self.callback = callback

        logger.info(self.print_settings())

        # TODO remove this once the stateful methods are deleted
        self._ret = None

    @property
    def ansatz(self) -> QuantumCircuit:
        """Returns the ansatz."""
        return self._ansatz

    @ansatz.setter
    def ansatz(self, ansatz: Optional[QuantumCircuit]):
        """Sets the ansatz.

        Args:
            ansatz: The parameterized circuit used as an ansatz.
            If None is passed, RealAmplitudes is used by default.

        """
        if ansatz is None:
            ansatz = RealAmplitudes()

        self._ansatz = ansatz

    @property
    def gradient(self) -> Optional[Union[GradientBase, Callable]]:
        """Returns the gradient."""
        return self._gradient

    @gradient.setter
    def gradient(self, gradient: Optional[Union[GradientBase, Callable]]):
        """Sets the gradient."""
        self._gradient = gradient

    @property
    def quantum_instance(self) -> Optional[QuantumInstance]:
        """Returns quantum instance."""
        return self._quantum_instance

    @quantum_instance.setter
    def quantum_instance(
        self, quantum_instance: Union[QuantumInstance, BaseBackend, Backend]
    ) -> None:
        """Sets quantum_instance"""
        if not isinstance(quantum_instance, QuantumInstance):
            quantum_instance = QuantumInstance(quantum_instance)

        self._quantum_instance = quantum_instance
        self._circuit_sampler = CircuitSampler(
            quantum_instance, param_qobj=is_aer_provider(quantum_instance.backend)
        )

    @property
    def initial_point(self) -> Optional[np.ndarray]:
        """Returns initial point"""
        return self._initial_point

    @initial_point.setter
    def initial_point(self, initial_point: np.ndarray):
        """Sets initial point"""
        self._initial_point = initial_point

    @property
    def max_evals_grouped(self) -> int:
        """Returns max_evals_grouped"""
        return self._max_evals_grouped

    @max_evals_grouped.setter
    def max_evals_grouped(self, max_evals_grouped: int):
        """Sets max_evals_grouped"""
        self._max_evals_grouped = max_evals_grouped
        self.optimizer.set_max_evals_grouped(max_evals_grouped)

    @property
    def include_custom(self) -> bool:
        """Returns include_custom"""
        return self._include_custom

    @include_custom.setter
    def include_custom(self, include_custom: bool):
        """Sets include_custom. If set to another value than the one that was previsously set,
        the expectation attribute is reset to None.
        """
        if include_custom != self._include_custom:
            self._include_custom = include_custom
            self.expectation = None

    @property
    def callback(self) -> Optional[Callable[[int, np.ndarray, float, float], None]]:
        """Returns callback"""
        return self._callback

    @callback.setter
    def callback(self, callback: Optional[Callable[[int, np.ndarray, float, float], None]]):
        """Sets callback"""
        self._callback = callback

    @property
    def expectation(self) -> Optional[ExpectationBase]:
        """The expectation value algorithm used to construct the expectation measurement from
        the observable."""
        return self._expectation

    @expectation.setter
    def expectation(self, exp: Optional[ExpectationBase]) -> None:
        self._expectation = exp

    def _check_operator_ansatz(self, operator: OperatorBase):
        """Check that the number of qubits of operator and ansatz match."""
        if operator is not None and self.ansatz is not None:
            if operator.num_qubits != self.ansatz.num_qubits:
                # try to set the number of qubits on the ansatz, if possible
                try:
                    self.ansatz.num_qubits = operator.num_qubits
                except AttributeError as ex:
                    raise AlgorithmError(
                        "The number of qubits of the ansatz does not match the "
                        "operator, and the ansatz does not allow setting the "
                        "number of qubits using `num_qubits`."
                    ) from ex

    @property
    def optimizer(self) -> Optimizer:
        """Returns optimizer"""
        return self._optimizer

    @optimizer.setter
    def optimizer(self, optimizer: Optional[Optimizer]):
        """Sets the optimizer attribute.

        Args:
            optimizer: The optimizer to be used. If None is passed, SLSQP is used by default.

        """
        if optimizer is None:
            optimizer = SLSQP()

        optimizer.set_max_evals_grouped(self.max_evals_grouped)
        self._optimizer = optimizer

    @property
    def setting(self):
        """Prepare the setting of VQE as a string."""
        ret = f"Algorithm: {self.__class__.__name__}\n"
        params = ""
        for key, value in self.__dict__.items():
            if key[0] == "_":
                if "initial_point" in key and value is None:
                    params += "-- {}: {}\n".format(key[1:], "Random seed")
                else:
                    params += f"-- {key[1:]}: {value}\n"
        ret += f"{params}"
        return ret

    def print_settings(self):
        """
        Preparing the setting of VQE into a string.

        Returns:
            str: the formatted setting of VQE
        """
        ret = "\n"
        ret += "==================== Setting of {} ============================\n".format(
            self.__class__.__name__
        )
        ret += f"{self.setting}"
        ret += "===============================================================\n"
        if self.ansatz is not None:
            ret += "{}".format(self.ansatz.draw(output="text"))
        else:
            ret += "ansatz has not been set"
        ret += "===============================================================\n"
        ret += f"{self._optimizer.setting}"
        ret += "===============================================================\n"
        return ret

    def construct_expectation(
        self,
        parameter: Union[List[float], List[Parameter], np.ndarray],
        operator: OperatorBase,
        return_expectation: bool = False,
    ) -> Union[OperatorBase, Tuple[OperatorBase, ExpectationBase]]:
        r"""
        Generate the ansatz circuit and expectation value measurement, and return their
        runnable composition.

        Args:
            parameter: Parameters for the ansatz circuit.
            operator: Qubit operator of the Observable
            return_expectation: If True, return the ``ExpectationBase`` expectation converter used
                in the construction of the expectation value. Useful e.g. to compute the standard
                deviation of the expectation value.

        Returns:
            The Operator equalling the measurement of the ansatz :class:`StateFn` by the
            Observable's expectation :class:`StateFn`, and, optionally, the expectation converter.

        Raises:
            AlgorithmError: If no operator has been provided.
            AlgorithmError: If no expectation is passed and None could be inferred via the
                ExpectationFactory.
        """
        if operator is None:
            raise AlgorithmError("The operator was never provided.")

        self._check_operator_ansatz(operator)

        # if expectation was never created, try to create one
        if self.expectation is None:
            expectation = ExpectationFactory.build(
                operator=operator,
                backend=self.quantum_instance,
                include_custom=self._include_custom,
            )
        else:
            expectation = self.expectation

        wave_function = self.ansatz.assign_parameters(parameter)

        observable_meas = expectation.convert(StateFn(operator, is_measurement=True))
        ansatz_circuit_op = CircuitStateFn(wave_function)
        expect_op = observable_meas.compose(ansatz_circuit_op).reduce()

        if return_expectation:
            return expect_op, expectation

        return expect_op

    def construct_circuit(
        self,
        parameter: Union[List[float], List[Parameter], np.ndarray],
        operator: OperatorBase,
    ) -> List[QuantumCircuit]:
        """Return the circuits used to compute the expectation value.

        Args:
            parameter: Parameters for the ansatz circuit.
            operator: Qubit operator of the Observable

        Returns:
            A list of the circuits used to compute the expectation value.
        """
        expect_op = self.construct_expectation(parameter, operator).to_circuit_op()

        circuits = []

        # recursively extract circuits
        def extract_circuits(op):
            if isinstance(op, CircuitStateFn):
                circuits.append(op.primitive)
            elif isinstance(op, ListOp):
                for op_i in op.oplist:
                    extract_circuits(op_i)

        extract_circuits(expect_op)

        return circuits

    @classmethod
    def supports_aux_operators(cls) -> bool:
        return True

    def _eval_aux_ops(
        self,
        parameters: np.ndarray,
        aux_operators: ListOrDict[OperatorBase],
        expectation: ExpectationBase,
        threshold: float = 1e-12,
    ) -> ListOrDict[Tuple[complex, complex]]:
        # Create new CircuitSampler to avoid breaking existing one's caches.
        sampler = CircuitSampler(self.quantum_instance)

        if isinstance(aux_operators, dict):
            list_op = ListOp(list(aux_operators.values()))
        else:
            list_op = ListOp(aux_operators)

        aux_op_expect = expectation.convert(
            StateFn(list_op, is_measurement=True).compose(
                CircuitStateFn(self.ansatz.bind_parameters(parameters))
            )
        )
        aux_op_expect_sampled = sampler.convert(aux_op_expect)

        # compute means
        values = np.real(aux_op_expect_sampled.eval())

        # compute standard deviations
        variances = np.real(expectation.compute_variance(aux_op_expect_sampled))
        if not isinstance(variances, np.ndarray) and variances == 0.0:
            # when `variances` is a single value equal to 0., our expectation value is exact and we
            # manually ensure the variances to be a list of the correct length
            variances = np.zeros(len(aux_operators), dtype=float)
        std_devs = np.sqrt(variances / self.quantum_instance.run_config.shots)

        # Discard values below threshold
        aux_op_means = values * (np.abs(values) > threshold)
        # zip means and standard deviations into tuples
        aux_op_results = zip(aux_op_means, std_devs)

        # Return None eigenvalues for None operators if aux_operators is a list.
        # None operators are already dropped in compute_minimum_eigenvalue if aux_operators is a dict.
        if isinstance(aux_operators, list):
            aux_operator_eigenvalues = [None] * len(aux_operators)
            key_value_iterator = enumerate(aux_op_results)
        else:
            aux_operator_eigenvalues = {}
            key_value_iterator = zip(aux_operators.keys(), aux_op_results)

        for key, value in key_value_iterator:
            if aux_operators[key] is not None:
                aux_operator_eigenvalues[key] = value

        return aux_operator_eigenvalues

    def compute_minimum_eigenvalue(
        self, operator: OperatorBase, aux_operators: Optional[ListOrDict[OperatorBase]] = None
    ) -> MinimumEigensolverResult:
        super().compute_minimum_eigenvalue(operator, aux_operators)

        if self.quantum_instance is None:
            raise AlgorithmError(
                "A QuantumInstance or Backend must be supplied to run the quantum algorithm."
            )
        self.quantum_instance.circuit_summary = True

        # this sets the size of the ansatz, so it must be called before the initial point
        # validation
        self._check_operator_ansatz(operator)

        # set an expectation for this algorithm run (will be reset to None at the end)
        initial_point = _validate_initial_point(self.initial_point, self.ansatz)

        bounds = _validate_bounds(self.ansatz)
        # We need to handle the array entries being zero or Optional i.e. having value None
        if aux_operators:
            zero_op = PauliSumOp.from_list([("I" * self.ansatz.num_qubits, 0)])

            # Convert the None and zero values when aux_operators is a list.
            # Drop None and convert zero values when aux_operators is a dict.
            if isinstance(aux_operators, list):
                key_op_iterator = enumerate(aux_operators)
                converted = [zero_op] * len(aux_operators)
            else:
                key_op_iterator = aux_operators.items()
                converted = {}
            for key, op in key_op_iterator:
                if op is not None:
                    converted[key] = zero_op if op == 0 else op

            aux_operators = converted

        else:
            aux_operators = None

        # Convert the gradient operator into a callable function that is compatible with the
        # optimization routine.
        if isinstance(self._gradient, GradientBase):
            gradient = self._gradient.gradient_wrapper(
                ~StateFn(operator) @ StateFn(self.ansatz),
                bind_params=list(self.ansatz.parameters),
                backend=self._quantum_instance,
            )
        else:
            gradient = self._gradient

        self._eval_count = 0
        energy_evaluation, expectation = self.get_energy_evaluation(
            operator, return_expectation=True
        )

        start_time = time()

        # keep this until Optimizer.optimize is removed
        try:
            opt_result = self.optimizer.minimize(
                fun=energy_evaluation, x0=initial_point, jac=gradient, bounds=bounds
            )
        except AttributeError:
            # self.optimizer is an optimizer with the deprecated interface that uses
            # ``optimize`` instead of ``minimize```
            warnings.warn(
                "Using an optimizer that is run with the ``optimize`` method is "
                "deprecated as of Qiskit Terra 0.19.0 and will be unsupported no "
                "sooner than 3 months after the release date. Instead use an optimizer "
                "providing ``minimize`` (see qiskit.algorithms.optimizers.Optimizer).",
                DeprecationWarning,
                stacklevel=2,
            )

            opt_result = self.optimizer.optimize(
                len(initial_point), energy_evaluation, gradient, bounds, initial_point
            )

        eval_time = time() - start_time

        result = VQEResult()
        result.optimal_point = opt_result.x
        result.optimal_parameters = dict(zip(self.ansatz.parameters, opt_result.x))
        result.optimal_value = opt_result.fun
        result.cost_function_evals = opt_result.nfev
        result.optimizer_time = eval_time
        result.eigenvalue = opt_result.fun + 0j
        result.eigenstate = self._get_eigenstate(result.optimal_parameters)

        logger.info(
            "Optimization complete in %s seconds.\nFound opt_params %s in %s evals",
            eval_time,
            result.optimal_point,
            self._eval_count,
        )

        # TODO delete as soon as get_optimal_vector etc are removed
        self._ret = result

        if aux_operators is not None:
            aux_values = self._eval_aux_ops(opt_result.x, aux_operators, expectation=expectation)
            result.aux_operator_eigenvalues = aux_values

        return result

    def get_energy_evaluation(
        self,
        operator: OperatorBase,
        return_expectation: bool = False,
    ) -> Callable[[np.ndarray], Union[float, List[float]]]:
        """Returns a function handle to evaluates the energy at given parameters for the ansatz.

        This is the objective function to be passed to the optimizer that is used for evaluation.

        Args:
            operator: The operator whose energy to evaluate.
            return_expectation: If True, return the ``ExpectationBase`` expectation converter used
                in the construction of the expectation value. Useful e.g. to evaluate other
                operators with the same expectation value converter.


        Returns:
            Energy of the hamiltonian of each parameter, and, optionally, the expectation
            converter.

        Raises:
            RuntimeError: If the circuit is not parameterized (i.e. has 0 free parameters).

        """
        num_parameters = self.ansatz.num_parameters
        if num_parameters == 0:
            raise RuntimeError("The ansatz must be parameterized, but has 0 free parameters.")

        ansatz_params = self.ansatz.parameters
        expect_op, expectation = self.construct_expectation(
            ansatz_params, operator, return_expectation=True
        )

        def energy_evaluation(parameters):
            parameter_sets = np.reshape(parameters, (-1, num_parameters))
            # Create dict associating each parameter with the lists of parameterization values for it
            param_bindings = dict(zip(ansatz_params, parameter_sets.transpose().tolist()))

            start_time = time()
            sampled_expect_op = self._circuit_sampler.convert(expect_op, params=param_bindings)
            means = np.real(sampled_expect_op.eval())

            if self._callback is not None:
                variance = np.real(expectation.compute_variance(sampled_expect_op))
                estimator_error = np.sqrt(variance / self.quantum_instance.run_config.shots)
                for i, param_set in enumerate(parameter_sets):
                    self._eval_count += 1
                    self._callback(self._eval_count, param_set, means[i], estimator_error[i])
            else:
                self._eval_count += len(means)

            end_time = time()
            logger.info(
                "Energy evaluation returned %s - %.5f (ms), eval count: %s",
                means,
                (end_time - start_time) * 1000,
                self._eval_count,
            )

            return means if len(means) > 1 else means[0]

        if return_expectation:
            return energy_evaluation, expectation

        return energy_evaluation

<<<<<<< HEAD
=======
    @deprecate_function(
        """
The VQE.get_optimal_cost method is deprecated as of Qiskit Terra 0.18.0
and will be removed no sooner than 3 months after the releasedate.
This information is part of the returned result object and can be
queried as VQEResult.eigenvalue."""
    )
    def get_optimal_cost(self) -> float:
        """Get the minimal cost or energy found by the VQE."""
        if self._ret.optimal_point is None:
            raise AlgorithmError(
                "Cannot return optimal cost before running the algorithm to find optimal params."
            )
        return self._ret.optimal_value

    @deprecate_function(
        """
The VQE.get_optimal_circuit method is deprecated as of Qiskit Terra
0.18.0 and will be removed no sooner than 3 months after the releasedate.
This information is part of the returned result object and can be
queried as VQEResult.ansatz.bind_parameters(VQEResult.optimal_point)."""
    )
    def get_optimal_circuit(self) -> QuantumCircuit:
        """Get the circuit with the optimal parameters."""
        if self._ret.optimal_point is None:
            raise AlgorithmError(
                "Cannot find optimal circuit before running the algorithm to find optimal params."
            )
        return self.ansatz.assign_parameters(self._ret.optimal_parameters)

    @deprecate_function(
        """
The VQE.get_optimal_vector method is deprecated as of Qiskit Terra 0.18.0
and will be removed no sooner than 3 months after the releasedate.
This information is part of the returned result object and can be
queried as VQEResult.eigenvector."""
    )
    def get_optimal_vector(self) -> Union[List[float], Dict[str, int]]:
        """Get the simulation outcome of the optimal circuit."""
        if self._ret.optimal_parameters is None:
            raise AlgorithmError(
                "Cannot find optimal circuit before running the algorithm to find optimal vector."
            )
        return self._get_eigenstate(self._ret.optimal_parameters)

>>>>>>> 83ac6d73
    def _get_eigenstate(self, optimal_parameters) -> Union[List[float], Dict[str, int]]:
        """Get the simulation outcome of the ansatz, provided with parameters."""
        optimal_circuit = self.ansatz.bind_parameters(optimal_parameters)
        state_fn = self._circuit_sampler.convert(StateFn(optimal_circuit)).eval()
        if self.quantum_instance.is_statevector:
            state = state_fn.primitive.data  # VectorStateFn -> Statevector -> np.array
        else:
            state = state_fn.to_dict_fn().primitive  # SparseVectorStateFn -> DictStateFn -> dict

        return state


class VQEResult(VariationalResult, MinimumEigensolverResult):
    """VQE Result."""

    def __init__(self) -> None:
        super().__init__()
        self._cost_function_evals = None

    @property
    def cost_function_evals(self) -> Optional[int]:
        """Returns number of cost optimizer evaluations"""
        return self._cost_function_evals

    @cost_function_evals.setter
    def cost_function_evals(self, value: int) -> None:
        """Sets number of cost function evaluations"""
        self._cost_function_evals = value

    @property
    def eigenstate(self) -> Optional[np.ndarray]:
        """return eigen state"""
        return self._eigenstate

    @eigenstate.setter
    def eigenstate(self, value: np.ndarray) -> None:
        """set eigen state"""
        self._eigenstate = value


def _validate_initial_point(point, ansatz):
    expected_size = ansatz.num_parameters

    # try getting the initial point from the ansatz
    if point is None and hasattr(ansatz, "preferred_init_points"):
        point = ansatz.preferred_init_points
    # if the point is None choose a random initial point

    if point is None:
        # get bounds if ansatz has them set, otherwise use [-2pi, 2pi] for each parameter
        bounds = getattr(ansatz, "parameter_bounds", None)
        if bounds is None:
            bounds = [(-2 * np.pi, 2 * np.pi)] * expected_size

        # replace all Nones by [-2pi, 2pi]
        lower_bounds = []
        upper_bounds = []
        for lower, upper in bounds:
            lower_bounds.append(lower if lower is not None else -2 * np.pi)
            upper_bounds.append(upper if upper is not None else 2 * np.pi)

        # sample from within bounds
        point = algorithm_globals.random.uniform(lower_bounds, upper_bounds)

    elif len(point) != expected_size:
        raise ValueError(
            f"The dimension of the initial point ({len(point)}) does not match the "
            f"number of parameters in the circuit ({expected_size})."
        )

    return point


def _validate_bounds(ansatz):
    if hasattr(ansatz, "parameter_bounds") and ansatz.parameter_bounds is not None:
        bounds = ansatz.parameter_bounds
        if len(bounds) != ansatz.num_parameters:
            raise ValueError(
                f"The number of bounds ({len(bounds)}) does not match the number of "
                f"parameters in the circuit ({ansatz.num_parameters})."
            )
    else:
        bounds = [(None, None)] * ansatz.num_parameters

    return bounds<|MERGE_RESOLUTION|>--- conflicted
+++ resolved
@@ -647,54 +647,6 @@
 
         return energy_evaluation
 
-<<<<<<< HEAD
-=======
-    @deprecate_function(
-        """
-The VQE.get_optimal_cost method is deprecated as of Qiskit Terra 0.18.0
-and will be removed no sooner than 3 months after the releasedate.
-This information is part of the returned result object and can be
-queried as VQEResult.eigenvalue."""
-    )
-    def get_optimal_cost(self) -> float:
-        """Get the minimal cost or energy found by the VQE."""
-        if self._ret.optimal_point is None:
-            raise AlgorithmError(
-                "Cannot return optimal cost before running the algorithm to find optimal params."
-            )
-        return self._ret.optimal_value
-
-    @deprecate_function(
-        """
-The VQE.get_optimal_circuit method is deprecated as of Qiskit Terra
-0.18.0 and will be removed no sooner than 3 months after the releasedate.
-This information is part of the returned result object and can be
-queried as VQEResult.ansatz.bind_parameters(VQEResult.optimal_point)."""
-    )
-    def get_optimal_circuit(self) -> QuantumCircuit:
-        """Get the circuit with the optimal parameters."""
-        if self._ret.optimal_point is None:
-            raise AlgorithmError(
-                "Cannot find optimal circuit before running the algorithm to find optimal params."
-            )
-        return self.ansatz.assign_parameters(self._ret.optimal_parameters)
-
-    @deprecate_function(
-        """
-The VQE.get_optimal_vector method is deprecated as of Qiskit Terra 0.18.0
-and will be removed no sooner than 3 months after the releasedate.
-This information is part of the returned result object and can be
-queried as VQEResult.eigenvector."""
-    )
-    def get_optimal_vector(self) -> Union[List[float], Dict[str, int]]:
-        """Get the simulation outcome of the optimal circuit."""
-        if self._ret.optimal_parameters is None:
-            raise AlgorithmError(
-                "Cannot find optimal circuit before running the algorithm to find optimal vector."
-            )
-        return self._get_eigenstate(self._ret.optimal_parameters)
-
->>>>>>> 83ac6d73
     def _get_eigenstate(self, optimal_parameters) -> Union[List[float], Dict[str, int]]:
         """Get the simulation outcome of the ansatz, provided with parameters."""
         optimal_circuit = self.ansatz.bind_parameters(optimal_parameters)
