--- conflicted
+++ resolved
@@ -312,17 +312,8 @@
         )
         ret += f"{self.setting}"
         ret += "===============================================================\n"
-<<<<<<< HEAD
-        if hasattr(self._ansatz, "setting"):
-            ret += f"{self._ansatz.setting}"
-        elif hasattr(self._ansatz, "print_settings"):
-            ret += f"{self._ansatz.print_settings()}"
-        elif isinstance(self._ansatz, QuantumCircuit):
-            ret += "ansatz is a custom circuit"
-=======
         if self.ansatz is not None:
             ret += "{}".format(self.ansatz.draw(output="text"))
->>>>>>> ef950e49
         else:
             ret += "ansatz has not been set"
         ret += "===============================================================\n"
