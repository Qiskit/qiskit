# This code is part of Qiskit.
#
# (C) Copyright IBM 2018, 2022.
#
# This code is licensed under the Apache License, Version 2.0. You may
# obtain a copy of this license in the LICENSE.txt file in the root directory
# of this source tree or at http://www.apache.org/licenses/LICENSE-2.0.
#
# Any modifications or derivative works of this code must retain this
# copyright notice, and modified files need to carry a notice indicating
# that they have been altered from the originals.

"""The Variational Quantum Eigensolver algorithm.

See https://arxiv.org/abs/1304.3061
"""

from __future__ import annotations

import logging
import warnings
from time import time
from typing import Callable, Dict, List, Optional, Tuple, Union

import numpy as np

from qiskit.circuit import Parameter, QuantumCircuit
from qiskit.circuit.library import RealAmplitudes
from qiskit.opflow import (
    CircuitSampler,
    CircuitStateFn,
    ExpectationBase,
    ExpectationFactory,
    ListOp,
    OperatorBase,
    PauliSumOp,
    StateFn,
)
from qiskit.opflow.gradients import GradientBase
from qiskit.providers import Backend
from qiskit.utils import QuantumInstance, algorithm_globals
from qiskit.utils.backend_utils import is_aer_provider
from qiskit.utils.validation import validate_min
from qiskit.utils.deprecation import deprecate_function

from ..aux_ops_evaluator import eval_observables
from ..exceptions import AlgorithmError
from ..list_or_dict import ListOrDict
from ..optimizers import SLSQP, Minimizer, Optimizer
from ..variational_algorithm import VariationalAlgorithm, VariationalResult
from .minimum_eigen_solver import MinimumEigensolver, MinimumEigensolverResult

logger = logging.getLogger(__name__)


class VQE(VariationalAlgorithm, MinimumEigensolver):
    r"""Pending deprecation: Variational Quantum Eigensolver algorithm.

    The VQE class has been superseded by the
    :class:`qiskit.algorithms.minimum_eigensolvers.VQE` class.
    This class will be deprecated in a future release and subsequently
    removed after that.

    `VQE <https://arxiv.org/abs/1304.3061>`__ is a quantum algorithm that uses a
    variational technique to find
    the minimum eigenvalue of the Hamiltonian :math:`H` of a given system.

    An instance of VQE requires defining two algorithmic sub-components:
    a trial state (a.k.a. ansatz) which is a :class:`QuantumCircuit`, and one of the classical
    :mod:`~qiskit.algorithms.optimizers`. The ansatz is varied, via its set of parameters, by the
    optimizer, such that it works towards a state, as determined by the parameters applied to the
    ansatz, that will result in the minimum expectation value being measured of the input operator
    (Hamiltonian).

    An optional array of parameter values, via the *initial_point*, may be provided as the
    starting point for the search of the minimum eigenvalue. This feature is particularly useful
    such as when there are reasons to believe that the solution point is close to a particular
    point.  As an example, when building the dissociation profile of a molecule,
    it is likely that using the previous computed optimal solution as the starting
    initial point for the next interatomic distance is going to reduce the number of iterations
    necessary for the variational algorithm to converge.  It provides an
    `initial point tutorial <https://github.com/Qiskit/qiskit-tutorials-community/blob/master
    /chemistry/h2_vqe_initial_point.ipynb>`__ detailing this use case.

    The length of the *initial_point* list value must match the number of the parameters
    expected by the ansatz being used. If the *initial_point* is left at the default
    of ``None``, then VQE will look to the ansatz for a preferred value, based on its
    given initial state. If the ansatz returns ``None``,
    then a random point will be generated within the parameter bounds set, as per above.
    If the ansatz provides ``None`` as the lower bound, then VQE
    will default it to :math:`-2\pi`; similarly, if the ansatz returns ``None``
    as the upper bound, the default value will be :math:`2\pi`.

    The optimizer can either be one of Qiskit's optimizers, such as
    :class:`~qiskit.algorithms.optimizers.SPSA` or a callable with the following signature:

    .. note::

        The callable _must_ have the argument names ``fun, x0, jac, bounds`` as indicated
        in the following code block.

    .. code-block:: python

        from qiskit.algorithms.optimizers import OptimizerResult

        def my_minimizer(fun, x0, jac=None, bounds=None) -> OptimizerResult:
            # Note that the callable *must* have these argument names!
            # Args:
            #     fun (callable): the function to minimize
            #     x0 (np.ndarray): the initial point for the optimization
            #     jac (callable, optional): the gradient of the objective function
            #     bounds (list, optional): a list of tuples specifying the parameter bounds

            result = OptimizerResult()
            result.x = # optimal parameters
            result.fun = # optimal function value
            return result

    The above signature also allows to directly pass any SciPy minimizer, for instance as

    .. code-block:: python

        from functools import partial
        from scipy.optimize import minimize

        optimizer = partial(minimize, method="L-BFGS-B")

    """

    @deprecate_function(
        "The VQE class has been superseded by the "
        "qiskit.algorithms.minimum_eigensolvers.VQE class. "
<<<<<<< HEAD
        "This class will be removed in the future.",
        category=DeprecationWarning,
        since="0.23.0",
=======
        "This class will be deprecated in a future release and subsequently "
        "removed after that.",
        category=PendingDeprecationWarning,
>>>>>>> e981b7e8
    )
    def __init__(
        self,
        ansatz: Optional[QuantumCircuit] = None,
        optimizer: Optional[Union[Optimizer, Minimizer]] = None,
        initial_point: Optional[np.ndarray] = None,
        gradient: Optional[Union[GradientBase, Callable]] = None,
        expectation: Optional[ExpectationBase] = None,
        include_custom: bool = False,
        max_evals_grouped: int = 1,
        callback: Optional[Callable[[int, np.ndarray, float, float], None]] = None,
        quantum_instance: Optional[Union[QuantumInstance, Backend]] = None,
    ) -> None:
        """

        Args:
            ansatz: A parameterized circuit used as Ansatz for the wave function.
            optimizer: A classical optimizer. Can either be a Qiskit optimizer or a callable
                that takes an array as input and returns a Qiskit or SciPy optimization result.
            initial_point: An optional initial point (i.e. initial parameter values)
                for the optimizer. If ``None`` then VQE will look to the ansatz for a preferred
                point and if not will simply compute a random one.
            gradient: An optional gradient function or operator for optimizer.
            expectation: The Expectation converter for taking the average value of the
                Observable over the ansatz state function. When ``None`` (the default) an
                :class:`~qiskit.opflow.expectations.ExpectationFactory` is used to select
                an appropriate expectation based on the operator and backend. When using Aer
                qasm_simulator backend, with paulis, it is however much faster to leverage custom
                Aer function for the computation but, although VQE performs much faster
                with it, the outcome is ideal, with no shot noise, like using a state vector
                simulator. If you are just looking for the quickest performance when choosing Aer
                qasm_simulator and the lack of shot noise is not an issue then set `include_custom`
                parameter here to ``True`` (defaults to ``False``).
            include_custom: When `expectation` parameter here is None setting this to ``True`` will
                allow the factory to include the custom Aer pauli expectation.
            max_evals_grouped: Max number of evaluations performed simultaneously. Signals the
                given optimizer that more than one set of parameters can be supplied so that
                potentially the expectation values can be computed in parallel. Typically this is
                possible when a finite difference gradient is used by the optimizer such that
                multiple points to compute the gradient can be passed and if computed in parallel
                improve overall execution time. Deprecated if a gradient operator or function is
                given.
            callback: a callback that can access the intermediate data during the optimization.
                Four parameter values are passed to the callback as follows during each evaluation
                by the optimizer for its current set of parameters as it works towards the minimum.
                These are: the evaluation count, the optimizer parameters for the
                ansatz, the evaluated mean and the evaluated standard deviation.`
            quantum_instance: Quantum Instance or Backend

        """
        validate_min("max_evals_grouped", max_evals_grouped, 1)

        with warnings.catch_warnings():
            warnings.simplefilter("ignore")
            super().__init__()

        self._max_evals_grouped = max_evals_grouped
        self._circuit_sampler = None  # type: Optional[CircuitSampler]
        self._expectation = None
        self.expectation = expectation
        self._include_custom = include_custom

        self._ansatz = None
        self.ansatz = ansatz

        self._optimizer = None
        self.optimizer = optimizer

        self._initial_point = None
        self.initial_point = initial_point
        self._gradient = None
        self.gradient = gradient
        self._quantum_instance = None

        if quantum_instance is not None:
            self.quantum_instance = quantum_instance

        self._eval_time = None
        self._eval_count = 0
        self._callback = None
        self.callback = callback

        logger.info(self.print_settings())

        # TODO remove this once the stateful methods are deleted
        self._ret = None

    @property
    def ansatz(self) -> QuantumCircuit:
        """Returns the ansatz."""
        return self._ansatz

    @ansatz.setter
    def ansatz(self, ansatz: Optional[QuantumCircuit]):
        """Sets the ansatz.

        Args:
            ansatz: The parameterized circuit used as an ansatz.
            If None is passed, RealAmplitudes is used by default.

        """
        if ansatz is None:
            ansatz = RealAmplitudes()

        self._ansatz = ansatz

    @property
    def gradient(self) -> Optional[Union[GradientBase, Callable]]:
        """Returns the gradient."""
        return self._gradient

    @gradient.setter
    def gradient(self, gradient: Optional[Union[GradientBase, Callable]]):
        """Sets the gradient."""
        self._gradient = gradient

    @property
    def quantum_instance(self) -> Optional[QuantumInstance]:
        """Returns quantum instance."""
        return self._quantum_instance

    @quantum_instance.setter
    def quantum_instance(self, quantum_instance: Union[QuantumInstance, Backend]) -> None:
        """Sets quantum_instance"""
        if not isinstance(quantum_instance, QuantumInstance):
            quantum_instance = QuantumInstance(quantum_instance)

        self._quantum_instance = quantum_instance
        self._circuit_sampler = CircuitSampler(
            quantum_instance, param_qobj=is_aer_provider(quantum_instance.backend)
        )

    @property
    def initial_point(self) -> Optional[np.ndarray]:
        """Returns initial point"""
        return self._initial_point

    @initial_point.setter
    def initial_point(self, initial_point: np.ndarray):
        """Sets initial point"""
        self._initial_point = initial_point

    @property
    def max_evals_grouped(self) -> int:
        """Returns max_evals_grouped"""
        return self._max_evals_grouped

    @max_evals_grouped.setter
    def max_evals_grouped(self, max_evals_grouped: int):
        """Sets max_evals_grouped"""
        self._max_evals_grouped = max_evals_grouped
        self.optimizer.set_max_evals_grouped(max_evals_grouped)

    @property
    def include_custom(self) -> bool:
        """Returns include_custom"""
        return self._include_custom

    @include_custom.setter
    def include_custom(self, include_custom: bool):
        """Sets include_custom. If set to another value than the one that was previsously set,
        the expectation attribute is reset to None.
        """
        if include_custom != self._include_custom:
            self._include_custom = include_custom
            self.expectation = None

    @property
    def callback(self) -> Optional[Callable[[int, np.ndarray, float, float], None]]:
        """Returns callback"""
        return self._callback

    @callback.setter
    def callback(self, callback: Optional[Callable[[int, np.ndarray, float, float], None]]):
        """Sets callback"""
        self._callback = callback

    @property
    def expectation(self) -> Optional[ExpectationBase]:
        """The expectation value algorithm used to construct the expectation measurement from
        the observable."""
        return self._expectation

    @expectation.setter
    def expectation(self, exp: Optional[ExpectationBase]) -> None:
        self._expectation = exp

    def _check_operator_ansatz(self, operator: OperatorBase):
        """Check that the number of qubits of operator and ansatz match."""
        if operator is not None and self.ansatz is not None:
            if operator.num_qubits != self.ansatz.num_qubits:
                # try to set the number of qubits on the ansatz, if possible
                try:
                    self.ansatz.num_qubits = operator.num_qubits
                except AttributeError as ex:
                    raise AlgorithmError(
                        "The number of qubits of the ansatz does not match the "
                        "operator, and the ansatz does not allow setting the "
                        "number of qubits using `num_qubits`."
                    ) from ex

    @property
    def optimizer(self) -> Optimizer:
        """Returns optimizer"""
        return self._optimizer

    @optimizer.setter
    def optimizer(self, optimizer: Optional[Optimizer]):
        """Sets the optimizer attribute.

        Args:
            optimizer: The optimizer to be used. If None is passed, SLSQP is used by default.

        """
        if optimizer is None:
            optimizer = SLSQP()

        if isinstance(optimizer, Optimizer):
            optimizer.set_max_evals_grouped(self.max_evals_grouped)

        self._optimizer = optimizer

    @property
    def setting(self):
        """Prepare the setting of VQE as a string."""
        ret = f"Algorithm: {self.__class__.__name__}\n"
        params = ""
        for key, value in self.__dict__.items():
            if key[0] == "_":
                if "initial_point" in key and value is None:
                    params += "-- {}: {}\n".format(key[1:], "Random seed")
                else:
                    params += f"-- {key[1:]}: {value}\n"
        ret += f"{params}"
        return ret

    def print_settings(self):
        """
        Preparing the setting of VQE into a string.

        Returns:
            str: the formatted setting of VQE
        """
        ret = "\n"
        ret += "==================== Setting of {} ============================\n".format(
            self.__class__.__name__
        )
        ret += f"{self.setting}"
        ret += "===============================================================\n"
        if self.ansatz is not None:
            ret += "{}".format(self.ansatz.draw(output="text"))
        else:
            ret += "ansatz has not been set"
        ret += "===============================================================\n"
        if callable(self.optimizer):
            ret += "Optimizer is custom callable\n"
        else:
            ret += f"{self._optimizer.setting}"
        ret += "===============================================================\n"
        return ret

    def construct_expectation(
        self,
        parameter: Union[List[float], List[Parameter], np.ndarray],
        operator: OperatorBase,
        return_expectation: bool = False,
    ) -> Union[OperatorBase, Tuple[OperatorBase, ExpectationBase]]:
        r"""
        Generate the ansatz circuit and expectation value measurement, and return their
        runnable composition.

        Args:
            parameter: Parameters for the ansatz circuit.
            operator: Qubit operator of the Observable
            return_expectation: If True, return the ``ExpectationBase`` expectation converter used
                in the construction of the expectation value. Useful e.g. to compute the standard
                deviation of the expectation value.

        Returns:
            The Operator equalling the measurement of the ansatz :class:`StateFn` by the
            Observable's expectation :class:`StateFn`, and, optionally, the expectation converter.

        Raises:
            AlgorithmError: If no operator has been provided.
            AlgorithmError: If no expectation is passed and None could be inferred via the
                ExpectationFactory.
        """
        if operator is None:
            raise AlgorithmError("The operator was never provided.")

        self._check_operator_ansatz(operator)

        # if expectation was never created, try to create one
        if self.expectation is None:
            expectation = ExpectationFactory.build(
                operator=operator,
                backend=self.quantum_instance,
                include_custom=self._include_custom,
            )
        else:
            expectation = self.expectation

        wave_function = self.ansatz.assign_parameters(parameter)

        observable_meas = expectation.convert(StateFn(operator, is_measurement=True))
        ansatz_circuit_op = CircuitStateFn(wave_function)
        expect_op = observable_meas.compose(ansatz_circuit_op).reduce()

        if return_expectation:
            return expect_op, expectation

        return expect_op

    def construct_circuit(
        self,
        parameter: Union[List[float], List[Parameter], np.ndarray],
        operator: OperatorBase,
    ) -> List[QuantumCircuit]:
        """Return the circuits used to compute the expectation value.

        Args:
            parameter: Parameters for the ansatz circuit.
            operator: Qubit operator of the Observable

        Returns:
            A list of the circuits used to compute the expectation value.
        """
        expect_op = self.construct_expectation(parameter, operator).to_circuit_op()

        circuits = []

        # recursively extract circuits
        def extract_circuits(op):
            if isinstance(op, CircuitStateFn):
                circuits.append(op.primitive)
            elif isinstance(op, ListOp):
                for op_i in op.oplist:
                    extract_circuits(op_i)

        extract_circuits(expect_op)

        return circuits

    @classmethod
    def supports_aux_operators(cls) -> bool:
        return True

    def compute_minimum_eigenvalue(
        self, operator: OperatorBase, aux_operators: Optional[ListOrDict[OperatorBase]] = None
    ) -> MinimumEigensolverResult:
        super().compute_minimum_eigenvalue(operator, aux_operators)

        if self.quantum_instance is None:
            raise AlgorithmError(
                "A QuantumInstance or Backend must be supplied to run the quantum algorithm."
            )
        self.quantum_instance.circuit_summary = True

        # this sets the size of the ansatz, so it must be called before the initial point
        # validation
        self._check_operator_ansatz(operator)

        # set an expectation for this algorithm run (will be reset to None at the end)
        initial_point = _validate_initial_point(self.initial_point, self.ansatz)

        bounds = _validate_bounds(self.ansatz)
        # We need to handle the array entries being zero or Optional i.e. having value None
        if aux_operators:
            zero_op = PauliSumOp.from_list([("I" * self.ansatz.num_qubits, 0)])

            # Convert the None and zero values when aux_operators is a list.
            # Drop None and convert zero values when aux_operators is a dict.
            if isinstance(aux_operators, list):
                key_op_iterator = enumerate(aux_operators)
                converted = [zero_op] * len(aux_operators)
            else:
                key_op_iterator = aux_operators.items()
                converted = {}
            for key, op in key_op_iterator:
                if op is not None:
                    converted[key] = zero_op if op == 0 else op

            aux_operators = converted

        else:
            aux_operators = None

        # Convert the gradient operator into a callable function that is compatible with the
        # optimization routine.
        if isinstance(self._gradient, GradientBase):
            gradient = self._gradient.gradient_wrapper(
                ~StateFn(operator) @ StateFn(self.ansatz),
                bind_params=list(self.ansatz.parameters),
                backend=self._quantum_instance,
            )
        else:
            gradient = self._gradient

        self._eval_count = 0
        energy_evaluation, expectation = self.get_energy_evaluation(
            operator, return_expectation=True
        )

        start_time = time()

        if callable(self.optimizer):
            opt_result = self.optimizer(  # pylint: disable=not-callable
                fun=energy_evaluation, x0=initial_point, jac=gradient, bounds=bounds
            )
        else:
            opt_result = self.optimizer.minimize(
                fun=energy_evaluation, x0=initial_point, jac=gradient, bounds=bounds
            )

        eval_time = time() - start_time

        result = VQEResult()
        result.optimal_point = opt_result.x
        result.optimal_parameters = dict(zip(self.ansatz.parameters, opt_result.x))
        result.optimal_value = opt_result.fun
        result.cost_function_evals = opt_result.nfev
        result.optimizer_time = eval_time
        result.eigenvalue = opt_result.fun + 0j
        result.eigenstate = self._get_eigenstate(result.optimal_parameters)

        logger.info(
            "Optimization complete in %s seconds.\nFound opt_params %s in %s evals",
            eval_time,
            result.optimal_point,
            self._eval_count,
        )

        # TODO delete as soon as get_optimal_vector etc are removed
        self._ret = result

        if aux_operators is not None:
            bound_ansatz = self.ansatz.bind_parameters(result.optimal_point)

            aux_values = eval_observables(
                self.quantum_instance, bound_ansatz, aux_operators, expectation=expectation
            )
            result.aux_operator_eigenvalues = aux_values

        return result

    def get_energy_evaluation(
        self,
        operator: OperatorBase,
        return_expectation: bool = False,
    ) -> Callable[[np.ndarray], Union[float, List[float]]]:
        """Returns a function handle to evaluates the energy at given parameters for the ansatz.

        This is the objective function to be passed to the optimizer that is used for evaluation.

        Args:
            operator: The operator whose energy to evaluate.
            return_expectation: If True, return the ``ExpectationBase`` expectation converter used
                in the construction of the expectation value. Useful e.g. to evaluate other
                operators with the same expectation value converter.


        Returns:
            Energy of the hamiltonian of each parameter, and, optionally, the expectation
            converter.

        Raises:
            RuntimeError: If the circuit is not parameterized (i.e. has 0 free parameters).

        """
        num_parameters = self.ansatz.num_parameters
        if num_parameters == 0:
            raise RuntimeError("The ansatz must be parameterized, but has 0 free parameters.")

        ansatz_params = self.ansatz.parameters
        expect_op, expectation = self.construct_expectation(
            ansatz_params, operator, return_expectation=True
        )

        def energy_evaluation(parameters):
            parameter_sets = np.reshape(parameters, (-1, num_parameters))
            # Create dict associating each parameter with the lists of parameterization values for it
            param_bindings = dict(zip(ansatz_params, parameter_sets.transpose().tolist()))

            start_time = time()
            sampled_expect_op = self._circuit_sampler.convert(expect_op, params=param_bindings)
            means = np.real(sampled_expect_op.eval())

            if self._callback is not None:
                variance = np.real(expectation.compute_variance(sampled_expect_op))
                estimator_error = np.sqrt(variance / self.quantum_instance.run_config.shots)
                for i, param_set in enumerate(parameter_sets):
                    self._eval_count += 1
                    self._callback(self._eval_count, param_set, means[i], estimator_error[i])
            else:
                self._eval_count += len(means)

            end_time = time()
            logger.info(
                "Energy evaluation returned %s - %.5f (ms), eval count: %s",
                means,
                (end_time - start_time) * 1000,
                self._eval_count,
            )

            return means if len(means) > 1 else means[0]

        if return_expectation:
            return energy_evaluation, expectation

        return energy_evaluation

    def _get_eigenstate(self, optimal_parameters) -> Union[List[float], Dict[str, int]]:
        """Get the simulation outcome of the ansatz, provided with parameters."""
        optimal_circuit = self.ansatz.bind_parameters(optimal_parameters)
        state_fn = self._circuit_sampler.convert(StateFn(optimal_circuit)).eval()
        if self.quantum_instance.is_statevector:
            state = state_fn.primitive.data  # VectorStateFn -> Statevector -> np.array
        else:
            state = state_fn.to_dict_fn().primitive  # SparseVectorStateFn -> DictStateFn -> dict

        return state


class VQEResult(VariationalResult, MinimumEigensolverResult):
    """Pending deprecation: VQE Result.

    The VQEResult class has been superseded by the
    :class:`qiskit.algorithms.minimum_eigensolvers.VQEResult` class.
    This class will be deprecated in a future release and subsequently
    removed after that.

    """

    @deprecate_function(
        "The VQEResult class has been superseded by the "
        "qiskit.algorithms.minimum_eigensolvers.VQEResult class. "
<<<<<<< HEAD
        "This class will be removed in the future.",
        category=DeprecationWarning,
        since="0.23.0",
=======
        "This class will be deprecated in a future release and subsequently "
        "removed after that.",
        category=PendingDeprecationWarning,
>>>>>>> e981b7e8
    )
    def __init__(self) -> None:
        with warnings.catch_warnings():
            warnings.simplefilter("ignore")
            super().__init__()
        self._cost_function_evals = None

    @property
    def cost_function_evals(self) -> Optional[int]:
        """Returns number of cost optimizer evaluations"""
        return self._cost_function_evals

    @cost_function_evals.setter
    def cost_function_evals(self, value: int) -> None:
        """Sets number of cost function evaluations"""
        self._cost_function_evals = value

    @property
    def eigenstate(self) -> Optional[np.ndarray]:
        """return eigen state"""
        return self._eigenstate

    @eigenstate.setter
    def eigenstate(self, value: np.ndarray) -> None:
        """set eigen state"""
        self._eigenstate = value


def _validate_initial_point(point, ansatz):
    expected_size = ansatz.num_parameters

    # try getting the initial point from the ansatz
    if point is None and hasattr(ansatz, "preferred_init_points"):
        point = ansatz.preferred_init_points
    # if the point is None choose a random initial point

    if point is None:
        # get bounds if ansatz has them set, otherwise use [-2pi, 2pi] for each parameter
        bounds = getattr(ansatz, "parameter_bounds", None)
        if bounds is None:
            bounds = [(-2 * np.pi, 2 * np.pi)] * expected_size

        # replace all Nones by [-2pi, 2pi]
        lower_bounds = []
        upper_bounds = []
        for lower, upper in bounds:
            lower_bounds.append(lower if lower is not None else -2 * np.pi)
            upper_bounds.append(upper if upper is not None else 2 * np.pi)

        # sample from within bounds
        point = algorithm_globals.random.uniform(lower_bounds, upper_bounds)

    elif len(point) != expected_size:
        raise ValueError(
            f"The dimension of the initial point ({len(point)}) does not match the "
            f"number of parameters in the circuit ({expected_size})."
        )

    return point


def _validate_bounds(ansatz):
    if hasattr(ansatz, "parameter_bounds") and ansatz.parameter_bounds is not None:
        bounds = ansatz.parameter_bounds
        if len(bounds) != ansatz.num_parameters:
            raise ValueError(
                f"The number of bounds ({len(bounds)}) does not match the number of "
                f"parameters in the circuit ({ansatz.num_parameters})."
            )
    else:
        bounds = [(None, None)] * ansatz.num_parameters

    return bounds<|MERGE_RESOLUTION|>--- conflicted
+++ resolved
@@ -129,16 +129,9 @@
 
     @deprecate_function(
         "The VQE class has been superseded by the "
-        "qiskit.algorithms.minimum_eigensolvers.VQE class. "
-<<<<<<< HEAD
-        "This class will be removed in the future.",
+        "qiskit.algorithms.minimum_eigensolvers.VQE class. ",
         category=DeprecationWarning,
         since="0.23.0",
-=======
-        "This class will be deprecated in a future release and subsequently "
-        "removed after that.",
-        category=PendingDeprecationWarning,
->>>>>>> e981b7e8
     )
     def __init__(
         self,
@@ -674,16 +667,9 @@
 
     @deprecate_function(
         "The VQEResult class has been superseded by the "
-        "qiskit.algorithms.minimum_eigensolvers.VQEResult class. "
-<<<<<<< HEAD
-        "This class will be removed in the future.",
-        category=DeprecationWarning,
+        "qiskit.algorithms.minimum_eigensolvers.VQEResult class. ",
+        category=PendingDeprecationWarning,
         since="0.23.0",
-=======
-        "This class will be deprecated in a future release and subsequently "
-        "removed after that.",
-        category=PendingDeprecationWarning,
->>>>>>> e981b7e8
     )
     def __init__(self) -> None:
         with warnings.catch_warnings():
