--- conflicted
+++ resolved
@@ -151,16 +151,6 @@
     def _update_ansatz(self):  # , operator: OperatorBase) -> OperatorBase:
         # Recreates a circuit based on operator parameter.
         self.ansatz = QAOAAnsatz(
-<<<<<<< HEAD
-                cost_operator=self.cost_operator,
-                initial_state=self._initial_state,
-                mixer_operator=self.optimal_mixer_list,
-                name=self.name,
-            )    
-        beta_bounds = self._reps*[(-2*np.pi, 2*np.pi)]
-        gamma_bounds = self._reps*[(None, None)]
-        self.ansatz._bounds = beta_bounds+gamma_bounds
-=======
             cost_operator=self.cost_operator,
             initial_state=self._initial_state,
             mixer_operator=self.optimal_mixer_list,
@@ -170,7 +160,6 @@
         beta_bounds = self._reps * [(0, 2 * np.pi)]
         gamma_bounds = self._reps * [(None, None)]
         self.ansatz._bounds = beta_bounds + gamma_bounds
->>>>>>> 90bb8972
 
     def compute_energy_gradient(self, mixer, cost_operator, ansatz=None) -> ComposedOp:
         """Computes the energy gradient of the cost operator wrt the mixer pool at an
@@ -201,11 +190,7 @@
         observable_meas = expectation.convert(StateFn(energy_grad_op, is_measurement=True))
         ansatz_circuit_op = CircuitStateFn(wave_function)
         expect_op = observable_meas.compose(ansatz_circuit_op).reduce()
-<<<<<<< HEAD
         return 1j*expect_op
-=======
-        return expect_op  # 1j*expect_op
->>>>>>> 90bb8972
 
     def _test_mixer_pool(self, operator: OperatorBase):
         self._check_problem_configuration()
@@ -221,17 +206,9 @@
         max_energy_idx = np.argmax(energy_gradients)
         return self.mixer_pool[max_energy_idx], np.abs(energy_gradients[max_energy_idx])
 
-<<<<<<< HEAD
     def compute_minimum_eigenvalue(
         self, operator: OperatorBase, aux_operators: Optional[List[Optional[OperatorBase]]] = None,
         iter_results = True
-=======
-    def run_adapt(
-        self,
-        operator: OperatorBase,
-        aux_operators: Optional[List[Optional[OperatorBase]]] = None,
-        iter_results=True,
->>>>>>> 90bb8972
     ):
         """Runs ADAPT-QAOA for each iteration"""
         self.cost_operator = operator
@@ -253,15 +230,9 @@
             result = super().compute_minimum_eigenvalue(operator=operator, aux_operators=aux_operators)
             opt_params = result.optimal_point
             result_p.append(result)
-<<<<<<< HEAD
-            self.best_beta, self.best_gamma = np.split(opt_params, 2)
-            self.best_beta = list(self.best_beta)
-            self.best_gamma = list(self.best_gamma)
             self._update_initial_point()
-=======
             self.best_beta = list(np.split(opt_params, 2)[0])
             self.best_gamma = list(np.split(opt_params, 2)[1])
->>>>>>> 90bb8972
             print()
             print("Optimal value", result.optimal_value)
             print("--------------------------------------------------------")
@@ -405,33 +376,20 @@
                 )
         self._initial_point = initial_point
 
-<<<<<<< HEAD
     def _generate_initial_point(self): # set initial value for gamma according to https://arxiv.org/abs/2005.10258
         gamma_ip = 0.01
         beta_ip = algorithm_globals.random.uniform([-2 * np.pi], [2 * np.pi])#-np.pi/4
         return np.append(beta_ip,[gamma_ip])
-=======
-    def _generate_initial_point(
-        self,
-    ):  # set initial value for gamma according to https://arxiv.org/abs/2005.10258
-        return algorithm_globals.random.uniform(2 * [-2 * np.pi], 2 * [2 * np.pi])
->>>>>>> 90bb8972
 
     def _update_initial_point(self):
         if self._user_specified_ip:
             self._initial_point = self._user_specified_ip[: 2 * self._reps]
         else:
-<<<<<<< HEAD
             new_beta, new_gamma = self._generate_initial_point()
             ordered_initial_points = np.zeros(2*self._reps+2)
             ordered_initial_points[:self._reps+1] = np.append(self._initial_point[:self._reps],new_beta)
             ordered_initial_points[self._reps+1:] = np.append(self._initial_point[self._reps:],new_gamma)
             self._initial_point = ordered_initial_points
-=======
-            self._initial_point = np.concatenate(
-                (self._initial_point, self._generate_initial_point())
-            )
->>>>>>> 90bb8972
 
 
 def adapt_mixer_pool(
