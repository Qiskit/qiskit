from functools import reduce
from itertools import combinations_with_replacement, permutations, product
from typing import Callable, Dict, Iterable, List, Optional, Union

import numpy as np
from numpy.random.mtrand import hypergeometric
from qiskit import QuantumCircuit
from qiskit.algorithms.optimizers import Optimizer
from qiskit.circuit.library.n_local.qaoa_ansatz import QAOAAnsatz
from qiskit.opflow import ExpectationBase, I, OperatorBase, X, Y, Z, H, PauliSumOp
from qiskit.opflow.expectations.expectation_factory import ExpectationFactory
from qiskit.opflow.gradients import GradientBase
from qiskit.opflow.primitive_ops import MatrixOp
from qiskit.opflow.primitive_ops import primitive_op
from qiskit.opflow.primitive_ops.primitive_op import PrimitiveOp
from qiskit.opflow.state_fns.circuit_state_fn import CircuitStateFn
from qiskit.opflow.state_fns.state_fn import StateFn
from qiskit.providers import Backend, BaseBackend
from qiskit.quantum_info import Operator
from qiskit.utils.quantum_instance import QuantumInstance

from qiskit.algorithms.minimum_eigen_solvers.qaoa import QAOA
<<<<<<< HEAD
=======

>>>>>>> a33aece4
# from .qaoa import QAOA


class AdaptQAOA(QAOA):
    """
    The Adaptive Derivative Assembled Problem Tailored - Quantum Approximate Optimization Algorithm.

    `ADAPT-QAOA <https://arxiv.org/abs/2005.10258>` __ is a variation of the well-known algorithm for finding solutions to combinatorial-optimization problems.

    The ADAPT-QAOA implementation directly extends :class:`QAOA` and inherits QAOA's optimization structure.
    However, unlike QAOA, which has a fixed form of the ansatz, ADAPT-QAOA takes an iterative approach
    to finding a more optimal ansatz for the given problem.

    An optional array of :math:`2p` parameter values, as the *initial_point*, may be provided as the
    starting **beta** and **gamma** parameters (as identically named in the
    original `QAOA paper <https://arxiv.org/abs/1411.4028>`__) for the ADAPT-QAOA ansatz.

    A list of operators or parameterized quantum circuits may optionally also be provided as a custom
    `mixer_pool`. The build options for the mixer pool contains the standard single-qubit X rotations
    and single-qubit Y mixers as well as the option of also including multi-qubit entangling gates.
    """

    def __init__(
        self,
        optimizer: Optimizer = None,
        reps: int = 1,
        initial_state: Optional[QuantumCircuit] = None,
        gamma_init: Optional[float] = 0.01,
        beta_init: Optional[float] = np.pi / 4,
        mixer_pool: Optional[Union[OperatorBase, QuantumCircuit]] = None,
        mixer_pool_type: Optional[str] = "multi",
        threshold: Optional[
            Callable[[int, float], None]
        ] = None,  # todo: add default value for threshold
        gradient: Optional[Union[GradientBase, Callable[[Union[np.ndarray, List]], List]]] = None,
        expectation: Optional[ExpectationBase] = None,
        include_custom: bool = False,
        max_evals_grouped: int = 1,
        callback: Optional[Callable[[int, np.ndarray, float, float], None]] = None,
        quantum_instance: Optional[Union[QuantumInstance, BaseBackend, Backend]] = None,
    ) -> None:
        """
        Args:
            optimizer: A classical optimizer.
            max_reps: An optional maximum number of repetitions of the ADAPT-QAOA circuit (defaults to 5).
            initial_state: An optional initial state to prepend the ADAPT-QAOA circuit with.
            gamma_init: An optional initial value for the parameter gamma to use as a starting value for the optimizer.
            beta_init: An optional initial value for the parameter beta to use as a starting value for the optimizer.
            mixer_pool: An optional custom list of Operators or QuantumCircuits that make up a pool from which mixers are chosen from.
                Cannot be used in conjunction with `mixer_pool_type`.
            mixer_pool_type: An optional string representing different mixer pool types `single` creates the same mixer pool as the
                standard QAOA. `singular` creates a mixer pool including mixers in `single` as well as additional single qubit
                mixers. `multi` creates a mixer pool including mixers from `single`, `singular` as well as multi-qubit entangling mixers.
                Cannot be used in conjuction with `mixer_pool`.
            threshold: A positive, real value in which the algorithm stops once the norm of the gradient is below this threshold.
            gradient: An optional gradient operator respectively a gradient function used for
                      optimization.
            expectation: The Expectation converter for taking the average value of the
                Observable over the ansatz state function. When None (the default) an
                :class:`~qiskit.opflow.expectations.ExpectationFactory` is used to select
                an appropriate expectation based on the operator and backend. When using Aer
                qasm_simulator backend, with paulis, it is however much faster to leverage custom
                Aer function for the computation but, although VQE performs much faster
                with it, the outcome is ideal, with no shot noise, like using a state vector
                simulator. If you are just looking for the quickest performance when choosing Aer
                qasm_simulator and the lack of shot noise is not an issue then set `include_custom`
                parameter here to True (defaults to False).
            include_custom: When `expectation` parameter here is None setting this to True will
                allow the factory to include the custom Aer pauli expectation.
            max_evals_grouped: Max number of evaluations performed simultaneously. Signals the
                given optimizer that more than one set of parameters can be supplied so that
                potentially the expectation values can be computed in parallel. Typically this is
                possible when a finite difference gradient is used by the optimizer such that
                multiple points to compute the gradient can be passed and if computed in parallel
                improve overall execution time. Ignored if a gradient operator or function is
                given.
            callback: a callback that can access the intermediate data during the optimization.
                Four parameter values are passed to the callback as follows during each evaluation
                by the optimizer for its current set of parameters as it works towards the minimum.
                These are: the evaluation count, the optimizer parameters for the
                ansatz, the evaluated mean and the evaluated standard deviation.
            quantum_instance: Quantum Instance or Backend
        """

        super().__init__(
            optimizer=optimizer,
            # reps=reps,
            initial_state=initial_state,
            gradient=gradient,
            expectation=expectation,
            include_custom=include_custom,
            max_evals_grouped=max_evals_grouped,
            callback=callback,
            quantum_instance=quantum_instance,
        )
        self.gamma_init, self.beta_init = gamma_init, beta_init
        self.threshold = threshold

        if mixer_pool is not None and mixer_pool_type is not None:
            raise AttributeError(
                "A custom mixer pool can be passed in or a mixer pool type can be passed in but not both"
            )

        self.mixer_pool = mixer_pool
        self.mixer_pool_type = mixer_pool_type

<<<<<<< HEAD
        self.optimal_mixer_list = []  # will be appending optimal mixers to this, first mixer is H see above
=======
        self.optimal_mixer_list = (
            []
        )  # will be appending optimal mixers to this, first mixer is H see above
>>>>>>> a33aece4
        self.reps = 1
        self.max_reps = reps
        # self.hyperparameter_dict = self.gamma_init+self.beta_init
        self.best_gamma = []
        self.best_beta = []
<<<<<<< HEAD
        self.name = 'AdaptQAOA'
=======
        self.name = "AdaptQAOA"
>>>>>>> a33aece4

        if self.mixer_pool_type is None:
            self.mixer_pool = mixer_pool  # todo: check if this list of operators/circuits needs more preprocessing before use
        if self.threshold is None:
<<<<<<< HEAD
            self.threshold = 0.01      # TODO: work out a way to better set a default threshold
=======
            self.threshold = 0.01  # TODO: work out a way to better set a default threshold
>>>>>>> a33aece4

    def _check_operator_ansatz(self, operator: OperatorBase, mixer_list=None) -> OperatorBase:
        # Recreates a circuit based on operator parameter.
        if mixer_list is None:
            mixer_list = self.optimal_mixer_list

        self.ansatz = QAOAAnsatz(
            operator, self._reps, initial_state=self._initial_state, mixer_operator=mixer_list
        ).decompose()

        self._ansatz_params = sorted(self.ansatz.parameters, key=lambda p: p.name)

        return self.ansatz

    def compute_energy_gradient(self, mixer, cost_operator, ansatz=None):
        from qiskit.opflow import commutator

        """Computes the energy gradient of the cost operator wrt the mixer pool at an ansatz layer specified by
            the input 'state' and initial point.
            Returns: The mixer operator with the largest energy gradient along with the associated energy
                     gradient."""

        if not isinstance(cost_operator, MatrixOp):
            cost_operator = MatrixOp(Operator(cost_operator.to_matrix()))
        
        if ansatz: # set parameters if ansatz is provided
            wave_function = ansatz.assign_parameters(self.hyperparameter_dict)
        else:   # if no ansatz is provided, assume that algorithm is of depth 1,
            param_dict = None # which means there are no parameters in reference state
            wave_function = self.initial_state # and we set the ref state as the initial state

<<<<<<< HEAD
        # construct expectation operator
        exp_hc = (self.gamma_init * cost_operator).exp_i()
        #TODO: Change self.gamma_init to self.gamma[-1]
=======
        if ansatz:  # set parameters if ansatz is provided
            wave_function = ansatz.assign_parameters(self.hyperparameter_dict)
        else:  # if no ansatz is provided, assume that algorithm is of depth 1,
            param_dict = None  # which means there are no parameters in reference state
            wave_function = self.initial_state  # and we set the ref state as the initial state

        # construct expectation operator
        exp_hc = (self.gamma_init * cost_operator).exp_i()
        # TODO: Change self.gamma_init to self.gamma[-1]
>>>>>>> a33aece4
        exp_hc_ad = exp_hc.adjoint().to_matrix()
        exp_hc = exp_hc.to_matrix()
        energy_grad_op = exp_hc_ad @ (commutator(cost_operator, mixer).to_matrix()) @ exp_hc
        energy_grad_op = PrimitiveOp(energy_grad_op)

        expectation = ExpectationFactory.build(
            operator=energy_grad_op,
            backend=self.quantum_instance,
            include_custom=self._include_custom,
        )
        observable_meas = expectation.convert(StateFn(energy_grad_op, is_measurement=True))
        ansatz_circuit_op = CircuitStateFn(wave_function)
        expect_op = observable_meas.compose(ansatz_circuit_op).reduce()

        return expect_op, param_dict

<<<<<<< HEAD
    def _test_mixer_pool(self, operator: OperatorBase, ansatz = None):
=======
    def _test_mixer_pool(self, operator: OperatorBase, ansatz=None):
>>>>>>> a33aece4
        self._check_problem_configuration(operator=operator)
        energy_gradients = []
        for mixer in self.mixer_pool:
            new_mixer_list = self.optimal_mixer_list + [mixer]
            if ansatz is not None:
                ansatz = self._check_operator_ansatz(operator, mixer_list=new_mixer_list)
            # parameterise ansatz
            expect_op, param_dict = self.compute_energy_gradient(mixer, operator, ansatz=ansatz)
            # run expectation circuit
            sampled_expect_op = self._circuit_sampler.convert(expect_op, params=param_dict)
            meas = np.abs(np.real(sampled_expect_op.eval()))
            energy_gradients.append(meas)
        max_energy_idx = np.argmax(energy_gradients)
        return self.mixer_pool[max_energy_idx], energy_gradients[max_energy_idx]

    def _check_problem_configuration(self, operator: OperatorBase):
        # Generates the pool of mixers with respect to the cost operator size
<<<<<<< HEAD
        self.num_qubits = operator.num_qubits # Compute the number of qubits from the problem operator
        # if not self.mixer_pool: # Set a generate a mixer pool if none was provided
        #     self.mixer_pool = adapt_mixer_pool(num_qubits=self.num_qubits, pool_type=self.mixer_pool_type)
        if isinstance(self.mixer_pool,list):
=======
        self.num_qubits = (
            operator.num_qubits
        )  # Compute the number of qubits from the problem operator
        # if not self.mixer_pool: # Set a generate a mixer pool if none was provided
        #     self.mixer_pool = adapt_mixer_pool(num_qubits=self.num_qubits, pool_type=self.mixer_pool_type)
        if isinstance(self.mixer_pool, list):
>>>>>>> a33aece4
            mixer_n_qubits = [mixer.num_qubits for mixer in self.mixer_pool]
        else:
            mixer_n_qubits = self.mixer_pool.num_qubits
            self.mixer_pool = [self.mixer_pool]
<<<<<<< HEAD
        check_mixer_qubits = list(np.argwhere(mixer_n_qubits!=self.num_qubits)[0])
        if check_mixer_qubits:
            err_str = ", ".join(map(lambda x: str(x), check_mixer_qubits))
            raise ValueError("One or more mixing oeprators specified at list indices {}"
                            " have an unequal number of respective qubits {} to the"
                            " initialised cost operator {}."
                            .format(err_str,mixer_n_qubits[check_mixer_qubits], self.num_qubits))
            
    def constuct_adapt_ansatz(self, operator: OperatorBase) -> OperatorBase:
        energy_norm, p, trial_ansatz = 100, 0, None # initialise layer loop counter and energy norm
        while p < self.max_reps:
            if energy_norm<self.threshold:
                break
            best_mixer, max_energy_grad = self._test_mixer_pool(operator=operator)#, ansatz=trial_ansatz)
            self.optimal_mixer_list.append(best_mixer)
            del self.ansatz
            self.ansatz = QAOAAnsatz(reps=p, cost_operator=operator, initial_state=self._initial_state, mixer_operator=self.optimal_mixer_list)
            cost_optimal_param_dict = self.compute_minimum_eigenvalue(operator=operator)
            self._reps+=1
            # TODO: Update self.best_gamma and self.best_beta from cost_optimal_param_dict
            p+=1
=======
        check_mixer_qubits = list(np.argwhere(mixer_n_qubits != self.num_qubits)[0])
        if check_mixer_qubits:
            err_str = ", ".join(map(lambda x: str(x), check_mixer_qubits))
            raise ValueError(
                "One or more mixing oeprators specified at list indices {}"
                " have an unequal number of respective qubits {} to the"
                " initialised cost operator {}.".format(
                    err_str, mixer_n_qubits[check_mixer_qubits], self.num_qubits
                )
            )

    def constuct_adapt_ansatz(self, operator: OperatorBase) -> OperatorBase:
        energy_norm, p, trial_ansatz = 100, 0, None  # initialise layer loop counter and energy norm
        while p < self.max_reps:
            if energy_norm < self.threshold:
                break
            best_mixer, max_energy_grad = self._test_mixer_pool(
                operator=operator
            )  # , ansatz=trial_ansatz)
            self.optimal_mixer_list.append(best_mixer)
            del self.ansatz
            self.ansatz = QAOAAnsatz(
                reps=p,
                cost_operator=operator,
                initial_state=self._initial_state,
                mixer_operator=self.optimal_mixer_list,
            )
            cost_optimal_param_dict = self.compute_minimum_eigenvalue(operator=operator)
            self._reps += 1
            # TODO: Update self.best_gamma and self.best_beta from cost_optimal_param_dict
            p += 1
>>>>>>> a33aece4
        """"
            Loop goes here, steps are roughly as follows:
            ---------------------------------------------
        (0) Outside of the loop:
            - Initialise p = 0 (max reps counter) and call adapt_mixer_pool to construct mixer
              pool. Would be good to place adapt_mixer_pool in adapt_class setter in the case
              when mixer_list = None.
            - Initialise a new variable, previous_state = self.initial state.
              This is passed into compute_energy_gradient and will be updated every loop i
              teration.
        
        (1) With previous_state = self.initial_state, call compute_energy_gradient
            to calculate the best mixer & associated energy gradient. 

            (1.5) Doing this requires self.cost_operator to be pre-set but I'm not sure on the
                best way to do this. 
                    - My current approach is to simply pass it as an argument to this
                    function.
                  
        (2) Append the optimal mixer computed in (1) to self.optimal_mixer_pool. Then call:

            - trial_ansatz = QAOAAnsatz(reps=p, initial_state=previous_state).construct_circuit(operator)

        (3) Next, optimize trial_ansatz & compute the minimum cost via,
            - cost_optimal_param_dict = self.find_minimum(ansatz=trial_ansatz)
            - set cost_optimal_param_dict['cost'] (or w/e key == min. cost) = energy_norm
        (4) Update initialised parameters,
            - previous_state = self.get_optimal_circuit() -----> might not be a call to self idk
            - p += 1
        (5) Repeat 1-4.
        """ ""
        pass

    def run_adapt(
        self, operator: OperatorBase, aux_operators: Optional[List[Optional[OperatorBase]]] = None
    ):
        # main loop
        self.num_qubits = operator.num_qubits
        layer_reps = 0
        terminate = False
        while layer_reps < self.max_reps and terminate == False:
            best_mixer, energy = self._test_mixer_pool(operator)
            if energy < self.threshold:
                terminate = True
            self.optimal_mixer_list.append(best_mixer)
            # perform optimisation of circuit:
            self.compute_minimum_eigenvalue(operator)

    @property
    def mixer_pool(self) -> List:
        if not self._mixer_pool:
            try:
<<<<<<< HEAD
                self._mixer_pool = adapt_mixer_pool(num_qubits=self.num_qubits, pool_type=self.mixer_pool_type)
            except: # TODO: Fix this num_qubits exception
=======
                self._mixer_pool = adapt_mixer_pool(
                    num_qubits=self.num_qubits, pool_type=self.mixer_pool_type
                )
            except:  # TODO: Fix this num_qubits exception
>>>>>>> a33aece4
                self._mixer_pool = adapt_mixer_pool(num_qubits=5, pool_type=self.mixer_pool_type)
        return self._mixer_pool

    @mixer_pool.setter
    def mixer_pool(self, mixer_pool: List) -> None:
        self._mixer_pool = mixer_pool

    @property
    def initial_state(self) -> Optional[QuantumCircuit]:
        """Returns an optional initial state as a circuit"""
        if self._initial_state is not None:
            return self._initial_state

        # if no initial state is passed and we know the number of qubits, then initialize it.
        if self.num_qubits > 0:
            initial_state = QuantumCircuit(self.num_qubits)
            initial_state.h(range(self.num_qubits))
            return initial_state

        # otherwise we cannot provide a default
        return None

    @initial_state.setter
    def initial_state(self, initial_state: Optional[QuantumCircuit]) -> None:
        """Sets initial state."""
        self._initial_state = initial_state
        self._invalidate()

    @property
    def hyperparameter_dict(self) -> Dict:
        if not self._hyperparameter_dict:
            self._hyperparameter_dict = dict(
<<<<<<< HEAD
                            zip(
                                self._ansatz_params,
                                self.best_gamma + [self.gamma_init] + self.best_beta + [self.beta_init],
                            )
                        )
        else:
            pass
        return self._hyperparameter_dict
=======
                zip(
                    self._ansatz_params,
                    self.best_gamma + [self.gamma_init] + self.best_beta + [self.beta_init],
                )
            )
        else:
            pass
        return self._hyperparameter_dict

    @hyperparameter_dict.setter
    def hyperparameter_dict(self, hyperparameter_dict) -> Dict:
        self._hyperparameter_dict = hyperparameter_dict
>>>>>>> a33aece4

    @hyperparameter_dict.setter
    def hyperparameter_dict(self, hyperparameter_dict) -> Dict:
        self._hyperparameter_dict = hyperparameter_dict

<<<<<<< HEAD
def adapt_mixer_pool(num_qubits: int, add_single: bool = True, add_multi: bool = True, pool_type: str = None) -> List:
=======
def adapt_mixer_pool(
    num_qubits: int, add_single: bool = True, add_multi: bool = True, pool_type: str = None
) -> List:
>>>>>>> a33aece4
    """
    Gets all combinations of mixers in desired set (standard qaoa mixer, single qubit mixers, multi qubit mixers)
    Args:
        num_qubits: number of qubits
        add_single: whether to add single qubit to mixer pool (not standard qaoa x mixers)
        add_multi: whether to add multi qubit to mixer pool
        pool_type: Optional input overrides add_single and add_multi by respecifying these conditions based on
                   the preset mixer pool classes: 'multi', 'singular' and 'single'.

    Returns:
        List of all possible combinations of mixers.
    """
    if pool_type:
<<<<<<< HEAD
        if pool_type == 'multi':
            add_multi, add_single = True, True
        elif pool_type == 'singular':
            add_multi, add_single = False, True
        elif pool_type == 'single':
            add_multi, add_single = False, False
        else:
            raise ValueError("Unrecognised mixer pool type {}, modify this input to the available presets"
                            " 'single', 'singular' or 'multi'.")
=======
        if pool_type == "multi":
            add_multi, add_single = True, True
        elif pool_type == "singular":
            add_multi, add_single = False, True
        elif pool_type == "single":
            add_multi, add_single = False, False
        else:
            raise ValueError(
                "Unrecognised mixer pool type {}, modify this input to the available presets"
                " 'single', 'singular' or 'multi'."
            )
>>>>>>> a33aece4

    # always include the all x's:
    mixer_pool = ["X" * num_qubits]
    if add_single:
        # y's
        mixer_pool.append("Y" * num_qubits)
        mixer_pool += [i * "I" + "X" + (num_qubits - i - 1) * "I" for i in range(num_qubits)]
        mixer_pool += [i * "I" + "Y" + (num_qubits - i - 1) * "I" for i in range(num_qubits)]
    if add_multi:
        indicies = list(permutations(range(num_qubits), 2))
        indicies = list(set(tuple(sorted(x)) for x in indicies))
        combos = list(combinations_with_replacement(["X", "Y", "Z"], 2))
        full_multi = list(product(indicies, combos))
        for item in full_multi:
            iden_str = list("I" * num_qubits)
            iden_str[item[0][0]] = item[1][0]
            iden_str[item[0][1]] = item[1][1]
            mixer_pool.append("".join(iden_str))

    op_dict = {"I": I, "X": X, "Y": Y, "Z": Z}

    def is_all_same(items):
        return all(x == items[0] for x in items)

    def string_to_op(qstring):
        if is_all_same(qstring):
            # case where its all X's or Y's
            gate = qstring[0]
            list_string = [
                i * "I" + gate + (len(qstring) - i - 1) * "I" for i in range(len(qstring))
            ]
            return sum(
                [
                    reduce(lambda a, b: a ^ b, [op_dict[char.upper()] for char in x])
                    for x in list_string
                ]
            )

        return reduce(lambda a, b: a ^ b, [op_dict[char.upper()] for char in qstring])

    mixer_pool = [string_to_op(mixer) for mixer in mixer_pool]
    return mixer_pool


<<<<<<< HEAD
if __name__=='__main__':
=======
if __name__ == "__main__":
>>>>>>> a33aece4
    from functools import reduce
    from qiskit.opflow import I, X, Y, Z
    from qiskit.algorithms import QAOA
    from qiskit import Aer
    from qiskit.utils import QuantumInstance

    QISKIT_DICT = {"I": I, "X": X, "Y": Y, "Z": Z}

    def string_to_qiskit(qstring):
        if is_all_same(qstring):
            # case where its all X's or Y's
            gate = qstring[0]
            list_string = [
<<<<<<< HEAD
                i * "I" + gate + (len(qstring) - i - 1) * "I" for i in range(len(qstring))]
            return sum([reduce(lambda a, b: a ^ b, [QISKIT_DICT[char.upper()] for char in x]) for x in list_string])

        return reduce(lambda a, b: a ^ b, [QISKIT_DICT[char.upper()] for char in qstring])
    def is_all_same(items):
        return all(x == items[0] for x in items)


    mixer_list = ["XXIII","XIIX","IXXII"]
    cost_op = string_to_qiskit("IIIZZ")+string_to_qiskit("ZZIII")
    mixer_list = [string_to_qiskit(x) for x in mixer_list]

    quantum_instance = QuantumInstance(Aer.get_backend('qasm_simulator'), shots=1024)

    adapt = AdaptQAOA(mixer_pool_type='singular', reps=5, quantum_instance=quantum_instance)
    #adapt.optimal_mixer_list = mixer_list
=======
                i * "I" + gate + (len(qstring) - i - 1) * "I" for i in range(len(qstring))
            ]
            return sum(
                [
                    reduce(lambda a, b: a ^ b, [QISKIT_DICT[char.upper()] for char in x])
                    for x in list_string
                ]
            )

        return reduce(lambda a, b: a ^ b, [QISKIT_DICT[char.upper()] for char in qstring])

    def is_all_same(items):
        return all(x == items[0] for x in items)

    mixer_list = ["XXIII", "XIIX", "IXXII"]
    cost_op = string_to_qiskit("IIIZZ") + string_to_qiskit("ZZIII")
    mixer_list = [string_to_qiskit(x) for x in mixer_list]

    quantum_instance = QuantumInstance(Aer.get_backend("qasm_simulator"), shots=1024)

    adapt = AdaptQAOA(mixer_pool_type="singular", reps=5, quantum_instance=quantum_instance)
    # adapt.optimal_mixer_list = mixer_list
>>>>>>> a33aece4
    # cme = adapt.compute_minimum_eigenvalue(cost_op)
    print(adapt.constuct_adapt_ansatz(cost_op))

    # qaoa = QAOA(reps=5, quantum_instance=quantum_instance)
    # out = qaoa.compute_minimum_eigenvalue(cost_op)
    # print(out)<|MERGE_RESOLUTION|>--- conflicted
+++ resolved
@@ -1,10 +1,11 @@
 from functools import reduce
 from itertools import combinations_with_replacement, permutations, product
+from qiskit.transpiler.passes.optimization.template_matching import maximal_matches
 from typing import Callable, Dict, Iterable, List, Optional, Union
 
 import numpy as np
 from numpy.random.mtrand import hypergeometric
-from qiskit import QuantumCircuit
+from qiskit import QuantumCircuit, algorithms
 from qiskit.algorithms.optimizers import Optimizer
 from qiskit.circuit.library.n_local.qaoa_ansatz import QAOAAnsatz
 from qiskit.opflow import ExpectationBase, I, OperatorBase, X, Y, Z, H, PauliSumOp
@@ -17,14 +18,14 @@
 from qiskit.opflow.state_fns.state_fn import StateFn
 from qiskit.providers import Backend, BaseBackend
 from qiskit.quantum_info import Operator
-from qiskit.utils.quantum_instance import QuantumInstance
+from qiskit.utils import QuantumInstance, algorithm_globals
 
 from qiskit.algorithms.minimum_eigen_solvers.qaoa import QAOA
-<<<<<<< HEAD
-=======
-
->>>>>>> a33aece4
+from qiskit.algorithms.minimum_eigen_solvers.vqe import _validate_initial_point
+from qiskit.circuit.quantumregister import QuantumRegister
 # from .qaoa import QAOA
+
+from random import randint
 
 
 class AdaptQAOA(QAOA):
@@ -48,22 +49,13 @@
 
     def __init__(
         self,
-        optimizer: Optimizer = None,
-        reps: int = 1,
-        initial_state: Optional[QuantumCircuit] = None,
-        gamma_init: Optional[float] = 0.01,
-        beta_init: Optional[float] = np.pi / 4,
         mixer_pool: Optional[Union[OperatorBase, QuantumCircuit]] = None,
-        mixer_pool_type: Optional[str] = "multi",
+        mixer_pool_type: Optional[str] = None,
         threshold: Optional[
             Callable[[int, float], None]
         ] = None,  # todo: add default value for threshold
-        gradient: Optional[Union[GradientBase, Callable[[Union[np.ndarray, List]], List]]] = None,
-        expectation: Optional[ExpectationBase] = None,
-        include_custom: bool = False,
-        max_evals_grouped: int = 1,
-        callback: Optional[Callable[[int, np.ndarray, float, float], None]] = None,
-        quantum_instance: Optional[Union[QuantumInstance, BaseBackend, Backend]] = None,
+        max_reps = 1,
+        **kwargs,
     ) -> None:
         """
         Args:
@@ -107,19 +99,8 @@
                 ansatz, the evaluated mean and the evaluated standard deviation.
             quantum_instance: Quantum Instance or Backend
         """
-
-        super().__init__(
-            optimizer=optimizer,
-            # reps=reps,
-            initial_state=initial_state,
-            gradient=gradient,
-            expectation=expectation,
-            include_custom=include_custom,
-            max_evals_grouped=max_evals_grouped,
-            callback=callback,
-            quantum_instance=quantum_instance,
-        )
-        self.gamma_init, self.beta_init = gamma_init, beta_init
+        self._exp_seed = randint(1,100)
+        super().__init__(**kwargs)
         self.threshold = threshold
 
         if mixer_pool is not None and mixer_pool_type is not None:
@@ -129,46 +110,28 @@
 
         self.mixer_pool = mixer_pool
         self.mixer_pool_type = mixer_pool_type
-
-<<<<<<< HEAD
+        self.max_reps = max_reps
+
         self.optimal_mixer_list = []  # will be appending optimal mixers to this, first mixer is H see above
-=======
-        self.optimal_mixer_list = (
-            []
-        )  # will be appending optimal mixers to this, first mixer is H see above
->>>>>>> a33aece4
-        self.reps = 1
-        self.max_reps = reps
-        # self.hyperparameter_dict = self.gamma_init+self.beta_init
-        self.best_gamma = []
-        self.best_beta = []
-<<<<<<< HEAD
+        self.reps = 1               # Overload QAOA's reps parameter & set it to 1.
         self.name = 'AdaptQAOA'
-=======
-        self.name = "AdaptQAOA"
->>>>>>> a33aece4
 
         if self.mixer_pool_type is None:
             self.mixer_pool = mixer_pool  # todo: check if this list of operators/circuits needs more preprocessing before use
         if self.threshold is None:
-<<<<<<< HEAD
-            self.threshold = 0.01      # TODO: work out a way to better set a default threshold
-=======
-            self.threshold = 0.01  # TODO: work out a way to better set a default threshold
->>>>>>> a33aece4
-
-    def _check_operator_ansatz(self, operator: OperatorBase, mixer_list=None) -> OperatorBase:
+            self.threshold = 0.001      # TODO: work out a way to better set a default threshold
+
+        self.initial_point[0] = 0.01    # Set an initial value for gamma according to https://arxiv.org/abs/2005.10258
+        self.best_gamma = [self.initial_point[0]]
+
+    def _check_operator_ansatz(self, operator: OperatorBase) -> OperatorBase:
         # Recreates a circuit based on operator parameter.
-        if mixer_list is None:
-            mixer_list = self.optimal_mixer_list
-
-        self.ansatz = QAOAAnsatz(
-            operator, self._reps, initial_state=self._initial_state, mixer_operator=mixer_list
-        ).decompose()
-
-        self._ansatz_params = sorted(self.ansatz.parameters, key=lambda p: p.name)
-
-        return self.ansatz
+        if operator != self._cost_operator:
+            self._cost_operator = operator
+            self.ansatz = QAOAAnsatz(
+                operator, initial_state=self._initial_state, mixer_operator=self.optimal_mixer_list,
+                name=self.name
+            ).decompose()  # TODO remove decompose once #6674 is fixed
 
     def compute_energy_gradient(self, mixer, cost_operator, ansatz=None):
         from qiskit.opflow import commutator
@@ -180,28 +143,11 @@
 
         if not isinstance(cost_operator, MatrixOp):
             cost_operator = MatrixOp(Operator(cost_operator.to_matrix()))
+        self.cost_operator = cost_operator
         
-        if ansatz: # set parameters if ansatz is provided
-            wave_function = ansatz.assign_parameters(self.hyperparameter_dict)
-        else:   # if no ansatz is provided, assume that algorithm is of depth 1,
-            param_dict = None # which means there are no parameters in reference state
-            wave_function = self.initial_state # and we set the ref state as the initial state
-
-<<<<<<< HEAD
+        wave_function = ansatz.assign_parameters(self.hyperparameter_dict)
         # construct expectation operator
-        exp_hc = (self.gamma_init * cost_operator).exp_i()
-        #TODO: Change self.gamma_init to self.gamma[-1]
-=======
-        if ansatz:  # set parameters if ansatz is provided
-            wave_function = ansatz.assign_parameters(self.hyperparameter_dict)
-        else:  # if no ansatz is provided, assume that algorithm is of depth 1,
-            param_dict = None  # which means there are no parameters in reference state
-            wave_function = self.initial_state  # and we set the ref state as the initial state
-
-        # construct expectation operator
-        exp_hc = (self.gamma_init * cost_operator).exp_i()
-        # TODO: Change self.gamma_init to self.gamma[-1]
->>>>>>> a33aece4
+        exp_hc = (self.best_gamma[-1] * cost_operator).exp_i() 
         exp_hc_ad = exp_hc.adjoint().to_matrix()
         exp_hc = exp_hc.to_matrix()
         energy_grad_op = exp_hc_ad @ (commutator(cost_operator, mixer).to_matrix()) @ exp_hc
@@ -216,70 +162,59 @@
         ansatz_circuit_op = CircuitStateFn(wave_function)
         expect_op = observable_meas.compose(ansatz_circuit_op).reduce()
 
-        return expect_op, param_dict
-
-<<<<<<< HEAD
-    def _test_mixer_pool(self, operator: OperatorBase, ansatz = None):
-=======
-    def _test_mixer_pool(self, operator: OperatorBase, ansatz=None):
->>>>>>> a33aece4
+        return expect_op
+
+    def _test_mixer_pool(self, operator: OperatorBase, ansatz: QuantumCircuit = None):
         self._check_problem_configuration(operator=operator)
         energy_gradients = []
         for mixer in self.mixer_pool:
-            new_mixer_list = self.optimal_mixer_list + [mixer]
-            if ansatz is not None:
-                ansatz = self._check_operator_ansatz(operator, mixer_list=new_mixer_list)
-            # parameterise ansatz
-            expect_op, param_dict = self.compute_energy_gradient(mixer, operator, ansatz=ansatz)
+            expect_op = self.compute_energy_gradient(mixer, operator, ansatz=self.ansatz)
             # run expectation circuit
-            sampled_expect_op = self._circuit_sampler.convert(expect_op, params=param_dict)
+            sampled_expect_op = self._circuit_sampler.convert(expect_op, params=self.hyperparameter_dict)
             meas = np.abs(np.real(sampled_expect_op.eval()))
             energy_gradients.append(meas)
         max_energy_idx = np.argmax(energy_gradients)
+        print('test_mixer_pool ansatz')
+        print(self.mixer_pool[max_energy_idx])
         return self.mixer_pool[max_energy_idx], energy_gradients[max_energy_idx]
+
+    def constuct_adapt_ansatz(self, operator: OperatorBase) -> OperatorBase:
+        self.cost_operator = operator
+        p, self.ansatz = 0, self.initial_state  # initialise layer loop counter and ansatz
+        while p < self.max_reps:        # loop over number of maximum reps
+            best_mixer, energy_norm = self._test_mixer_pool(operator=operator)
+            print("Current energy norm | Threshold  =====> | {} | {} |".format(energy_norm,self.threshold))
+            if energy_norm < self.threshold:          # Threshold stoppage condition
+                break
+            self.optimal_mixer_list.append(best_mixer)  # Append mixer associated with largest energy gradient to list
+            self.ansatz = QAOAAnsatz(
+                                    cost_operator=operator, 
+                                    initial_state=self._initial_state, 
+                                    mixer_operator=self.optimal_mixer_list,
+                                    name=self.name
+                                )
+            # print(self.ansatz.decompose().draw())
+            result = self.compute_minimum_eigenvalue(operator=operator)#self.find_minimum(cost_fn = operator, ansatz = ansatz)
+            # print(self.ansatz.decompose().draw())
+            opt_params = result.optimal_point
+            self.best_gamma = list(opt_params[0:][::2])
+            self.best_beta = list(opt_params[1:][::2])
+            print("Optimal parameters: {}".format(opt_params))
+            print("Initial point: {}".format(self.initial_point))
+            self._reps+=1
+            p += 1
+        pass
 
     def _check_problem_configuration(self, operator: OperatorBase):
         # Generates the pool of mixers with respect to the cost operator size
-<<<<<<< HEAD
         self.num_qubits = operator.num_qubits # Compute the number of qubits from the problem operator
         # if not self.mixer_pool: # Set a generate a mixer pool if none was provided
         #     self.mixer_pool = adapt_mixer_pool(num_qubits=self.num_qubits, pool_type=self.mixer_pool_type)
         if isinstance(self.mixer_pool,list):
-=======
-        self.num_qubits = (
-            operator.num_qubits
-        )  # Compute the number of qubits from the problem operator
-        # if not self.mixer_pool: # Set a generate a mixer pool if none was provided
-        #     self.mixer_pool = adapt_mixer_pool(num_qubits=self.num_qubits, pool_type=self.mixer_pool_type)
-        if isinstance(self.mixer_pool, list):
->>>>>>> a33aece4
             mixer_n_qubits = [mixer.num_qubits for mixer in self.mixer_pool]
         else:
             mixer_n_qubits = self.mixer_pool.num_qubits
             self.mixer_pool = [self.mixer_pool]
-<<<<<<< HEAD
-        check_mixer_qubits = list(np.argwhere(mixer_n_qubits!=self.num_qubits)[0])
-        if check_mixer_qubits:
-            err_str = ", ".join(map(lambda x: str(x), check_mixer_qubits))
-            raise ValueError("One or more mixing oeprators specified at list indices {}"
-                            " have an unequal number of respective qubits {} to the"
-                            " initialised cost operator {}."
-                            .format(err_str,mixer_n_qubits[check_mixer_qubits], self.num_qubits))
-            
-    def constuct_adapt_ansatz(self, operator: OperatorBase) -> OperatorBase:
-        energy_norm, p, trial_ansatz = 100, 0, None # initialise layer loop counter and energy norm
-        while p < self.max_reps:
-            if energy_norm<self.threshold:
-                break
-            best_mixer, max_energy_grad = self._test_mixer_pool(operator=operator)#, ansatz=trial_ansatz)
-            self.optimal_mixer_list.append(best_mixer)
-            del self.ansatz
-            self.ansatz = QAOAAnsatz(reps=p, cost_operator=operator, initial_state=self._initial_state, mixer_operator=self.optimal_mixer_list)
-            cost_optimal_param_dict = self.compute_minimum_eigenvalue(operator=operator)
-            self._reps+=1
-            # TODO: Update self.best_gamma and self.best_beta from cost_optimal_param_dict
-            p+=1
-=======
         check_mixer_qubits = list(np.argwhere(mixer_n_qubits != self.num_qubits)[0])
         if check_mixer_qubits:
             err_str = ", ".join(map(lambda x: str(x), check_mixer_qubits))
@@ -290,61 +225,6 @@
                     err_str, mixer_n_qubits[check_mixer_qubits], self.num_qubits
                 )
             )
-
-    def constuct_adapt_ansatz(self, operator: OperatorBase) -> OperatorBase:
-        energy_norm, p, trial_ansatz = 100, 0, None  # initialise layer loop counter and energy norm
-        while p < self.max_reps:
-            if energy_norm < self.threshold:
-                break
-            best_mixer, max_energy_grad = self._test_mixer_pool(
-                operator=operator
-            )  # , ansatz=trial_ansatz)
-            self.optimal_mixer_list.append(best_mixer)
-            del self.ansatz
-            self.ansatz = QAOAAnsatz(
-                reps=p,
-                cost_operator=operator,
-                initial_state=self._initial_state,
-                mixer_operator=self.optimal_mixer_list,
-            )
-            cost_optimal_param_dict = self.compute_minimum_eigenvalue(operator=operator)
-            self._reps += 1
-            # TODO: Update self.best_gamma and self.best_beta from cost_optimal_param_dict
-            p += 1
->>>>>>> a33aece4
-        """"
-            Loop goes here, steps are roughly as follows:
-            ---------------------------------------------
-        (0) Outside of the loop:
-            - Initialise p = 0 (max reps counter) and call adapt_mixer_pool to construct mixer
-              pool. Would be good to place adapt_mixer_pool in adapt_class setter in the case
-              when mixer_list = None.
-            - Initialise a new variable, previous_state = self.initial state.
-              This is passed into compute_energy_gradient and will be updated every loop i
-              teration.
-        
-        (1) With previous_state = self.initial_state, call compute_energy_gradient
-            to calculate the best mixer & associated energy gradient. 
-
-            (1.5) Doing this requires self.cost_operator to be pre-set but I'm not sure on the
-                best way to do this. 
-                    - My current approach is to simply pass it as an argument to this
-                    function.
-                  
-        (2) Append the optimal mixer computed in (1) to self.optimal_mixer_pool. Then call:
-
-            - trial_ansatz = QAOAAnsatz(reps=p, initial_state=previous_state).construct_circuit(operator)
-
-        (3) Next, optimize trial_ansatz & compute the minimum cost via,
-            - cost_optimal_param_dict = self.find_minimum(ansatz=trial_ansatz)
-            - set cost_optimal_param_dict['cost'] (or w/e key == min. cost) = energy_norm
-        (4) Update initialised parameters,
-            - previous_state = self.get_optimal_circuit() -----> might not be a call to self idk
-            - p += 1
-        (5) Repeat 1-4.
-        """ ""
-        pass
-
     def run_adapt(
         self, operator: OperatorBase, aux_operators: Optional[List[Optional[OperatorBase]]] = None
     ):
@@ -359,20 +239,15 @@
             self.optimal_mixer_list.append(best_mixer)
             # perform optimisation of circuit:
             self.compute_minimum_eigenvalue(operator)
-
+    
     @property
     def mixer_pool(self) -> List:
         if not self._mixer_pool:
             try:
-<<<<<<< HEAD
-                self._mixer_pool = adapt_mixer_pool(num_qubits=self.num_qubits, pool_type=self.mixer_pool_type)
-            except: # TODO: Fix this num_qubits exception
-=======
                 self._mixer_pool = adapt_mixer_pool(
                     num_qubits=self.num_qubits, pool_type=self.mixer_pool_type
                 )
             except:  # TODO: Fix this num_qubits exception
->>>>>>> a33aece4
                 self._mixer_pool = adapt_mixer_pool(num_qubits=5, pool_type=self.mixer_pool_type)
         return self._mixer_pool
 
@@ -391,7 +266,6 @@
             initial_state = QuantumCircuit(self.num_qubits)
             initial_state.h(range(self.num_qubits))
             return initial_state
-
         # otherwise we cannot provide a default
         return None
 
@@ -403,43 +277,65 @@
 
     @property
     def hyperparameter_dict(self) -> Dict:
-        if not self._hyperparameter_dict:
+        self._hyperparameter_dict = {}
+        if self._ansatz_params:
+            reordered_params = list(np.zeros(len(self._ansatz_params)))
+            reordered_params[0:][::2] = self.best_gamma
+            reordered_params[1:][::2] = self.best_beta
             self._hyperparameter_dict = dict(
-<<<<<<< HEAD
-                            zip(
-                                self._ansatz_params,
-                                self.best_gamma + [self.gamma_init] + self.best_beta + [self.beta_init],
-                            )
-                        )
-        else:
-            pass
-        return self._hyperparameter_dict
-=======
                 zip(
                     self._ansatz_params,
-                    self.best_gamma + [self.gamma_init] + self.best_beta + [self.beta_init],
+                    self.best_gamma + self.best_beta,
                 )
             )
-        else:
-            pass
         return self._hyperparameter_dict
 
     @hyperparameter_dict.setter
     def hyperparameter_dict(self, hyperparameter_dict) -> Dict:
         self._hyperparameter_dict = hyperparameter_dict
->>>>>>> a33aece4
-
-    @hyperparameter_dict.setter
-    def hyperparameter_dict(self, hyperparameter_dict) -> Dict:
-        self._hyperparameter_dict = hyperparameter_dict
-
-<<<<<<< HEAD
-def adapt_mixer_pool(num_qubits: int, add_single: bool = True, add_multi: bool = True, pool_type: str = None) -> List:
-=======
+
+    @property
+    def cost_operator(self):
+        """Returns an operator representing the cost of the optimization problem.
+
+        Returns:
+            OperatorBase: cost operator.
+        """
+        return self._cost_operator
+
+    @cost_operator.setter
+    def cost_operator(self, cost_operator) -> None:
+        """Sets cost operator & number of qubits for optimization problem.
+
+        Args:
+            cost_operator (OperatorBase, optional): cost operator to set.
+        """
+        self.num_qubits = cost_operator.num_qubits
+        self._cost_operator = cost_operator
+    
+    @property
+    def initial_point(self):
+        if self._ansatz_params:
+            self.ansatz.parameter_bounds = [(-2 * np.pi, 2 * np.pi)] * self.ansatz.num_parameters
+            if len(self._initial_point)!=self.ansatz.num_parameters:
+                self._update_initial_point()
+        return self._initial_point
+
+    @initial_point.setter
+    def initial_point(self, initial_point) -> Optional[np.ndarray]:
+        if initial_point is None:
+            initial_point = self._generate_initial_point()
+        self._initial_point = initial_point
+
+    def _generate_initial_point(self, reps=1):
+        return algorithm_globals.random.uniform(2 * reps * [-2 * np.pi], 2 * reps * [2 * np.pi])
+
+    def _update_initial_point(self):
+        self._initial_point = np.concatenate((self._initial_point,self._generate_initial_point()))
+
 def adapt_mixer_pool(
     num_qubits: int, add_single: bool = True, add_multi: bool = True, pool_type: str = None
 ) -> List:
->>>>>>> a33aece4
     """
     Gets all combinations of mixers in desired set (standard qaoa mixer, single qubit mixers, multi qubit mixers)
     Args:
@@ -453,17 +349,6 @@
         List of all possible combinations of mixers.
     """
     if pool_type:
-<<<<<<< HEAD
-        if pool_type == 'multi':
-            add_multi, add_single = True, True
-        elif pool_type == 'singular':
-            add_multi, add_single = False, True
-        elif pool_type == 'single':
-            add_multi, add_single = False, False
-        else:
-            raise ValueError("Unrecognised mixer pool type {}, modify this input to the available presets"
-                            " 'single', 'singular' or 'multi'.")
-=======
         if pool_type == "multi":
             add_multi, add_single = True, True
         elif pool_type == "singular":
@@ -475,7 +360,6 @@
                 "Unrecognised mixer pool type {}, modify this input to the available presets"
                 " 'single', 'singular' or 'multi'."
             )
->>>>>>> a33aece4
 
     # always include the all x's:
     mixer_pool = ["X" * num_qubits]
@@ -520,11 +404,7 @@
     return mixer_pool
 
 
-<<<<<<< HEAD
-if __name__=='__main__':
-=======
 if __name__ == "__main__":
->>>>>>> a33aece4
     from functools import reduce
     from qiskit.opflow import I, X, Y, Z
     from qiskit.algorithms import QAOA
@@ -538,24 +418,6 @@
             # case where its all X's or Y's
             gate = qstring[0]
             list_string = [
-<<<<<<< HEAD
-                i * "I" + gate + (len(qstring) - i - 1) * "I" for i in range(len(qstring))]
-            return sum([reduce(lambda a, b: a ^ b, [QISKIT_DICT[char.upper()] for char in x]) for x in list_string])
-
-        return reduce(lambda a, b: a ^ b, [QISKIT_DICT[char.upper()] for char in qstring])
-    def is_all_same(items):
-        return all(x == items[0] for x in items)
-
-
-    mixer_list = ["XXIII","XIIX","IXXII"]
-    cost_op = string_to_qiskit("IIIZZ")+string_to_qiskit("ZZIII")
-    mixer_list = [string_to_qiskit(x) for x in mixer_list]
-
-    quantum_instance = QuantumInstance(Aer.get_backend('qasm_simulator'), shots=1024)
-
-    adapt = AdaptQAOA(mixer_pool_type='singular', reps=5, quantum_instance=quantum_instance)
-    #adapt.optimal_mixer_list = mixer_list
-=======
                 i * "I" + gate + (len(qstring) - i - 1) * "I" for i in range(len(qstring))
             ]
             return sum(
@@ -576,10 +438,7 @@
 
     quantum_instance = QuantumInstance(Aer.get_backend("qasm_simulator"), shots=1024)
 
-    adapt = AdaptQAOA(mixer_pool_type="singular", reps=5, quantum_instance=quantum_instance)
-    # adapt.optimal_mixer_list = mixer_list
->>>>>>> a33aece4
-    # cme = adapt.compute_minimum_eigenvalue(cost_op)
+    adapt = AdaptQAOA(mixer_pool_type="singular", max_reps=5, quantum_instance=quantum_instance)
     print(adapt.constuct_adapt_ansatz(cost_op))
 
     # qaoa = QAOA(reps=5, quantum_instance=quantum_instance)
