# This code is part of Qiskit.
#
# (C) Copyright IBM 2018, 2021.
#
# This code is licensed under the Apache License, Version 2.0. You may
# obtain a copy of this license in the LICENSE.txt file in the root directory
# of this source tree or at http://www.apache.org/licenses/LICENSE-2.0.
#
# Any modifications or derivative works of this code must retain this
# copyright notice, and modified files need to carry a notice indicating
# that they have been altered from the originals.

""" The Quantum Approximate Optimization Algorithm. """

from typing import List, Callable, Optional, Union
import numpy as np

from qiskit.algorithms.optimizers import Optimizer
from qiskit.circuit import QuantumCircuit
from qiskit.opflow import OperatorBase, ExpectationBase
from qiskit.opflow.gradients import GradientBase
from qiskit.providers import Backend
from qiskit.providers import BaseBackend
from qiskit.utils.quantum_instance import QuantumInstance
from qiskit.utils.validation import validate_min
from qiskit.circuit.library.n_local.qaoa_ansatz import QAOAAnsatz
from qiskit.algorithms.minimum_eigen_solvers.vqe import VQE


class QAOA(VQE):
    """
    The Quantum Approximate Optimization Algorithm.

    `QAOA <https://arxiv.org/abs/1411.4028>`__ is a well-known algorithm for finding approximate
    solutions to combinatorial-optimization problems.
<<<<<<< HEAD
    The QAOA implementation directly extends :class:`VQE` and inherits VQE's optimization structure.
    However, unlike VQE, which can be configured with arbitrary variational forms,
    QAOA uses its own fine-tuned variational form, which comprises :math:`p` parameterized global
=======
    The QAOA implementation directly extends :class:`VQE` and inherits VQE's
    general hybrid optimization structure.
    However, unlike VQE, which can be configured with arbitrary ansatzes,
    QAOA uses its own fine-tuned ansatz, which comprises :math:`p` parameterized global
>>>>>>> 1008cb4a
    :math:`x` rotations and :math:`p` different parameterizations of the problem hamiltonian.
    QAOA is thus principally configured  by the single integer parameter, *p*,
    which dictates the depth of the ansatz, and thus affects the approximation quality.

    An optional array of :math:`2p` parameter values, as the *initial_point*, may be provided as the
    starting **beta** and **gamma** parameters (as identically named in the
    original `QAOA paper <https://arxiv.org/abs/1411.4028>`__) for the QAOA ansatz.

    An operator or a parameterized quantum circuit may optionally also be provided as a custom
    `mixer` Hamiltonian. This allows, as discussed in
    `this paper <https://doi.org/10.1103/PhysRevApplied.5.034007>`__ for quantum annealing,
    and in `this paper <https://arxiv.org/abs/1709.03489>`__ for QAOA,
    to run constrained optimization problems where the mixer constrains
    the evolution to a feasible subspace of the full Hilbert space.
    """

    def __init__(self,
                 optimizer: Optimizer = None,
                 reps: int = 1,
                 initial_state: Optional[QuantumCircuit] = None,
                 mixer: Union[QuantumCircuit, OperatorBase] = None,
                 initial_point: Optional[np.ndarray] = None,
                 gradient: Optional[Union[GradientBase, Callable[[Union[np.ndarray, List]],
                                                                 List]]] = None,
                 expectation: Optional[ExpectationBase] = None,
                 include_custom: bool = False,
                 max_evals_grouped: int = 1,
                 callback: Optional[Callable[[int, np.ndarray, float, float], None]] = None,
                 quantum_instance: Optional[
                     Union[QuantumInstance, BaseBackend, Backend]] = None) -> None:
        """
        Args:
            optimizer: A classical optimizer.
            reps: the integer parameter :math:`p` as specified in https://arxiv.org/abs/1411.4028,
                Has a minimum valid value of 1.
            initial_state: An optional initial state to prepend the QAOA circuit with
            mixer: the mixer Hamiltonian to evolve with or a custom quantum circuit. Allows support
                of optimizations in constrained subspaces as per https://arxiv.org/abs/1709.03489
                as well as warm-starting the optimization as introduced
                in http://arxiv.org/abs/2009.10095.
            initial_point: An optional initial point (i.e. initial parameter values)
                for the optimizer. If ``None`` then it will simply compute a random one.
            gradient: An optional gradient operator respectively a gradient function used for
                      optimization.
            expectation: The Expectation converter for taking the average value of the
                Observable over the ansatz state function. When None (the default) an
                :class:`~qiskit.opflow.expectations.ExpectationFactory` is used to select
                an appropriate expectation based on the operator and backend. When using Aer
                qasm_simulator backend, with paulis, it is however much faster to leverage custom
                Aer function for the computation but, although VQE performs much faster
                with it, the outcome is ideal, with no shot noise, like using a state vector
                simulator. If you are just looking for the quickest performance when choosing Aer
                qasm_simulator and the lack of shot noise is not an issue then set `include_custom`
                parameter here to True (defaults to False).
            include_custom: When `expectation` parameter here is None setting this to True will
                allow the factory to include the custom Aer pauli expectation.
            max_evals_grouped: Max number of evaluations performed simultaneously. Signals the
                given optimizer that more than one set of parameters can be supplied so that
                potentially the expectation values can be computed in parallel. Typically this is
                possible when a finite difference gradient is used by the optimizer such that
                multiple points to compute the gradient can be passed and if computed in parallel
                improve overall execution time. Ignored if a gradient operator or function is
                given.
            callback: a callback that can access the intermediate data during the optimization.
                Four parameter values are passed to the callback as follows during each evaluation
                by the optimizer for its current set of parameters as it works towards the minimum.
                These are: the evaluation count, the optimizer parameters for the
                ansatz, the evaluated mean and the evaluated standard deviation.
            quantum_instance: Quantum Instance or Backend
        """
        validate_min('reps', reps, 1)

        self._reps = reps
        self._mixer = mixer
        self._initial_state = initial_state

        super().__init__(ansatz=None,
                         optimizer=optimizer,
                         initial_point=initial_point,
                         gradient=gradient,
                         expectation=expectation,
                         include_custom=include_custom,
                         max_evals_grouped=max_evals_grouped,
                         callback=callback,
                         quantum_instance=quantum_instance)

    def _check_operator(self, operator: OperatorBase) -> OperatorBase:
        # Recreates a circuit based on operator parameter.
        if operator.num_qubits != self.ansatz.num_qubits:
            self.ansatz = QAOAAnsatz(operator,
                                     self._reps,
                                     initial_state=self._initial_state,
                                     mixer_operator=self._mixer)
        operator = super()._check_operator(operator)
        return operator

    @property
    def initial_state(self) -> Optional[QuantumCircuit]:
        """
        Returns:
            Returns the initial state.
        """
        return self._initial_state

    @initial_state.setter
    def initial_state(self, initial_state: Optional[QuantumCircuit]) -> None:
        """
        Args:
            initial_state: Initial state to set.
        """
        self._initial_state = initial_state

    @property
    def mixer(self) -> Union[QuantumCircuit, OperatorBase]:
        """
        Returns:
            Returns the mixer.
        """
        return self._mixer

    @mixer.setter
    def mixer(self, mixer: Union[QuantumCircuit, OperatorBase]) -> None:
        """
        Args:
            mixer: Mixer to set.
        """
        self._mixer = mixer<|MERGE_RESOLUTION|>--- conflicted
+++ resolved
@@ -33,16 +33,10 @@
 
     `QAOA <https://arxiv.org/abs/1411.4028>`__ is a well-known algorithm for finding approximate
     solutions to combinatorial-optimization problems.
-<<<<<<< HEAD
+
     The QAOA implementation directly extends :class:`VQE` and inherits VQE's optimization structure.
-    However, unlike VQE, which can be configured with arbitrary variational forms,
-    QAOA uses its own fine-tuned variational form, which comprises :math:`p` parameterized global
-=======
-    The QAOA implementation directly extends :class:`VQE` and inherits VQE's
-    general hybrid optimization structure.
     However, unlike VQE, which can be configured with arbitrary ansatzes,
     QAOA uses its own fine-tuned ansatz, which comprises :math:`p` parameterized global
->>>>>>> 1008cb4a
     :math:`x` rotations and :math:`p` different parameterizations of the problem hamiltonian.
     QAOA is thus principally configured  by the single integer parameter, *p*,
     which dictates the depth of the ansatz, and thus affects the approximation quality.
