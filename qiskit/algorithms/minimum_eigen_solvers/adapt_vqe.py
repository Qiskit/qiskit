# This code is part of Qiskit.
#
# (C) Copyright IBM 2020, 2022.
#
# This code is licensed under the Apache License, Version 2.0. You may
# obtain a copy of this license in the LICENSE.txt file in the root directory
# of this source tree or at http://www.apache.org/licenses/LICENSE-2.0.
#
# Any modifications or derivative works of this code must retain this
# copyright notice, and modified files need to carry a notice indicating
# that they have been altered from the originals.

"""An implementation of the AdaptVQE algorithm."""
from __future__ import annotations
from typing import Optional, List, Tuple, Union

import re
import logging

from enum import Enum
import numpy as np
from qiskit import QiskitError

from qiskit.algorithms import VQE
from qiskit.algorithms.list_or_dict import ListOrDict
from qiskit.algorithms.minimum_eigen_solvers.vqe import VQEResult
from qiskit.algorithms import VariationalAlgorithm
from qiskit.circuit import QuantumCircuit
from qiskit.opflow import OperatorBase, PauliSumOp, CircuitSampler
from qiskit.opflow.gradients import GradientBase, Gradient
from qiskit.circuit.library import EvolvedOperatorAnsatz
from qiskit.utils.validation import validate_min
from qiskit.algorithms.aux_ops_evaluator import eval_observables
from ..exceptions import AlgorithmError


logger = logging.getLogger(__name__)


class FinishingCriterion(Enum):
    """A class enumerating the various finishing criteria."""

    CONVERGED = "Threshold converged"
    CYCLICITY = "Aborted due to a cyclic selection of evolution operators"
    MAXIMUM = "Maximum number of iterations reached"
    UNKNOWN = "The algorithm finished due to an unforeseen reason"


class AdaptVQE(VariationalAlgorithm):
    """The Adaptive Variational Quantum Eigensolver algorithm.

    `AdaptVQE <https://arxiv.org/abs/1812.11173>`__ is a quantum algorithm which creates a compact
    ansatz from a set of evolution operators. It iteratively appends excitations with the largest energy
    gradient to the circuit. This results in a wavefunction ansatz which is uniquely adapted to the operator
    whose minimum eigenvalue is being determined.
    This class relies internally on a `VQE` to find the minimum eigenvalue
    of the provided operator.
    The performance of AdaptVQE can significantly depend on the choice of gradient method, QFI
    solver (if applicable) and the epsilon value.
    """

    def __init__(
        self,
        solver: VQE,
        adapt_gradient: Optional[GradientBase] = None,
        excitation_pool: List[Union[OperatorBase, QuantumCircuit]] = None,
        threshold: float = 1e-5,
        max_iterations: Optional[int] = None,
    ) -> None:
        """
        Args:
            solver: a `VQE` instance used internally to compute the minimum eigenvalues.
               It is a requirement that the `ansatz` of this solver is of type `EvolvedOperatorAnsatz`.
            adapt_gradient: a `Gradient` instance with which to compute the excitation operator gradients.
                If `None`, this will default to a parameter shift gradient.
            excitation_pool: A list of quantum circuits out of which to build the ansatz.
            threshold: the eigenvalue convergence threshold. It has a minimum value of `1e-15`.
            max_iterations: the maximum number of iterations.
        """
        validate_min("threshold", threshold, 1e-15)

        if adapt_gradient is None:
            adapt_gradient = Gradient(grad_method="param_shift")
        self._threshold = threshold
        self.solver = solver
        self._tmp_ansatz = self.solver.ansatz
        self._max_iterations = max_iterations
        self._adapt_gradient = adapt_gradient
        self._excitation_pool = excitation_pool
        self._excitation_list: List[OperatorBase] = []

    @property
    def initial_point(self) -> Optional[np.ndarray]:
        """Returns the initial point."""
        return self.solver.initial_point

    @initial_point.setter
    def initial_point(self, initial_point: Optional[np.ndarray]) -> None:
        """Sets the initial point."""
        self.solver.initial_point = initial_point

    def _compute_gradients(
        self,
        theta: List[float],
        operator: OperatorBase,
    ) -> List[Tuple[float, PauliSumOp]]:
        """
        Computes the gradients for all available excitation operators.

        Args:
            theta: List of (up to now) optimal parameters
            operator: operator whose gradient needs to be computed
        Returns:
<<<<<<< HEAD
            List of pairs consisting of gradient and excitation operator.
=======
            List of pairs consisting of the computed gradient and excitation operator.
        Raises:
            AlgorithmError: If `quantum_instance` is not provided.
>>>>>>> 3fa1e645
        """
        res = []
        # compute gradients for all excitation in operator pool
        sampler = CircuitSampler(self.solver.quantum_instance)
        for idx,exc in enumerate(self._excitation_pool):
            # add next excitation to ansatz
            self._tmp_ansatz.operators = self._excitation_list + [exc]
            # the ansatz needs to be decomposed for the gradient to work
            self.solver.ansatz = self._tmp_ansatz.decompose()
            param_sets = list(self.solver.ansatz.parameters)
            # zip will only iterate the length of the shorter list
            parameter = dict(zip(self.solver.ansatz.parameters, theta))
            op, expectation = self.solver.construct_expectation(
                parameter, operator, return_expectation=True
            )
            # compute gradient
            state_grad = self._adapt_gradient.convert(operator=op, params=param_sets)
            # Assign the parameters and evaluate the gradient
            state_grad_result = sampler.convert(state_grad, params={param_sets[-1]: self.initial_point[idx]}).eval()
            logger.info("Gradient computed : %s", str(state_grad_result))
            res.append((np.abs(state_grad_result[-1]), exc))
        return res, expectation

    @staticmethod
    def _check_cyclicity(indices: List[int]) -> bool:
        """
        Auxiliary function to check for cycles in the indices of the selected excitations.

        Args:
            indices: The list of chosen gradient indices.
        Returns:
            Whether repeating sequences of indices have been detected.
        """
        cycle_regex = re.compile(r"(\b.+ .+\b)( \b\1\b)+")
        # reg-ex explanation:
        # 1. (\b.+ .+\b) will match at least two numbers and try to match as many as possible. The
        #    word boundaries in the beginning and end ensure that now numbers are split into digits.
        # 2. the match of this part is placed into capture group 1
        # 3. ( \b\1\b)+ will match a space followed by the contents of capture group 1 (again
        #    delimited by word boundaries to avoid separation into digits).
        # -> this results in any sequence of at least two numbers being detected
        match = cycle_regex.search(" ".join(map(str, indices)))
        logger.debug("Cycle detected: %s", match)
        logger.info("Alternating sequence found. Finishing.")
        # Additionally we also need to check whether the last two numbers are identical, because the
        # reg-ex above will only find cycles of at least two consecutive numbers.
        # It is sufficient to assert that the last two numbers are different due to the iterative
        # nature of the algorithm.
        return match is not None or (len(indices) > 1 and indices[-2] == indices[-1])

    @staticmethod
    def _log_gradients(
        iteration: int,
        cur_grads: Tuple[float, PauliSumOp],
        max_grad: Tuple[float, PauliSumOp | None],
    ):
        if logger.isEnabledFor(logging.INFO):
            gradlog = []
            gradlog.append(
                f"\nGradients in iteration #{str(iteration)}\n"
                "ID: Excitation Operator: Gradient  <(*) maximum>"
            )
            for i, grad in enumerate(cur_grads):
                gradlog.append(f"\n{str(i)}: {str(grad[1])}: {str(grad[0])}")
                if grad[1] == max_grad[1]:
                    gradlog.append("\t(*)")
            logger.info(",".join(gradlog))

    def compute_minimum_eigenvalue(
        self,
        operator: OperatorBase,
        aux_operators: Optional[ListOrDict[PauliSumOp]] = None,
    ) -> AdaptVQEResult:
        """Computes the minimum eigenvalue.

        Args:
            operator: Operator to evaluate
            aux_operators: Additional auxiliary operators to evaluate.

        Raises:
            QiskitError: If a solver other than VQE
                (`qiskit.algorithms.minimum_eigen_solvers.vqe.py`) or a ansatz other than
                EvolvedOperatorAnsatz (`qiskit.circuit.library.evolved_operator_ansatz.py`)
                is provided or if the algorithm finishes due to an unforeseen reason.
            AlgorithmError: If `quantum_instance` is not provided.
            ValueError: If the grouped property object returned by the driver does not contain a
                main property as requested by the problem being solved (`problem.main_property_name`)
            QiskitError: If the user-provided `aux_operators` contain a name which clashes
                with an internally constructed auxiliary operator. Note: the names used for the
                internal auxiliary operators correspond to the `Property.name` attributes which
                generated the respective operators.
            QiskitError: If the chosen gradient method appears to result in all-zero gradients.

        Returns:
            An AdaptVQEResult (`qiskit.algorithms.minimum_eigen_solvers.adapt_vqe.AdaptVQEResult`)
            which is a VQEResult (`qiskit.algorithms.minimum_eigen_solvers.vqe.VQEResult`) but also
            includes runtime information about the AdaptVQE algorithm like the number of iterations,
            finishing criterion, and the final maximum gradient.
        """
        if not isinstance(self._tmp_ansatz, EvolvedOperatorAnsatz):
            raise QiskitError(
                "The AdaptVQE algorithm requires the use of the evolved operator ansatz"
            )
        if self.solver.quantum_instance is None:
            raise AlgorithmError(
                "A QuantumInstance or Backend must be supplied to run the quantum algorithm."
            )
        # We construct the ansatz once to be able to extract the full set of excitation operators.
        self._tmp_ansatz._build()

        prev_op_indices: List[int] = []
        theta: List[float] = []
        max_grad: Tuple[float, Optional[PauliSumOp]] = (0.0, None)
        self._excitation_list = []
        iteration = 0
        while self._max_iterations is None or iteration < self._max_iterations:
            iteration += 1
            logger.info("--- Iteration #%s ---", str(iteration))
            # compute gradients
            cur_grads, expectation = self._compute_gradients(theta, operator)
            # pick maximum gradient
            max_grad_index, max_grad = max(
                enumerate(cur_grads), key=lambda item: np.abs(item[1][0])
            )
            # store maximum gradient's index for cycle detection
            prev_op_indices.append(max_grad_index)
            # log gradients
            if np.abs(max_grad[0]) < self._threshold:
                if iteration == 1:
                    raise QiskitError(
                        "Gradient choice is not suited as it leads to all zero gradients gradients. "
                        "Try a different gradient method."
                    )
                logger.info(
                    "AdaptVQE terminated successfully with a final maximum gradient: %s",
                    str(np.abs(max_grad[0])),
                )
                finishing_criterion = FinishingCriterion.CONVERGED
                break
            # check indices of picked gradients for cycles
            if self._check_cyclicity(prev_op_indices):
                logger.info("Final maximum gradient: %s", str(np.abs(max_grad[0])))
                finishing_criterion = FinishingCriterion.CYCLICITY
                break
            # add new excitation to self._ansatz
            self._excitation_list.append(max_grad[1])
            theta.append(0.0)
            # run VQE on current Ansatz
            self._tmp_ansatz.operators = self._excitation_list
            self.solver.ansatz = self._tmp_ansatz
            self.solver.initial_point = theta
            raw_vqe_result = self.solver.compute_minimum_eigenvalue(operator)
            theta = raw_vqe_result.optimal_point.tolist()
        else:
            # reached maximum number of iterations
            finishing_criterion = FinishingCriterion.MAXIMUM
            logger.info("Maximum number of iterations reached. Finishing.")
            logger.info("Final maximum gradient: %s", str(np.abs(max_grad[0])))

        if finishing_criterion is False:
            finishing_criterion = FinishingCriterion.UNKNOWN
            raise QiskitError("The algorithm finished due to an unforeseen reason!")

        result = AdaptVQEResult()
        result.combine(raw_vqe_result)
        result.num_iterations = iteration
        result.final_max_gradient = max_grad[0]
        result.finishing_criterion = finishing_criterion

        # once finished evaluate auxiliary operators if any
        if aux_operators is not None:
            bound_ansatz = self._tmp_ansatz.bind_parameters(result.optimal_point)

            aux_values = eval_observables(
                self.solver.quantum_instance, bound_ansatz, aux_operators, expectation=expectation
            )
            result.aux_operator_eigenvalues = aux_values
        else:
            aux_values = None
        raw_vqe_result.aux_operator_eigenvalues = aux_values

        logger.info("The final energy is: %s", str(result.eigenvalue))
        return result


class AdaptVQEResult(VQEResult):
    """AdaptVQE Result."""

    def __init__(self) -> None:
        super().__init__()
        self._num_iterations: int = 0
        self._final_max_gradient: float = 0.0
        self._finishing_criterion: str = ""

    @property
    def num_iterations(self) -> int:
        """Returns number of iterations"""
        return self._num_iterations

    @num_iterations.setter
    def num_iterations(self, value: int) -> None:
        """Sets number of iterations"""
        self._num_iterations = value

    @property
    def final_max_gradient(self) -> float:
        """Returns final maximum gradient"""
        return self._final_max_gradient

    @final_max_gradient.setter
    def final_max_gradient(self, value: float) -> None:
        """Sets final maximum gradient"""
        self._final_max_gradient = value

    @property
    def finishing_criterion(self) -> str:
        """Returns finishing criterion"""
        return self._finishing_criterion

    @finishing_criterion.setter
    def finishing_criterion(self, value: str) -> None:
        """Sets finishing criterion"""
        self._finishing_criterion = value<|MERGE_RESOLUTION|>--- conflicted
+++ resolved
@@ -111,18 +111,12 @@
             theta: List of (up to now) optimal parameters
             operator: operator whose gradient needs to be computed
         Returns:
-<<<<<<< HEAD
-            List of pairs consisting of gradient and excitation operator.
-=======
             List of pairs consisting of the computed gradient and excitation operator.
-        Raises:
-            AlgorithmError: If `quantum_instance` is not provided.
->>>>>>> 3fa1e645
         """
         res = []
         # compute gradients for all excitation in operator pool
         sampler = CircuitSampler(self.solver.quantum_instance)
-        for idx,exc in enumerate(self._excitation_pool):
+        for exc in self._excitation_pool:
             # add next excitation to ansatz
             self._tmp_ansatz.operators = self._excitation_list + [exc]
             # the ansatz needs to be decomposed for the gradient to work
@@ -136,7 +130,7 @@
             # compute gradient
             state_grad = self._adapt_gradient.convert(operator=op, params=param_sets)
             # Assign the parameters and evaluate the gradient
-            state_grad_result = sampler.convert(state_grad, params={param_sets[-1]: self.initial_point[idx]}).eval()
+            state_grad_result = sampler.convert(state_grad, params={param_sets[-1]: 0.0}).eval()
             logger.info("Gradient computed : %s", str(state_grad_result))
             res.append((np.abs(state_grad_result[-1]), exc))
         return res, expectation
