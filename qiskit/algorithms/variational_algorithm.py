# This code is part of Qiskit.
#
# (C) Copyright IBM 2019, 2021.
#
# This code is licensed under the Apache License, Version 2.0. You may
# obtain a copy of this license in the LICENSE.txt file in the root directory
# of this source tree or at http://www.apache.org/licenses/LICENSE-2.0.
#
# Any modifications or derivative works of this code must retain this
# copyright notice, and modified files need to carry a notice indicating
# that they have been altered from the originals.

"""The Variational Algorithm Base Class.

This class can be used an interface for working with Variation Algorithms, such as VQE,
QAOA, or QSVM, and also provides helper utilities for implementing new variational algorithms.
Writing a new variational algorithm is a simple as extending this class, implementing a cost
function for the new algorithm to pass to the optimizer, and running :meth:`find_minimum` method
of this class to carry out the optimization. Alternatively, all of the functions below can be
overridden to opt-out of this infrastructure but still meet the interface requirements.

.. note::

    This component has some function that is normally random. If you want to reproduce behavior
    then you should set the random number generator seed in the algorithm_globals
    (``qiskit.utils.algorithm_globals.random_seed = seed``).
"""

from typing import Optional, Dict
from abc import ABC, abstractmethod
import numpy as np

from .algorithm_result import AlgorithmResult
from .optimizers import OptimizerResult


class VariationalAlgorithm(ABC):
    """The Variational Algorithm Base Class."""

    @property
    @abstractmethod
    def initial_point(self) -> Optional[np.ndarray]:
        """Returns initial point."""
        pass

    @initial_point.setter
    @abstractmethod
    def initial_point(self, initial_point: Optional[np.ndarray]) -> None:
        """Sets initial point."""
        pass


class VariationalResult(AlgorithmResult):
    """Variation Algorithm Result."""

    def __init__(self) -> None:
        super().__init__()
        self._optimizer_evals = None
        self._optimizer_time = None
        self._optimal_value = None
        self._optimal_point = None
        self._optimal_parameters = None
        self._optimizer_result = None

    @property
    def optimizer_evals(self) -> Optional[int]:
        """Returns number of optimizer evaluations"""
        return self._optimizer_evals

    @optimizer_evals.setter
    def optimizer_evals(self, value: int) -> None:
        """Sets number of optimizer evaluations"""
        self._optimizer_evals = value

    @property
    def optimizer_time(self) -> Optional[float]:
        """Returns time taken for optimization"""
        return self._optimizer_time

    @optimizer_time.setter
    def optimizer_time(self, value: float) -> None:
        """Sets time taken for optimization"""
        self._optimizer_time = value

    @property
    def optimal_value(self) -> Optional[float]:
        """Returns optimal value"""
        return self._optimal_value

    @optimal_value.setter
    def optimal_value(self, value: int) -> None:
        """Sets optimal value"""
        self._optimal_value = value

    @property
    def optimal_point(self) -> Optional[np.ndarray]:
        """Returns optimal point"""
        return self._optimal_point

    @optimal_point.setter
    def optimal_point(self, value: np.ndarray) -> None:
        """Sets optimal point"""
        self._optimal_point = value

    @property
    def optimal_parameters(self) -> Optional[Dict]:
        """Returns the optimal parameters in a dictionary"""
        return self._optimal_parameters

    @optimal_parameters.setter
    def optimal_parameters(self, value: Dict) -> None:
        """Sets optimal parameters"""
        self._optimal_parameters = value

    @property
    def optimizer_result(self) -> Optional[OptimizerResult]:
<<<<<<< HEAD
        """Returns the raw optimizer result"""
=======
        """Returns the optimizer result"""
>>>>>>> 3357ebef
        return self._optimizer_result

    @optimizer_result.setter
    def optimizer_result(self, value: OptimizerResult) -> None:
<<<<<<< HEAD
        """Sets raw optimizer result"""
=======
        """Sets optimizer result"""
>>>>>>> 3357ebef
        self._optimizer_result = value<|MERGE_RESOLUTION|>--- conflicted
+++ resolved
@@ -114,18 +114,10 @@
 
     @property
     def optimizer_result(self) -> Optional[OptimizerResult]:
-<<<<<<< HEAD
-        """Returns the raw optimizer result"""
-=======
         """Returns the optimizer result"""
->>>>>>> 3357ebef
         return self._optimizer_result
 
     @optimizer_result.setter
     def optimizer_result(self, value: OptimizerResult) -> None:
-<<<<<<< HEAD
-        """Sets raw optimizer result"""
-=======
         """Sets optimizer result"""
->>>>>>> 3357ebef
         self._optimizer_result = value