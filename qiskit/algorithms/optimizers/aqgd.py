# This code is part of Qiskit.
#
# (C) Copyright IBM 2019, 2021.
#
# This code is licensed under the Apache License, Version 2.0. You may
# obtain a copy of this license in the LICENSE.txt file in the root directory
# of this source tree or at http://www.apache.org/licenses/LICENSE-2.0.
#
# Any modifications or derivative works of this code must retain this
# copyright notice, and modified files need to carry a notice indicating
# that they have been altered from the originals.

"""Analytical Quantum Gradient Descent (AQGD) optimizer."""

import logging
from typing import Callable, Tuple, List, Dict, Union

import numpy as np
from qiskit.utils.validation import validate_range_exclusive_max
from .optimizer import Optimizer, OptimizerSupportLevel
from ..exceptions import AlgorithmError

logger = logging.getLogger(__name__)


class AQGD(Optimizer):
    """Analytic Quantum Gradient Descent (AQGD) with Epochs optimizer.
    Performs gradient descent optimization with a momentum term, analytic gradients,
    and customized step length schedule for parameterized quantum gates, i.e.
    Pauli Rotations. See, for example:

    * K. Mitarai, M. Negoro, M. Kitagawa, and K. Fujii. (2018).
      Quantum circuit learning. Phys. Rev. A 98, 032309.
      https://arxiv.org/abs/1803.00745

    * Maria Schuld, Ville Bergholm, Christian Gogolin, Josh Izaac, Nathan Killoran. (2019).
      Evaluating analytic gradients on quantum hardware. Phys. Rev. A 99, 032331.
      https://arxiv.org/abs/1811.11184

    for further details on analytic gradients of parameterized quantum gates.

    Gradients are computed "analytically" using the quantum circuit when evaluating
    the objective function.

    """

    _OPTIONS = ["maxiter", "eta", "tol", "disp", "momentum", "param_tol", "averaging"]

    def __init__(
        self,
        maxiter: Union[int, List[int]] = 1000,
        eta: Union[float, List[float]] = 1.0,
        tol: float = 1e-6,  # this is tol
        momentum: Union[float, List[float]] = 0.25,
        param_tol: float = 1e-6,
        averaging: int = 10,
    ) -> None:
        """
        Performs Analytical Quantum Gradient Descent (AQGD) with Epochs.

        Args:
            maxiter: Maximum number of iterations (full gradient steps)
            eta: The coefficient of the gradient update. Increasing this value
                results in larger step sizes: param = previous_param - eta * deriv
            tol: Tolerance for change in windowed average of objective values.
                Convergence occurs when either objective tolerance is met OR parameter
                tolerance is met.
            momentum: Bias towards the previous gradient momentum in current
                update. Must be within the bounds: [0,1)
            param_tol: Tolerance for change in norm of parameters.
            averaging: Length of window over which to average objective values for objective
                convergence criterion

        Raises:
            AlgorithmError: If the length of ``maxiter``, `momentum``, and ``eta`` is not the same.
        """
        super().__init__()
        if isinstance(maxiter, int):
            maxiter = [maxiter]
        if isinstance(eta, (int, float)):
            eta = [eta]
        if isinstance(momentum, (int, float)):
            momentum = [momentum]
        if len(maxiter) != len(eta) or len(maxiter) != len(momentum):
            raise AlgorithmError(
                "AQGD input parameter length mismatch. Parameters `maxiter`, "
                "`eta`, and `momentum` must have the same length."
            )
        for m in momentum:
            validate_range_exclusive_max("momentum", m, 0, 1)

        self._eta = eta
        self._maxiter = maxiter
        self._momenta_coeff = momentum
        self._param_tol = param_tol
        self._tol = tol
        self._averaging = averaging

        # state
        self._avg_objval = None
        self._prev_param = None
        self._eval_count = 0  # function evaluations
        self._prev_loss = []  # type: List[float]
        self._prev_grad = []  # type: List[List[float]]

    def get_support_level(self) -> Dict[str, OptimizerSupportLevel]:
        """Support level dictionary

        Returns:
            Dict[str, int]: gradient, bounds and initial point
                            support information that is ignored/required.
        """
        return {
            "gradient": OptimizerSupportLevel.ignored,
            "bounds": OptimizerSupportLevel.ignored,
            "initial_point": OptimizerSupportLevel.required,
        }

    def _compute_objective_fn_and_gradient(
        self, params: List[float], obj: Callable
    ) -> Tuple[float, np.array]:
        """
        Obtains the objective function value for params and the analytical quantum derivatives of
        the objective function with respect to each parameter. Requires
        2*(number parameters) + 1 objective evaluations

        Args:
            params: Current value of the parameters to evaluate the objective function
            obj: Objective function of interest

        Returns:
            Tuple containing the objective value and array of gradients for the given parameter set.
        """
        num_params = len(params)
        param_sets_to_eval = params + np.concatenate(
            (
                np.zeros((1, num_params)),  # copy of the parameters as is
                np.eye(num_params) * np.pi / 2,  # copy of the parameters with the positive shift
                -np.eye(num_params) * np.pi / 2,
            ),  # copy of the parameters with the negative shift
            axis=0,
        )
        # Evaluate,
        # reshaping to flatten, as expected by objective function
        values = np.array(obj(param_sets_to_eval.reshape(-1)))

        # Update number of objective function evaluations
        self._eval_count += 2 * num_params + 1

        # return the objective function value
        obj_value = values[0]

        # return the gradient values
        gradient = 0.5 * (values[1 : num_params + 1] - values[1 + num_params :])
        return obj_value, gradient

<<<<<<< HEAD
    def _update(self, params: np.ndarray, gradient: np.ndarray, mprev: np.ndarray,
                step_size: float, momentum_coeff: float) -> Tuple[List[float], List[float]]:
=======
    def _update(
        self,
        params: np.array,
        gradient: np.array,
        mprev: np.array,
        step_size: float,
        momentum_coeff: float,
    ) -> Tuple[List[float], List[float]]:
>>>>>>> d5ab2640
        """
        Updates full parameter array based on a step that is a convex
        combination of the gradient and previous momentum

        Args:
            params: Current value of the parameters to evaluate the objective function at
            gradient: Gradient of objective wrt parameters
            mprev: Momentum vector for each parameter
            step_size: The scaling of step to take
            momentum_coeff: Bias towards previous momentum vector when updating current
                momentum/step vector

        Returns:
            Tuple of the updated parameter and momentum vectors respectively.
        """
        # Momentum update:
        # Convex combination of previous momentum and current gradient estimate
        mnew = (1 - momentum_coeff) * gradient + momentum_coeff * mprev
        params -= step_size * mnew
        return params, mnew

    def _converged_objective(self, objval: float, tol: float, window_size: int) -> bool:
        """
        Tests convergence based on the change in a moving windowed average of past objective values

        Args:
            objval: Current value of the objective function
            tol: tolerance below which (average) objective function change must be
            window_size: size of averaging window

        Returns:
            Bool indicating whether or not the optimization has converged.
        """
        # If we haven't reached the required window length,
        # append the current value, but we haven't converged
        if len(self._prev_loss) < window_size:
            self._prev_loss.append(objval)
            return False

        # Update last value in list with current value
        self._prev_loss.append(objval)
        # (length now = n+1)

        # Calculate previous windowed average
        # and current windowed average of objective values
        prev_avg = np.mean(self._prev_loss[:window_size])
        curr_avg = np.mean(self._prev_loss[1 : window_size + 1])
        self._avg_objval = curr_avg

        # Update window of objective values
        # (Remove earliest value)
        self._prev_loss.pop(0)

        if np.absolute(prev_avg - curr_avg) < tol:
            # converged
            logger.info("Previous obj avg: %f\nCurr obj avg: %f", prev_avg, curr_avg)
            return True
        return False

    def _converged_parameter(self, parameter: List[float], tol: float) -> bool:
        """
        Tests convergence based on change in parameter

        Args:
            parameter: current parameter values
            tol: tolerance for change in norm of parameters

        Returns:
            Bool indicating whether or not the optimization has converged
        """
        if self._prev_param is None:
            self._prev_param = np.copy(parameter)
            return False

        order = np.inf
        p_change = np.linalg.norm(self._prev_param - parameter, ord=order)
        if p_change < tol:
            # converged
            logger.info("Change in parameters (%f norm): %f", order, p_change)
            return True
        return False

    def _converged_alt(self, gradient: List[float], tol: float, window_size: int) -> bool:
        """
        Tests convergence from norm of windowed average of gradients

        Args:
            gradient: current gradient
            tol: tolerance for average gradient norm
            window_size: size of averaging window

        Returns:
            Bool indicating whether or not the optimization has converged
        """
        # If we haven't reached the required window length,
        # append the current value, but we haven't converged
        if len(self._prev_grad) < window_size - 1:
            self._prev_grad.append(gradient)
            return False

        # Update last value in list with current value
        self._prev_grad.append(gradient)
        # (length now = n)

        # Calculate previous windowed average
        # and current windowed average of objective values
        avg_grad = np.mean(self._prev_grad, axis=0)

        # Update window of values
        # (Remove earliest value)
        self._prev_grad.pop(0)

        if np.linalg.norm(avg_grad, ord=np.inf) < tol:
            # converged
            logger.info("Avg. grad. norm: %f", np.linalg.norm(avg_grad, ord=np.inf))
            return True
        return False

    def optimize(
        self,
        num_vars: int,
        objective_function: Callable,
        gradient_function: Callable = None,
        variable_bounds: List[Tuple[float, float]] = None,
        initial_point: np.ndarray = None,
    ) -> Tuple[np.ndarray, float, int]:
        super().optimize(
            num_vars, objective_function, gradient_function, variable_bounds, initial_point
        )

        params = np.array(initial_point)
        momentum = np.zeros(shape=(num_vars,))
        # empty out history of previous objectives/gradients/parameters
        # (in case this object is re-used)
        self._prev_loss = []
        self._prev_grad = []
        self._prev_param = None
        self._eval_count = 0  # function evaluations

        iter_count = 0
        logger.info("Initial Params: %s", params)

        epoch = 0
        converged = False
        for (eta, mom_coeff) in zip(self._eta, self._momenta_coeff):
            logger.info("Epoch: %4d | Stepsize: %6.4f | Momentum: %6.4f", epoch, eta, mom_coeff)

            sum_max_iters = sum(self._maxiter[0 : epoch + 1])
            while iter_count < sum_max_iters:
                # update the iteration count
                iter_count += 1

                # Check for parameter convergence before potentially costly function evaluation
                converged = self._converged_parameter(params, self._param_tol)
                if converged:
                    break

                # Calculate objective function and estimate of analytical gradient
                if gradient_function is None:
                    objval, gradient = self._compute_objective_fn_and_gradient(
                        params, objective_function
                    )
                else:
                    objval = objective_function(params)
                    gradient = gradient_function(params)

                logger.info(
                    " Iter: %4d | Obj: %11.6f | Grad Norm: %f",
                    iter_count,
                    objval,
                    np.linalg.norm(gradient, ord=np.inf),
                )

                # Check for objective convergence
                converged = self._converged_objective(objval, self._tol, self._averaging)
                if converged:
                    break

                # Update parameters and momentum
                params, momentum = self._update(params, gradient, momentum, eta, mom_coeff)
            # end inner iteration
            # if converged, end iterating over epochs
            if converged:
                break
            epoch += 1
        # end epoch iteration

        # return last parameter values, objval estimate, and objective evaluation count
        return params, objval, self._eval_count<|MERGE_RESOLUTION|>--- conflicted
+++ resolved
@@ -154,19 +154,14 @@
         gradient = 0.5 * (values[1 : num_params + 1] - values[1 + num_params :])
         return obj_value, gradient
 
-<<<<<<< HEAD
-    def _update(self, params: np.ndarray, gradient: np.ndarray, mprev: np.ndarray,
-                step_size: float, momentum_coeff: float) -> Tuple[List[float], List[float]]:
-=======
     def _update(
         self,
-        params: np.array,
-        gradient: np.array,
-        mprev: np.array,
+        params: np.ndarray,
+        gradient: np.ndarray,
+        mprev: np.ndarray,
         step_size: float,
         momentum_coeff: float,
     ) -> Tuple[List[float], List[float]]:
->>>>>>> d5ab2640
         """
         Updates full parameter array based on a step that is a convex
         combination of the gradient and previous momentum
