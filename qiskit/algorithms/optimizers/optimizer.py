# This code is part of Qiskit.
#
# (C) Copyright IBM 2018, 2020.
#
# This code is licensed under the Apache License, Version 2.0. You may
# obtain a copy of this license in the LICENSE.txt file in the root directory
# of this source tree or at http://www.apache.org/licenses/LICENSE-2.0.
#
# Any modifications or derivative works of this code must retain this
# copyright notice, and modified files need to carry a notice indicating
# that they have been altered from the originals.

"""Optimizer interface"""

from __future__ import annotations

<<<<<<< HEAD
=======
from abc import ABC, abstractmethod
>>>>>>> 71495591
from enum import IntEnum
import logging
import sys
from typing import Any, Callable, Dict, List, Optional, Tuple, Union
import warnings

import numpy as np
import scipy

from qiskit.algorithms.algorithm_result import AlgorithmResult

if sys.version_info >= (3, 8):
    # pylint: disable=no-name-in-module, ungrouped-imports
    from typing import Protocol
else:
    from typing_extensions import Protocol

logger = logging.getLogger(__name__)

POINT = Union[float, np.ndarray]


class OptimizerResult(AlgorithmResult):
    """The result of an optimization routine."""

    def __init__(self) -> None:
        super().__init__()
        self._x = None  # pylint: disable=invalid-name
        self._fun = None
        self._jac = None
        self._nfev = None
        self._njev = None
        self._nit = None

    @property
    def x(self) -> Optional[POINT]:
        """The final point of the minimization."""
        return self._x

    @x.setter
    def x(self, x: Optional[POINT]) -> None:
        """Set the final point of the minimization."""
        self._x = x

    @property
    def fun(self) -> Optional[float]:
        """The final value of the minimization."""
        return self._fun

    @fun.setter
    def fun(self, fun: Optional[float]) -> None:
        """Set the final value of the minimization."""
        self._fun = fun

    @property
    def jac(self) -> Optional[POINT]:
        """The final gradient of the minimization."""
        return self._jac

    @jac.setter
    def jac(self, jac: Optional[POINT]) -> None:
        """Set the final gradient of the minimization."""
        self._jac = jac

    @property
    def nfev(self) -> Optional[int]:
        """The total number of function evaluations."""
        return self._nfev

    @nfev.setter
    def nfev(self, nfev: Optional[int]) -> None:
        """Set the total number of function evaluations."""
        self._nfev = nfev

    @property
    def njev(self) -> Optional[int]:
        """The total number of gradient evaluations."""
        return self._njev

    @njev.setter
    def njev(self, njev: Optional[int]) -> None:
        """Set the total number of gradient evaluations."""
        self._njev = njev

    @property
    def nit(self) -> Optional[int]:
        """The total number of iterations."""
        return self._nit

    @nit.setter
    def nit(self, nit: Optional[int]) -> None:
        """Set the total number of iterations."""
        self._nit = nit


class Minimizer(Protocol):
    """Callback Protocol for minimizer."""

    # pylint: disable=invalid-name
    def __call__(
        self,
        fun: Callable[[np.ndarray], float],
        x0: np.ndarray,
        jac: Callable[[np.ndarray], np.ndarray] | None,
        bounds: list[tuple[float, float]] | None,
    ) -> scipy.optimize.OptimizeResult | OptimizerResult:
        """Minimize the objective function.

        This interface is based on `SciPy's optimize module <https://docs.scipy.org/doc
        /scipy/reference/generated/scipy.optimize.minimize.html>`__.

        Args:
            fun: The objective function to minimize (for example the energy in the case of the VQE).
            x0: The initial point for the optimization.
            jac: The gradient of the objective function.
            bounds: Parameters bounds for the optimization. Note that these might not be supported
                by all optimizers.

        Returns:
             The minimization result object (either SciPy's or Qiskit's).
        """
        ...


class OptimizerSupportLevel(IntEnum):
    """Support Level enum for features such as bounds, gradient and initial point"""

    # pylint: disable=invalid-name
    not_supported = 0  # Does not support the corresponding parameter in optimize()
    ignored = 1  # Feature can be passed as non None but will be ignored
    supported = 2  # Feature is supported
    required = 3  # Feature is required and must be given, None is invalid


class Optimizer(ABC):
    """Base class for optimization algorithm."""

    @abstractmethod
    def __init__(self):
        """
        Initialize the optimization algorithm, setting the support
        level for _gradient_support_level, _bound_support_level,
        _initial_point_support_level, and empty options.
        """
        self._gradient_support_level = self.get_support_level()["gradient"]
        self._bounds_support_level = self.get_support_level()["bounds"]
        self._initial_point_support_level = self.get_support_level()["initial_point"]
        self._options = {}
        self._max_evals_grouped = 1

    @abstractmethod
    def get_support_level(self):
        """Return support level dictionary"""
        raise NotImplementedError

    def set_options(self, **kwargs):
        """
        Sets or updates values in the options dictionary.

        The options dictionary may be used internally by a given optimizer to
        pass additional optional values for the underlying optimizer/optimization
        function used. The options dictionary may be initially populated with
        a set of key/values when the given optimizer is constructed.

        Args:
            kwargs (dict): options, given as name=value.
        """
        for name, value in kwargs.items():
            self._options[name] = value
        logger.debug("options: %s", self._options)

    # pylint: disable=invalid-name
    @staticmethod
    def gradient_num_diff(x_center, f, epsilon, max_evals_grouped=1):
        """
        We compute the gradient with the numeric differentiation in the parallel way,
        around the point x_center.

        Args:
            x_center (ndarray): point around which we compute the gradient
            f (func): the function of which the gradient is to be computed.
            epsilon (float): the epsilon used in the numeric differentiation.
            max_evals_grouped (int): max evals grouped
        Returns:
            grad: the gradient computed

        """
        forig = f(*((x_center,)))
        grad = []
        ei = np.zeros((len(x_center),), float)
        todos = []
        for k in range(len(x_center)):
            ei[k] = 1.0
            d = epsilon * ei
            todos.append(x_center + d)
            ei[k] = 0.0

        counter = 0
        chunk = []
        chunks = []
        length = len(todos)
        # split all points to chunks, where each chunk has batch_size points
        for i in range(length):
            x = todos[i]
            chunk.append(x)
            counter += 1
            # the last one does not have to reach batch_size
            if counter == max_evals_grouped or i == length - 1:
                chunks.append(chunk)
                chunk = []
                counter = 0

        for chunk in chunks:  # eval the chunks in order
            parallel_parameters = np.concatenate(chunk)
            todos_results = f(parallel_parameters)  # eval the points in a chunk (order preserved)
            if isinstance(todos_results, float):
                grad.append((todos_results - forig) / epsilon)
            else:
                for todor in todos_results:
                    grad.append((todor - forig) / epsilon)

        return np.array(grad)

    @staticmethod
    def wrap_function(function, args):
        """
        Wrap the function to implicitly inject the args at the call of the function.

        Args:
            function (func): the target function
            args (tuple): the args to be injected
        Returns:
            function_wrapper: wrapper
        """

        def function_wrapper(*wrapper_args):
            return function(*(wrapper_args + args))

        return function_wrapper

    @property
    def setting(self):
        """Return setting"""
        ret = f"Optimizer: {self.__class__.__name__}\n"
        params = ""
        for key, value in self.__dict__.items():
            if key[0] == "_":
                params += f"-- {key[1:]}: {value}\n"
        ret += f"{params}"
        return ret

    @property
    def settings(self) -> Dict[str, Any]:
        """The optimizer settings in a dictionary format.

        The settings can for instance be used for JSON-serialization (if all settings are
        serializable, which e.g. doesn't hold per default for callables), such that the
        optimizer object can be reconstructed as

        .. code-block::

            settings = optimizer.settings
            # JSON serialize and send to another server
            optimizer = OptimizerClass(**settings)

        """
        raise NotImplementedError("The settings method is not implemented per default.")

    @abstractmethod
    def minimize(
        self,
        fun: Callable[[POINT], float],
        x0: POINT,
        jac: Optional[Callable[[POINT], POINT]] = None,
        bounds: Optional[List[Tuple[float, float]]] = None,
    ) -> OptimizerResult:
        """Minimize the scalar function.

        Args:
            fun: The scalar function to minimize.
            x0: The initial point for the minimization.
            jac: The gradient of the scalar function ``fun``.
            bounds: Bounds for the variables of ``fun``. This argument might be ignored if the
                optimizer does not support bounds.

        Returns:
            The result of the optimization, containing e.g. the result as attribute ``x``.
        """
        raise NotImplementedError()

    @property
    def gradient_support_level(self):
        """Returns gradient support level"""
        return self._gradient_support_level

    @property
    def is_gradient_ignored(self):
        """Returns is gradient ignored"""
        return self._gradient_support_level == OptimizerSupportLevel.ignored

    @property
    def is_gradient_supported(self):
        """Returns is gradient supported"""
        return self._gradient_support_level != OptimizerSupportLevel.not_supported

    @property
    def is_gradient_required(self):
        """Returns is gradient required"""
        return self._gradient_support_level == OptimizerSupportLevel.required

    @property
    def bounds_support_level(self):
        """Returns bounds support level"""
        return self._bounds_support_level

    @property
    def is_bounds_ignored(self):
        """Returns is bounds ignored"""
        return self._bounds_support_level == OptimizerSupportLevel.ignored

    @property
    def is_bounds_supported(self):
        """Returns is bounds supported"""
        return self._bounds_support_level != OptimizerSupportLevel.not_supported

    @property
    def is_bounds_required(self):
        """Returns is bounds required"""
        return self._bounds_support_level == OptimizerSupportLevel.required

    @property
    def initial_point_support_level(self):
        """Returns initial point support level"""
        return self._initial_point_support_level

    @property
    def is_initial_point_ignored(self):
        """Returns is initial point ignored"""
        return self._initial_point_support_level == OptimizerSupportLevel.ignored

    @property
    def is_initial_point_supported(self):
        """Returns is initial point supported"""
        return self._initial_point_support_level != OptimizerSupportLevel.not_supported

    @property
    def is_initial_point_required(self):
        """Returns is initial point required"""
        return self._initial_point_support_level == OptimizerSupportLevel.required

    def print_options(self):
        """Print algorithm-specific options."""
        for name in sorted(self._options):
            logger.debug("%s = %s", name, str(self._options[name]))

    def set_max_evals_grouped(self, limit):
        """Set max evals grouped"""
        self._max_evals_grouped = limit<|MERGE_RESOLUTION|>--- conflicted
+++ resolved
@@ -14,10 +14,7 @@
 
 from __future__ import annotations
 
-<<<<<<< HEAD
-=======
 from abc import ABC, abstractmethod
->>>>>>> 71495591
 from enum import IntEnum
 import logging
 import sys
