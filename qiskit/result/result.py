--- conflicted
+++ resolved
@@ -40,20 +40,12 @@
 
     def __init__(
         self,
-<<<<<<< HEAD
-        backend_name,
-        backend_version,
-        job_id,
-        success,
-        results,
-=======
         *,
         backend_name=None,
         backend_version=None,
         job_id=None,
         success=None,
         results=None,
->>>>>>> 9c00a936
         date=None,
         status=None,
         header=None,
