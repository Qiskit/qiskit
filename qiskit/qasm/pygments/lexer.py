--- conflicted
+++ resolved
@@ -19,14 +19,8 @@
     from pygments.token import Comment, String, Keyword, Name, Number, Text
     from pygments.style import Style
 except ImportError as ex:
-<<<<<<< HEAD
-    raise ImportError(
-        "To use 'qiskit.qasm.pygments' pygments>2.4 must be "
-        'installed. To install run "pip install pygments".'
-=======
     raise MissingOptionalLibraryError(
         "pygments>2.4", "qiskit.qasm.pygments", "pip install pygments"
->>>>>>> 838b8cb6
     ) from ex
 
 
@@ -79,11 +73,7 @@
         "ccx",
         "c3x",
         "c4x",
-<<<<<<< HEAD
         "c3sx",
-=======
-        "c3sqrtx",
->>>>>>> 838b8cb6
         "rx",
         "ry",
         "rz",
