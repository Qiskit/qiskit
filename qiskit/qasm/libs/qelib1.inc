// Quantum Experience (QE) Standard Header
// file: qelib1.inc

// --- QE Hardware primitives ---

// 3-parameter 2-pulse single qubit gate
gate u3(theta,phi,lambda) q { U(theta,phi,lambda) q; }
// 2-parameter 1-pulse single qubit gate
gate u2(phi,lambda) q { U(pi/2,phi,lambda) q; }
// 1-parameter 0-pulse single qubit gate
gate u1(lambda) q { U(0,0,lambda) q; }
// controlled-NOT
gate cx c,t { CX c,t; }
// idle gate (identity)
gate id a { U(0,0,0) a; }
// idle gate (identity) with length gamma*sqglen
gate u0(gamma) q { U(0,0,0) q; }

// --- QE Standard Gates ---

// generic single qubit gate
gate u(theta,phi,lambda) q { U(theta,phi,lambda) q; }
// phase gate
gate p(lambda) q { U(0,0,lambda) q; }
// Pauli gate: bit-flip
gate x a { u3(pi,0,pi) a; }
// Pauli gate: bit and phase flip
gate y a { u3(pi,pi/2,pi/2) a; }
// Pauli gate: phase flip
gate z a { u1(pi) a; }
// Clifford gate: Hadamard
gate h a { u2(0,pi) a; }
// Clifford gate: sqrt(Z) phase gate
gate s a { u1(pi/2) a; }
// Clifford gate: conjugate of sqrt(Z)
gate sdg a { u1(-pi/2) a; }
// C3 gate: sqrt(S) phase gate
gate t a { u1(pi/4) a; }
// C3 gate: conjugate of sqrt(S)
gate tdg a { u1(-pi/4) a; }

// --- Standard rotations ---
// Rotation around X-axis
gate rx(theta) a { u3(theta, -pi/2,pi/2) a; }
// rotation around Y-axis
gate ry(theta) a { u3(theta,0,0) a; }
// rotation around Z axis
gate rz(phi) a { u1(phi) a; }

// --- QE Standard User-Defined Gates  ---

// sqrt(X)
gate sx a { sdg a; h a; sdg a; }
// inverse sqrt(X)
gate sxdg a { s a; h a; s a; }
// controlled-Phase
gate cz a,b { h b; cx a,b; h b; }
// controlled-Y
gate cy a,b { sdg b; cx a,b; s b; }
// swap
gate swap a,b { cx a,b; cx b,a; cx a,b; }
// controlled-H
gate ch a,b {
h b; sdg b;
cx a,b;
h b; t b;
cx a,b;
t b; h b; s b; x b; s a;
}
// C3 gate: Toffoli
gate ccx a,b,c
{
  h c;
  cx b,c; tdg c;
  cx a,c; t c;
  cx b,c; tdg c;
  cx a,c; t b; t c; h c;
  cx a,b; t a; tdg b;
  cx a,b;
}
// cswap (Fredkin)
gate cswap a,b,c
{
  cx c,b;
  ccx a,b,c;
  cx c,b;
}
// controlled rx rotation
gate crx(lambda) a,b
{
  u1(pi/2) b;
  cx a,b;
  u3(-lambda/2,0,0) b;
  cx a,b;
  u3(lambda/2,-pi/2,0) b;
}
// controlled ry rotation
gate cry(lambda) a,b
{
  u3(lambda/2,0,0) b;
  cx a,b;
  u3(-lambda/2,0,0) b;
  cx a,b;
}
// controlled rz rotation
gate crz(lambda) a,b
{
  u1(lambda/2) b;
  cx a,b;
  u1(-lambda/2) b;
  cx a,b;
}
// controlled phase rotation
gate cu1(lambda) a,b
{
  u1(lambda/2) a;
  cx a,b;
  u1(-lambda/2) b;
  cx a,b;
  u1(lambda/2) b;
}
gate cp(lambda) a,b
{
  p(lambda/2) a;
  cx a,b;
  p(-lambda/2) b;
  cx a,b;
  p(lambda/2) b;
}
// controlled-U
gate cu3(theta,phi,lambda) c, t
{
  // implements controlled-U(theta,phi,lambda) with  target t and control c
  u1((lambda+phi)/2) c;
  u1((lambda-phi)/2) t;
  cx c,t;
  u3(-theta/2,0,-(phi+lambda)/2) t;
  cx c,t;
  u3(theta/2,phi,0) t;
}
<<<<<<< HEAD
// controlled-sqrt(X)
gate csx a,b { h b; cu1(pi/2) a,b; h b; }
=======
gate cu(theta,phi,lambda,gamma) c, t
{ p(gamma) c;
  p((lambda+phi)/2) c;
  p((lambda-phi)/2) t;
  cx c,t;
  u(-theta/2,0,-(phi+lambda)/2) t;
  cx c,t;
  u(theta/2,phi,0) t;
}
>>>>>>> 590d645b
// two-qubit XX rotation
gate rxx(theta) a,b
{
  u3(pi/2, theta, 0) a;
  h b;
  cx a,b;
  u1(-theta) b;
  cx a,b;
  h b;
  u2(-pi, pi-theta) a;
}
// two-qubit ZZ rotation
gate rzz(theta) a,b
{
  cx a,b;
  u1(theta) b;
  cx a,b;
}
// relative-phase CCX
gate rccx a,b,c
{
  u2(0,pi) c;
  u1(pi/4) c;
  cx b, c;
  u1(-pi/4) c;
  cx a, c;
  u1(pi/4) c;
  cx b, c;
  u1(-pi/4) c;
  u2(0,pi) c;
}
// relative-phase 3-controlled X gate
gate rc3x a,b,c,d
{
  u2(0,pi) d;
  u1(pi/4) d;
  cx c,d;
  u1(-pi/4) d;
  u2(0,pi) d;
  cx a,d;
  u1(pi/4) d;
  cx b,d;
  u1(-pi/4) d;
  cx a,d;
  u1(pi/4) d;
  cx b,d;
  u1(-pi/4) d;
  u2(0,pi) d;
  u1(pi/4) d;
  cx c,d;
  u1(-pi/4) d;
  u2(0,pi) d;
}
// 3-controlled X gate
gate c3x a,b,c,d
{
    h d; cu1(-pi/4) a,d; h d;
    cx a,b;
    h d; cu1(pi/4) b,d; h d;
    cx a,b;
    h d; cu1(-pi/4) b,d; h d;
    cx b,c;
    h d; cu1(pi/4) c,d; h d;
    cx a,c;
    h d; cu1(-pi/4) c,d; h d;
    cx b,c;
    h d; cu1(pi/4) c,d; h d;
    cx a,c;
    h d; cu1(-pi/4) c,d; h d;
}
// 3-controlled sqrt(X) gate, this equals the C3X gate where the CU1 rotations are -pi/8 not -pi/4
gate c3sqrtx a,b,c,d
{
    h d; cu1(-pi/8) a,d; h d;
    cx a,b;
    h d; cu1(pi/8) b,d; h d;
    cx a,b;
    h d; cu1(-pi/8) b,d; h d;
    cx b,c;
    h d; cu1(pi/8) c,d; h d;
    cx a,c;
    h d; cu1(-pi/8) c,d; h d;
    cx b,c;
    h d; cu1(pi/8) c,d; h d;
    cx a,c;
    h d; cu1(-pi/8) c,d; h d;
}
// 4-controlled X gate
gate c4x a,b,c,d,e
{
    h e; cu1(-pi/2) d,e; h e;
    c3x a,b,c,d;
    h d; cu1(pi/4) d,e; h d;
    c3x a,b,c,d;
    c3sqrtx a,b,c,e;
}<|MERGE_RESOLUTION|>--- conflicted
+++ resolved
@@ -138,10 +138,9 @@
   cx c,t;
   u3(theta/2,phi,0) t;
 }
-<<<<<<< HEAD
 // controlled-sqrt(X)
 gate csx a,b { h b; cu1(pi/2) a,b; h b; }
-=======
+// controlled-U gate
 gate cu(theta,phi,lambda,gamma) c, t
 { p(gamma) c;
   p((lambda+phi)/2) c;
@@ -151,7 +150,6 @@
   cx c,t;
   u(theta/2,phi,0) t;
 }
->>>>>>> 590d645b
 // two-qubit XX rotation
 gate rxx(theta) a,b
 {
