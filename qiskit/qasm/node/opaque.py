# -*- coding: utf-8 -*-

# This code is part of Qiskit.
#
# (C) Copyright IBM 2017.
#
# This code is licensed under the Apache License, Version 2.0. You may
# obtain a copy of this license in the LICENSE.txt file in the root directory
# of this source tree or at http://www.apache.org/licenses/LICENSE-2.0.
#
# Any modifications or derivative works of this code must retain this
# copyright notice, and modified files need to carry a notice indicating
# that they have been altered from the originals.

"""Node for an OPENQASM opaque gate declaration."""

import warnings

from .node import Node


class Opaque(Node):
    """Node for an OPENQASM opaque gate declaration.

    children[0] is an id node.
    If len(children) is 3, children[1] is an expressionlist node,
    and children[2] is an idlist node.
    Otherwise, children[1] is an idlist node.
    """

    def __init__(self, children):
        """Create the opaque gate node."""
        super().__init__('opaque', children, None)
        self.id = children[0]  # pylint: disable=invalid-name
        # The next three fields are required by the symbtab
        self.name = self.id.name
        self.line = self.id.line
        self.file = self.id.file
        if len(children) == 3:
            self.arguments = children[1]
            self.bitlist = children[2]
        else:
            self.arguments = None
            self.bitlist = children[1]

    def n_args(self):
        """Return the number of parameter expressions."""
        if self.arguments:
            return self.arguments.size()
        return 0

    def n_bits(self):
        """Return the number of qubit arguments."""
        return self.bitlist.size()

<<<<<<< HEAD
    def qasm(self):
=======
    def qasm(self, prec=None):
>>>>>>> f29bfbb4
        """Return the corresponding OPENQASM string."""

        if prec is not None:
            warnings.warn('Parameter \'prec\' is no longer used and is being deprecated.',
                          DeprecationWarning)

        string = "opaque %s" % self.name
        if self.arguments is not None:
            string += "(" + self.arguments.qasm() + ")"
        string += " " + self.bitlist.qasm() + ";"
        return string<|MERGE_RESOLUTION|>--- conflicted
+++ resolved
@@ -53,11 +53,7 @@
         """Return the number of qubit arguments."""
         return self.bitlist.size()
 
-<<<<<<< HEAD
-    def qasm(self):
-=======
     def qasm(self, prec=None):
->>>>>>> f29bfbb4
         """Return the corresponding OPENQASM string."""
 
         if prec is not None:
