--- conflicted
+++ resolved
@@ -47,10 +47,6 @@
             raise NodeException("internal error: undefined prefix '%s'" %
                                 self.value)
 
-<<<<<<< HEAD
-    def qasm(self):
-        """Return QASM representation."""
-=======
     def qasm(self, prec=None):
         """Return QASM representation."""
 
@@ -58,5 +54,4 @@
             warnings.warn('Parameter \'prec\' is no longer used and is being deprecated.',
                           DeprecationWarning)
 
->>>>>>> f29bfbb4
         return self.value