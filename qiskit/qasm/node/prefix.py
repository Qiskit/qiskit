--- conflicted
+++ resolved
@@ -14,12 +14,8 @@
 
 """Node for an OPENQASM prefix expression."""
 
-<<<<<<< HEAD
 import warnings
-import sympy
 
-=======
->>>>>>> 4199bcd7
 from .node import Node
 
 
@@ -43,9 +39,12 @@
 
     def latex(self, prec=None, nested_scope=None):
         """Return the corresponding math mode latex string."""
-<<<<<<< HEAD
-=======
-        del prec  # TODO prec ignored
+        if prec is not None:
+            warnings.warn('Parameter \'prec\' is no longer used and is being deprecated.',
+                          DeprecationWarning)
+        if nested_scope is not None:
+            warnings.warn('Parameter \'nested_scope\' is no longer used and is being deprecated.',
+                          DeprecationWarning)
         try:
             from pylatexenc.latexencode import utf8tolatex
         except ImportError:
@@ -53,26 +52,22 @@
                               "pylatexenc needs to be installed. Run "
                               "'pip install pylatexenc' before using this "
                               "method.")
-        return utf8tolatex(self.sym(nested_scope))
->>>>>>> 4199bcd7
+        return utf8tolatex(self.sym())
 
-        if prec is not None:
-            warnings.warn('Parameter \'prec\' is no longer used and is being deprecated.',
-                          DeprecationWarning)
+    def real(self, nested_scope=None):
+        """Return the correspond floating point number."""
         if nested_scope is not None:
             warnings.warn('Parameter \'nested_scope\' is no longer used and is being deprecated.',
                           DeprecationWarning)
-
-        return sympy.latex(self.sym())
-
-    def real(self):
-        """Return the correspond floating point number."""
         operation = self.children[0].operation()
         expr = self.children[1].real()
         return operation(expr)
 
-    def sym(self):
+    def sym(self, nested_scope=None):
         """Return the correspond symbolic number."""
+        if nested_scope is not None:
+            warnings.warn('Parameter \'nested_scope\' is no longer used and is being deprecated.',
+                          DeprecationWarning)
         operation = self.children[0].operation()
         expr = self.children[1].sym()
         return operation(expr)