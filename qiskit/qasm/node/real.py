--- conflicted
+++ resolved
@@ -14,14 +14,9 @@
 
 """Node for an OPENQASM real number."""
 
-<<<<<<< HEAD
 import warnings
-from sympy import latex, pi
-from sympy.printing.ccode import ccode
+import numpy as np
 
-=======
-import numpy as np
->>>>>>> 4199bcd7
 from .node import Node
 
 
@@ -44,29 +39,24 @@
 
     def qasm(self, prec=None):
         """Return the corresponding OPENQASM string."""
-<<<<<<< HEAD
-
         if prec is not None:
             warnings.warn('Parameter \'prec\' is no longer used and is being deprecated.',
                           DeprecationWarning)
 
-        if self.value == pi:
-            return "pi"
-
-        return ccode(self.value)
-=======
         if self.value == np.pi:
             return "pi"
 
         return str(np.round(float(self.value), decimals=prec))
->>>>>>> 4199bcd7
 
-    def latex(self):
+    def latex(self, prec=None, nested_scope=None):
         """Return the corresponding math mode latex string."""
-<<<<<<< HEAD
-        return latex(self.value)
-=======
-        del prec, nested_scope  # unused
+        if prec is not None:
+            warnings.warn('Parameter \'prec\' is no longer used and is being deprecated.',
+                          DeprecationWarning)
+        if nested_scope is not None:
+            warnings.warn('Parameter \'nested_scope\' is no longer used and is being deprecated.',
+                          DeprecationWarning)
+
         try:
             from pylatexenc.latexencode import utf8tolatex
         except ImportError:
@@ -75,17 +65,17 @@
                               "'pip install pylatexenc' before using this "
                               "method.")
         return utf8tolatex(self.value)
->>>>>>> 4199bcd7
 
-    def sym(self):
+    def sym(self, nested_scope=None):
         """Return the correspond symbolic number."""
-<<<<<<< HEAD
-        return self.value
-=======
-        del nested_scope  # unused
+        if nested_scope is not None:
+            warnings.warn('Parameter \'nested_scope\' is no longer used and is being deprecated.',
+                          DeprecationWarning)
         return float(self.value)
->>>>>>> 4199bcd7
 
-    def real(self):
+    def real(self, nested_scope=None):
         """Return the correspond floating point number."""
+        if nested_scope is not None:
+            warnings.warn('Parameter \'nested_scope\' is no longer used and is being deprecated.',
+                          DeprecationWarning)
         return float(self.value.evalf())