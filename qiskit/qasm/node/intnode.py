# -*- coding: utf-8 -*-

# This code is part of Qiskit.
#
# (C) Copyright IBM 2017.
#
# This code is licensed under the Apache License, Version 2.0. You may
# obtain a copy of this license in the LICENSE.txt file in the root directory
# of this source tree or at http://www.apache.org/licenses/LICENSE-2.0.
#
# Any modifications or derivative works of this code must retain this
# copyright notice, and modified files need to carry a notice indicating
# that they have been altered from the originals.

"""Node for an OPENQASM integer."""

<<<<<<< HEAD
import warnings
from sympy import N

=======
>>>>>>> 4199bcd7
from .node import Node


class Int(Node):
    """Node for an OPENQASM integer.

    This node has no children. The data is in the value field.
    """

    def __init__(self, id):
        """Create the integer node."""
        # pylint: disable=redefined-builtin
        super().__init__("int", None, None)
        self.value = id

    def to_string(self, indent):
        """Print with indent."""
        ind = indent * ' '
        print(ind, 'int', self.value)

    def qasm(self, prec=None):
        """Return the corresponding OPENQASM string."""

        if prec is not None:
            warnings.warn('Parameter \'prec\' is no longer used and is being deprecated.',
                          DeprecationWarning)

        return "%d" % self.value

    def latex(self, prec=None, nested_scope=None):
        """Return the corresponding math mode latex string."""

        if prec is not None:
            warnings.warn('Parameter \'prec\' is no longer used and is being deprecated.',
                          DeprecationWarning)
        if nested_scope is not None:
            warnings.warn('Parameter \'nested_scope\' is no longer used and is being deprecated.',
                          DeprecationWarning)

        return "%d" % self.value

    def sym(self, nested_scope=None):
        """Return the correspond symbolic number."""
<<<<<<< HEAD

        if nested_scope is not None:
            warnings.warn('Parameter \'nested_scope\' is no longer used and is being deprecated.',
                          DeprecationWarning)

        return N(self.value)
=======
        del nested_scope  # ignored
        return float(self.value)
>>>>>>> 4199bcd7

    def real(self, nested_scope=None):
        """Return the correspond floating point number."""

        if nested_scope is not None:
            warnings.warn('Parameter \'nested_scope\' is no longer used and is being deprecated.',
                          DeprecationWarning)

        return float(self.value)<|MERGE_RESOLUTION|>--- conflicted
+++ resolved
@@ -14,12 +14,8 @@
 
 """Node for an OPENQASM integer."""
 
-<<<<<<< HEAD
 import warnings
-from sympy import N
 
-=======
->>>>>>> 4199bcd7
 from .node import Node
 
 
@@ -42,7 +38,6 @@
 
     def qasm(self, prec=None):
         """Return the corresponding OPENQASM string."""
-
         if prec is not None:
             warnings.warn('Parameter \'prec\' is no longer used and is being deprecated.',
                           DeprecationWarning)
@@ -51,7 +46,6 @@
 
     def latex(self, prec=None, nested_scope=None):
         """Return the corresponding math mode latex string."""
-
         if prec is not None:
             warnings.warn('Parameter \'prec\' is no longer used and is being deprecated.',
                           DeprecationWarning)
@@ -63,23 +57,14 @@
 
     def sym(self, nested_scope=None):
         """Return the correspond symbolic number."""
-<<<<<<< HEAD
-
         if nested_scope is not None:
             warnings.warn('Parameter \'nested_scope\' is no longer used and is being deprecated.',
                           DeprecationWarning)
-
-        return N(self.value)
-=======
-        del nested_scope  # ignored
         return float(self.value)
->>>>>>> 4199bcd7
 
     def real(self, nested_scope=None):
         """Return the correspond floating point number."""
-
         if nested_scope is not None:
             warnings.warn('Parameter \'nested_scope\' is no longer used and is being deprecated.',
                           DeprecationWarning)
-
         return float(self.value)