--- conflicted
+++ resolved
@@ -43,13 +43,6 @@
         ind = indent * ' '
         print(ind, 'id', self.name)
 
-<<<<<<< HEAD
-    def qasm(self):
-        """Return the corresponding OPENQASM string."""
-        return self.name
-
-    def latex(self, nested_scope=None):
-=======
     def qasm(self, prec=None):
         """Return the corresponding OPENQASM string."""
 
@@ -60,7 +53,6 @@
         return self.name
 
     def latex(self, prec=None, nested_scope=None):
->>>>>>> f29bfbb4
         """Return the correspond math mode latex string."""
 
         if prec is not None:
