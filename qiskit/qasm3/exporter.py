# This code is part of Qiskit.
#
# (C) Copyright IBM 2021.
#
# This code is licensed under the Apache License, Version 2.0. You may
# obtain a copy of this license in the LICENSE.txt file in the root directory
# of this source tree or at http://www.apache.org/licenses/LICENSE-2.0.
#
# Any modifications or derivative works of this code must retain this
# copyright notice, and modified files need to carry a notice indicating
# that they have been altered from the originals.

"""QASM3 Exporter"""

from __future__ import annotations

import collections
import contextlib
import dataclasses
import io
import itertools
import math
import numbers
import re
from typing import Iterable, List, Sequence, Union

from qiskit._accelerate.circuit import StandardGate
from qiskit.circuit import (
    library,
    Barrier,
    CircuitInstruction,
    Clbit,
    Gate,
    Measure,
    Parameter,
    ParameterExpression,
    QuantumCircuit,
    Qubit,
    Reset,
    Delay,
    Store,
)
from qiskit.circuit.bit import Bit
from qiskit.circuit.classical import expr, types
from qiskit.circuit.controlflow import (
    BoxOp,
    IfElseOp,
    ForLoopOp,
    WhileLoopOp,
    SwitchCaseOp,
    ControlFlowOp,
    BreakLoopOp,
    ContinueLoopOp,
    CASE_DEFAULT,
)
from qiskit.circuit.register import Register
from qiskit.circuit.tools import pi_check

from . import ast
from .experimental import ExperimentalFeatures
from .exceptions import QASM3ExporterError
from .printer import BasicPrinter

# Reserved keywords that gates and variables cannot be named.  It is possible that some of these
# _could_ be accepted as variable names by OpenQASM 3 parsers, but it's safer for us to just be very
# conservative.
_RESERVED_KEYWORDS = frozenset(
    {
        "OPENQASM",
        "angle",
        "array",
        "barrier",
        "bit",
        "bool",
        "box",
        "break",
        "cal",
        "complex",
        "const",
        "continue",
        "creg",
        "ctrl",
        "def",
        "defcal",
        "defcalgrammar",
        "delay",
        "duration",
        "durationof",
        "else",
        "end",
        "extern",
        "float",
        "for",
        "gate",
        "gphase",
        "if",
        "in",
        "include",
        "input",
        "int",
        "inv",
        "let",
        "measure",
        "mutable",
        "negctrl",
        "output",
        "pow",
        "qreg",
        "qubit",
        "reset",
        "return",
        "sizeof",
        "stretch",
        "uint",
        "while",
    }
)

# This probably isn't precisely the same as the OQ3 spec, but we'd need an extra dependency to fully
# handle all Unicode character classes, and this should be close enough for users who aren't
# actively _trying_ to break us (fingers crossed).
_VALID_DECLARABLE_IDENTIFIER = re.compile(r"([\w][\w\d]*)", flags=re.U)
_VALID_HARDWARE_QUBIT = re.compile(r"\$[\d]+", flags=re.U)
_BAD_IDENTIFIER_CHARACTERS = re.compile(r"[^\w\d]", flags=re.U)


class Exporter:
    """QASM3 exporter main class."""

    def __init__(
        self,
        includes: Sequence[str] = ("stdgates.inc",),
        basis_gates: Sequence[str] = ("U",),
        disable_constants: bool = False,
        alias_classical_registers: bool = None,
        allow_aliasing: bool = None,
        indent: str = "  ",
        experimental: ExperimentalFeatures = ExperimentalFeatures(0),
    ):
        """
        Args:
            includes: the filenames that should be emitted as includes.

                .. note::

                    At present, only the standard-library file ``stdgates.inc`` is properly
                    understood by the exporter, in the sense that it knows the gates it defines.
                    You can specify other includes, but you will need to pass the names of the gates
                    they define in the ``basis_gates`` argument to avoid the exporter outputting a
                    separate ``gate`` definition.

            basis_gates: the basic defined gate set of the backend.
            disable_constants: if ``True``, always emit floating-point constants for numeric
                parameter values.  If ``False`` (the default), then values close to multiples of
                OpenQASM 3 constants (``pi``, ``euler``, and ``tau``) will be emitted in terms of those
                constants instead, potentially improving accuracy in the output.
            alias_classical_registers: If ``True``, then bits may be contained in more than one
                register.  If so, the registers will be emitted using "alias" definitions, which
                might not be well supported by consumers of OpenQASM 3.

                .. seealso::
                    Parameter ``allow_aliasing``
                        A value for ``allow_aliasing`` overrides any value given here, and
                        supersedes this parameter.
            allow_aliasing: If ``True``, then bits may be contained in more than one register.  If
                so, the registers will be emitted using "alias" definitions, which might not be
                well supported by consumers of OpenQASM 3.  Defaults to ``False`` or the value of
                ``alias_classical_registers``.

                .. versionadded:: 0.25.0
            indent: the indentation string to use for each level within an indented block.  Can be
                set to the empty string to disable indentation.
            experimental: any experimental features to enable during the export.  See
                :class:`ExperimentalFeatures` for more details.
        """
        self.basis_gates = basis_gates
        self.disable_constants = disable_constants
        self.allow_aliasing = (
            allow_aliasing if allow_aliasing is not None else (alias_classical_registers or False)
        )
        self.includes = list(includes)
        self.indent = indent
        self.experimental = experimental

    def dumps(self, circuit):
        """Convert the circuit to OpenQASM 3, returning the result as a string."""
        with io.StringIO() as stream:
            self.dump(circuit, stream)
            return stream.getvalue()

    def dump(self, circuit, stream):
        """Convert the circuit to OpenQASM 3, dumping the result to a file or text stream."""
        builder = QASM3Builder(
            circuit,
            includeslist=self.includes,
            basis_gates=self.basis_gates,
            disable_constants=self.disable_constants,
            allow_aliasing=self.allow_aliasing,
            experimental=self.experimental,
        )
        BasicPrinter(stream, indent=self.indent, experimental=self.experimental).visit(
            builder.build_program()
        )


# Just needs to have enough parameters to support the largest standard (non-controlled) gate in our
# standard library.  We have to use the same `Parameter` instances each time so the equality
# comparisons will work.
_FIXED_PARAMETERS = (Parameter("p0"), Parameter("p1"), Parameter("p2"), Parameter("p3"))

_CANONICAL_STANDARD_GATES = {
    standard: standard.gate_class(*_FIXED_PARAMETERS[: standard.num_params])
    for standard in StandardGate.all_gates()
    if not standard.is_controlled_gate
}
_CANONICAL_CONTROLLED_STANDARD_GATES = {
    standard: [
        standard.gate_class(*_FIXED_PARAMETERS[: standard.num_params], ctrl_state=ctrl_state)
        for ctrl_state in range(1 << standard.num_ctrl_qubits)
    ]
    for standard in StandardGate.all_gates()
    if standard.is_controlled_gate
}

# Mapping of symbols defined by `stdgates.inc` to their gate definition source.
_KNOWN_INCLUDES = {
    "stdgates.inc": {
        "p": _CANONICAL_STANDARD_GATES[StandardGate.PhaseGate],
        "x": _CANONICAL_STANDARD_GATES[StandardGate.XGate],
        "y": _CANONICAL_STANDARD_GATES[StandardGate.YGate],
        "z": _CANONICAL_STANDARD_GATES[StandardGate.ZGate],
        "h": _CANONICAL_STANDARD_GATES[StandardGate.HGate],
        "s": _CANONICAL_STANDARD_GATES[StandardGate.SGate],
        "sdg": _CANONICAL_STANDARD_GATES[StandardGate.SdgGate],
        "t": _CANONICAL_STANDARD_GATES[StandardGate.TGate],
        "tdg": _CANONICAL_STANDARD_GATES[StandardGate.TdgGate],
        "sx": _CANONICAL_STANDARD_GATES[StandardGate.SXGate],
        "rx": _CANONICAL_STANDARD_GATES[StandardGate.RXGate],
        "ry": _CANONICAL_STANDARD_GATES[StandardGate.RYGate],
        "rz": _CANONICAL_STANDARD_GATES[StandardGate.RZGate],
        "cx": _CANONICAL_CONTROLLED_STANDARD_GATES[StandardGate.CXGate][1],
        "cy": _CANONICAL_CONTROLLED_STANDARD_GATES[StandardGate.CYGate][1],
        "cz": _CANONICAL_CONTROLLED_STANDARD_GATES[StandardGate.CZGate][1],
        "cp": _CANONICAL_CONTROLLED_STANDARD_GATES[StandardGate.CPhaseGate][1],
        "crx": _CANONICAL_CONTROLLED_STANDARD_GATES[StandardGate.CRXGate][1],
        "cry": _CANONICAL_CONTROLLED_STANDARD_GATES[StandardGate.CRYGate][1],
        "crz": _CANONICAL_CONTROLLED_STANDARD_GATES[StandardGate.CRZGate][1],
        "ch": _CANONICAL_CONTROLLED_STANDARD_GATES[StandardGate.CHGate][1],
        "swap": _CANONICAL_STANDARD_GATES[StandardGate.SwapGate],
        "ccx": _CANONICAL_CONTROLLED_STANDARD_GATES[StandardGate.CCXGate][3],
        "cswap": _CANONICAL_CONTROLLED_STANDARD_GATES[StandardGate.CSwapGate][1],
        "cu": _CANONICAL_CONTROLLED_STANDARD_GATES[StandardGate.CUGate][1],
        "CX": _CANONICAL_CONTROLLED_STANDARD_GATES[StandardGate.CXGate][1],
        "phase": _CANONICAL_STANDARD_GATES[StandardGate.PhaseGate],
        "cphase": _CANONICAL_CONTROLLED_STANDARD_GATES[StandardGate.CPhaseGate][1],
        "id": _CANONICAL_STANDARD_GATES[StandardGate.IGate],
        "u1": _CANONICAL_STANDARD_GATES[StandardGate.U1Gate],
        "u2": _CANONICAL_STANDARD_GATES[StandardGate.U2Gate],
        "u3": _CANONICAL_STANDARD_GATES[StandardGate.U3Gate],
    },
}

_BUILTIN_GATES = {
    "U": _CANONICAL_STANDARD_GATES[StandardGate.UGate],
}


@dataclasses.dataclass
class GateInfo:
    """Symbol-table information on a gate."""

    canonical: Gate | None
    """The canonical object for the gate.  This is a Qiskit object that is not necessarily equal to
    any usage, but is the canonical form in terms of its parameter usage, such as a standard-library
    gate being defined in terms of the `_FIXED_PARAMETERS` objects.  A call-site gate whose
    canonical form equals this can use the corresponding symbol as the callee.

    This can be ``None`` if the gate was an overridden "basis gate" for this export, so no canonical
    form is known."""
    node: ast.QuantumGateDefinition | None
    """An AST node containing the gate definition.  This can be ``None`` if the gate came from an
    included file, or is an overridden "basis gate" of the export."""


class SymbolTable:
    """Track Qiskit objects and the OQ3 identifiers used to refer to them."""

    def __init__(self):
        self.gates: collections.OrderedDict[str, GateInfo | None] = {}
        """Mapping of the symbol name to the "definition source" of the gate, which provides its
        signature and decomposition.  The definition source can be `None` if the user set the gate
        as a custom "basis gate".

        Gates can only be declared in the global scope, so there is just a single look-up for this.

        This is insertion ordered, and that can be relied on for iteration later."""
        self.standard_gate_idents: dict[StandardGate, ast.Identifier] = {}
        """Mapping of standard gate enumeration values to the identifier we represent that as."""
        self.user_gate_idents: dict[int, ast.Identifier] = {}
        """Mapping of `id`s of user gates to the identifier we use for it."""

        self.variables: list[dict[str, object]] = [{}]
        """Stack of mappings of variable names to the Qiskit object that represents them.

        The zeroth index corresponds to the global scope, the highest index to the current scope."""
        self.objects: list[dict[object, ast.Identifier]] = [{}]
        """Stack of mappings of Qiskit objects to the identifier (or subscripted identifier) that
        refers to them.  This is similar to the inverse mapping of ``variables``.

        The zeroth index corresponds to the global scope, the highest index to the current scope."""

        # Quick-and-dirty method of getting unique salts for names.
        self._counter = itertools.count()

    def push_scope(self):
        """Enter a new variable scope."""
        self.variables.append({})
        self.objects.append({})

    def pop_scope(self):
        """Exit the current scope, returning to a previous scope."""
        self.objects.pop()
        self.variables.pop()

    def new_context(self) -> SymbolTable:
        """Create a new context, such as for a gate definition.

        Contexts share the same set of globally defined gates, but have no access to other variables
        defined in any scope."""
        out = SymbolTable()
        out.gates = self.gates
        out.standard_gate_idents = self.standard_gate_idents
        out.user_gate_idents = self.user_gate_idents
        return out

    def symbol_defined(self, name: str) -> bool:
        """Whether this identifier has a defined meaning already."""
        return (
            name in _RESERVED_KEYWORDS
            or name in self.gates
            or name in itertools.chain.from_iterable(reversed(self.variables))
        )

    def can_shadow_symbol(self, name: str) -> bool:
        """Whether a new definition of this symbol can be made within the OpenQASM 3 shadowing
        rules."""
        return (
            name not in self.variables[-1]
            and name not in self.gates
            and name not in _RESERVED_KEYWORDS
        )

    def escaped_declarable_name(self, name: str, *, allow_rename: bool, unique: bool = False):
        """Get an identifier based on ``name`` that can be safely shadowed within this scope.

        If ``unique`` is ``True``, then the name is required to be unique across all live scopes,
        not just able to be redefined."""
        name_allowed = (
            (lambda name: not self.symbol_defined(name)) if unique else self.can_shadow_symbol
        )
        valid_identifier = _VALID_DECLARABLE_IDENTIFIER
        if allow_rename:
            if not valid_identifier.fullmatch(name):
                name = "_" + _BAD_IDENTIFIER_CHARACTERS.sub("_", name)
            base = name
            while not name_allowed(name):
                name = f"{base}_{next(self._counter)}"
            return name
        if not valid_identifier.fullmatch(name):
            raise QASM3ExporterError(f"cannot use '{name}' as a name; it is not a valid identifier")
        if name in _RESERVED_KEYWORDS:
            raise QASM3ExporterError(f"cannot use the keyword '{name}' as a variable name")
        if not name_allowed(name):
            if self.gates.get(name) is not None:
                raise QASM3ExporterError(
                    f"cannot shadow variable '{name}', as it is already defined as a gate"
                )
            for scope in reversed(self.variables):
                if (other := scope.get(name)) is not None:
                    break
            else:  # pragma: no cover
                raise RuntimeError(f"internal error: could not locate unshadowable '{name}'")
            raise QASM3ExporterError(
                f"cannot shadow variable '{name}', as it is already defined as '{other}'"
            )
        return name

    def register_variable(
        self,
        name: str,
        variable: object,
        *,
        allow_rename: bool,
        force_global: bool = False,
        allow_hardware_qubit: bool = False,
    ) -> ast.Identifier:
        """Register a variable in the symbol table for the given scope, returning the name that
        should be used to refer to the variable.  The same name will be returned by subsequent calls
        to :meth:`get_variable` within the same scope.

        Args:
            name: the name to base the identifier on.
            variable: the Qiskit object this refers to.  This can be ``None`` in the case of
                reserving a dummy variable name that does not actually have a Qiskit object backing
                it.
            allow_rename: whether to allow the name to be mutated to escape it and/or make it safe
                to define (avoiding keywords, subject to shadowing rules, etc).
            force_global: force this declaration to be in the global scope.
            allow_hardware_qubit: whether to allow hardware qubits to pass through as identifiers.
                Hardware qubits are a dollar sign followed by a non-negative integer, and cannot be
                declared, so are not suitable identifiers for most objects.
        """
        scope_index = 0 if force_global else -1
        # We still need to do this escaping and shadow checking if `force_global`, because we don't
        # want a previous variable declared in the currently active scope to shadow the global.
        # This logic would be cleaner if we made the naming choices later, after AST generation
        # (e.g. by using only indices as the identifiers until we're outputting the program).
        if allow_hardware_qubit and _VALID_HARDWARE_QUBIT.fullmatch(name):
            if self.symbol_defined(name):  # pragma: no cover
                raise QASM3ExporterError(f"internal error: cannot redeclare hardware qubit {name}")
        else:
            name = self.escaped_declarable_name(
                name, allow_rename=allow_rename, unique=force_global
            )
        identifier = ast.Identifier(name)
        self.variables[scope_index][name] = variable
        if variable is not None:
            self.objects[scope_index][variable] = identifier
        return identifier

    def set_object_ident(self, ident: ast.Identifier, variable: object):
        """Set the identifier used to refer to a given object for this scope.

        This overwrites any previously set identifier, such as during the original registration.

        This is generally only useful for tracking "sub" objects, like bits out of a register, which
        will have an `SubscriptedIdentifier` as their identifier."""
        self.objects[-1][variable] = ident

    def get_variable(self, variable: object) -> ast.Identifier:
        """Lookup a non-gate variable in the symbol table."""
        for scope in reversed(self.objects):
            if (out := scope.get(variable)) is not None:
                return out
        raise KeyError(f"'{variable}' is not defined in the current context")

    def register_gate_without_definition(self, name: str, gate: Gate | None) -> ast.Identifier:
        """Register a gate that does not require an OQ3 definition.

        If the ``gate`` is given, it will be used to validate that a call to it is compatible (such
        as a known gate from an included file).  If it is not given, it is treated as a user-defined
        "basis gate" that assumes that all calling signatures are valid and that all gates of this
        name are exactly compatible, which is somewhat dangerous."""
        # Validate the name is usable.
        name = self.escaped_declarable_name(name, allow_rename=False, unique=False)
        ident = ast.Identifier(name)
        if gate is None:
            self.gates[name] = GateInfo(None, None)
        else:
            canonical = _gate_canonical_form(gate)
            self.gates[name] = GateInfo(canonical, None)
            if canonical._standard_gate is not None:
                self.standard_gate_idents[canonical._standard_gate] = ident
            else:
                self.user_gate_idents[id(canonical)] = ident
        return ident

    def register_gate(
        self,
        name: str,
        source: Gate,
        params: Iterable[ast.Identifier],
        qubits: Iterable[ast.Identifier],
        body: ast.QuantumBlock,
    ) -> ast.Identifier:
        """Register the given gate in the symbol table, using the given components to build up the
        full AST definition."""
        name = self.escaped_declarable_name(name, allow_rename=True, unique=False)
        ident = ast.Identifier(name)
        self.gates[name] = GateInfo(
            source, ast.QuantumGateDefinition(ident, tuple(params), tuple(qubits), body)
        )
        # Add the gate object with a magic lookup keep to the objects dictionary so we can retrieve
        # it later.  Standard gates are not guaranteed to have stable IDs (they're preferentially
        # not even created in Python space), but user gates are.
        if source._standard_gate is not None:
            self.standard_gate_idents[source._standard_gate] = ident
        else:
            self.user_gate_idents[id(source)] = ident
        return ident

    def get_gate(self, gate: Gate) -> ast.Identifier | None:
        """Lookup the identifier for a given `Gate`, if it exists."""
        canonical = _gate_canonical_form(gate)
        if (our_defn := self.gates.get(gate.name)) is not None and (
            # We arrange things such that the known definitions for the vast majority of gates we
            # will encounter are the exact same canonical instance, so an `is` check saves time.
            our_defn.canonical is canonical
            # `our_defn.canonical is None` means a basis gate that we should assume is always valid.
            or our_defn.canonical is None
            # The last catch, if the canonical form is some custom gate that compares equal to this.
            or our_defn.canonical == canonical
        ):
            return ast.Identifier(gate.name)
        if canonical._standard_gate is not None:
            if (our_ident := self.standard_gate_idents.get(canonical._standard_gate)) is None:
                return None
            return our_ident if self.gates[our_ident.string].canonical == canonical else None
        # No need to check equality if we're looking up by `id`; we must have the same object.
        return self.user_gate_idents.get(id(canonical))


def _gate_canonical_form(gate: Gate) -> Gate:
    """Get the canonical form of a gate.

    This is the gate object that should be used to provide the OpenQASM 3 definition of a gate (but
    not the call site; that's the input object).  This lets us return a re-parametrised gate in
    terms of general parameters, in cases where we can be sure that that is valid.  This is
    currently only Qiskit standard gates.  This lets multiple call-site gates match the same symbol,
    in the case of parametric gates.

    The definition source provides the number of qubits, the parameter signature and the body of the
    `gate` statement.  It does not provide the name of the symbol being defined."""
    # If a gate is part of the Qiskit standard-library gates, we know we can safely produce a
    # reparameterised gate by passing the parameters positionally to the standard-gate constructor
    # (and control state, if appropriate).
    standard = gate._standard_gate
    if standard is None:
        return gate
    return (
        _CANONICAL_CONTROLLED_STANDARD_GATES[standard][gate.ctrl_state]
        if standard.is_controlled_gate
        else _CANONICAL_STANDARD_GATES[standard]
    )


@dataclasses.dataclass
class BuildScope:
    """The structure used in the builder to store the contexts and re-mappings of bits from the
    top-level scope where the bits were actually defined."""

    circuit: QuantumCircuit
    """The circuit block that we're currently working on exporting."""
    bit_map: dict[Bit, Bit]
    """Mapping of bit objects in ``circuit`` to the bit objects in the global-scope program
    :class:`.QuantumCircuit` that they are bound to."""


class QASM3Builder:
    """QASM3 builder constructs an AST from a QuantumCircuit."""

    builtins = (Barrier, Measure, Reset, Delay, BreakLoopOp, ContinueLoopOp, Store)
    loose_bit_prefix = "_bit"
    loose_qubit_prefix = "_qubit"
    gate_parameter_prefix = "_gate_p"
    gate_qubit_prefix = "_gate_q"

    def __init__(
        self,
        quantumcircuit,
        includeslist,
        basis_gates,
        disable_constants,
        allow_aliasing,
        experimental=ExperimentalFeatures(0),
    ):
        self.scope = BuildScope(
            quantumcircuit,
            {x: x for x in itertools.chain(quantumcircuit.qubits, quantumcircuit.clbits)},
        )
        self.symbols = SymbolTable()
        # `_global_io_declarations` and `_global_classical_declarations` are stateful, and any
        # operation that needs a parameter can append to them during the build.  We make all
        # classical declarations global because the IBM qe-compiler stack (our initial consumer of
        # OQ3 strings) prefers declarations to all be global, and it's valid OQ3, so it's not vendor
        # lock-in.  It's possibly slightly memory inefficient, but that's not likely to be a problem
        # in the near term.
        self._global_io_declarations = []
        self._global_classical_forward_declarations = []
        self.disable_constants = disable_constants
        self.allow_aliasing = allow_aliasing
        self.includes = includeslist
        self.basis_gates = basis_gates
        self.experimental = experimental

    @contextlib.contextmanager
    def new_scope(self, circuit: QuantumCircuit, qubits: Iterable[Qubit], clbits: Iterable[Clbit]):
        """Context manager that pushes a new scope (like a ``for`` or ``while`` loop body) onto the
        current context stack."""
        current_map = self.scope.bit_map
        qubits = tuple(current_map[qubit] for qubit in qubits)
        clbits = tuple(current_map[clbit] for clbit in clbits)
        if circuit.num_qubits != len(qubits):
            raise QASM3ExporterError(  # pragma: no cover
                f"Tried to push a scope whose circuit needs {circuit.num_qubits} qubits, but only"
                f" provided {len(qubits)} qubits to create the mapping."
            )
        if circuit.num_clbits != len(clbits):
            raise QASM3ExporterError(  # pragma: no cover
                f"Tried to push a scope whose circuit needs {circuit.num_clbits} clbits, but only"
                f" provided {len(clbits)} clbits to create the mapping."
            )
        mapping = dict(itertools.chain(zip(circuit.qubits, qubits), zip(circuit.clbits, clbits)))
        self.symbols.push_scope()
        old_scope, self.scope = self.scope, BuildScope(circuit, mapping)
        yield self.scope
        self.scope = old_scope
        self.symbols.pop_scope()

    @contextlib.contextmanager
    def new_context(self, body: QuantumCircuit):
        """Push a new context (like for a ``gate`` or ``def`` body) onto the stack."""
        mapping = {bit: bit for bit in itertools.chain(body.qubits, body.clbits)}

        old_symbols, self.symbols = self.symbols, self.symbols.new_context()
        old_scope, self.scope = self.scope, BuildScope(body, mapping)
        yield self.scope
        self.scope = old_scope
        self.symbols = old_symbols

    def _lookup_bit(self, bit) -> ast.Identifier:
        """Lookup a Qiskit bit within the current context, and return the name that should be
        used to represent it in OpenQASM 3 programmes."""
        return self.symbols.get_variable(self.scope.bit_map[bit])

    def build_program(self):
        """Builds a Program"""
        circuit = self.scope.circuit
        if circuit.num_captured_vars or circuit.num_captured_stretches:
            raise QASM3ExporterError(
                "cannot export an inner scope with captured variables as a top-level program"
            )

        # The order we build parts of the AST has an effect on which names will get escaped to avoid
        # collisions.  The current ideas are:
        #
        # * standard-library include files _must_ define symbols of the correct name.
        # * classical registers, IO variables and `Var` nodes are likely to be referred to by name
        #   by a user, so they get very high priority - we search for them before doing anything.
        # * qubit registers are not typically referred to by name by users, so they get a lower
        #   priority than the classical variables.
        # * we often have to escape user-defined gate names anyway because of our dodgy parameter
        #   handling, so they get the lowest priority; they get defined as they are encountered.
        #
        # An alternative approach would be to defer naming decisions until we are outputting the
        # AST, and using some UUID for each symbol we're going to define in the interrim.  This
        # would require relatively large changes to the symbol-table and AST handling, however.

        for builtin, gate in _BUILTIN_GATES.items():
            self.symbols.register_gate_without_definition(builtin, gate)
        for builtin in self.basis_gates:
            if builtin in _BUILTIN_GATES:
                # It's built into the langauge; we don't need to re-add it.
                continue
            try:
                self.symbols.register_gate_without_definition(builtin, None)
            except QASM3ExporterError as exc:
                raise QASM3ExporterError(
                    f"Cannot use '{builtin}' as a basis gate for the reason in the prior exception."
                    " Consider renaming the gate if needed, or omitting this basis gate if not."
                ) from exc

        header = ast.Header(ast.Version("3.0"), list(self.build_includes()))

        # Early IBM runtime parametrization uses unbound `Parameter` instances as `input` variables,
        # not the explicit realtime `Var` variables, so we need this explicit scan.
        self.hoist_global_parameter_declarations()
        # Qiskit's clbits and classical registers need to get mapped to implicit OQ3 variables, but
        # only if they're in the top-level circuit.  The QuantumCircuit data model is that inner
        # clbits are bound to outer bits, and inner registers must be closing over outer ones.
        self.hoist_classical_register_declarations()
        # We hoist registers before new-style vars because registers are an older part of the data
        # model (and used implicitly in PrimitivesV2 outputs) so they get the first go at reserving
        # names in the symbol table.
        self.hoist_classical_io_var_declarations()

        # Similarly, QuantumCircuit qubits/registers are only new variables in the global scope.
        quantum_declarations = self.build_quantum_declarations()

        # This call has side-effects - it can populate `self._global_io_declarations` and
        # `self._global_classical_declarations` as a courtesy to the qe-compiler that prefers our
        # hacky temporary `switch` target variables to be globally defined.  It also populates the
        # symbol table with encountered gates that weren't previously defined.
        main_statements = self.build_current_scope()

        statements = [
            statement
            for source in (
                # In older versions of the reference OQ3 grammar, IO declarations had to come before
                # anything else, so we keep doing that as a courtesy.
                self._global_io_declarations,
                (gate.node for gate in self.symbols.gates.values() if gate.node is not None),
                self._global_classical_forward_declarations,
                quantum_declarations,
                main_statements,
            )
            for statement in source
        ]
        return ast.Program(header, statements)

    def build_includes(self):
        """Builds a list of included files."""
        for filename in self.includes:
            # Note: unknown include files have a corresponding `include` statement generated, but do
            # not actually define any gates; we rely on the user to pass those in `basis_gates`.
            for name, gate in _KNOWN_INCLUDES.get(filename, {}).items():
                self.symbols.register_gate_without_definition(name, gate)
            yield ast.Include(filename)

    def define_gate(self, gate: Gate) -> ast.Identifier:
        """Define a gate in the symbol table, including building the gate-definition statement for
        it.

        This recurses through gate-definition statements."""
        if issubclass(gate.base_class, library.CXGate) and gate.ctrl_state == 1:
            # CX gets super duper special treatment because it's the base of Qiskit's definition
            # tree, but isn't an OQ3 built-in (it was in OQ2).  We use `issubclass` because we
            # haven't fully fixed what the name/class distinction is (there's a test from the
            # original OQ3 exporter that tries a naming collision with 'cx').
            control, target = ast.Identifier("c"), ast.Identifier("t")
            body = ast.QuantumBlock(
                [
                    ast.QuantumGateCall(
                        self.symbols.get_gate(library.UGate(math.pi, 0, math.pi)),
                        [control, target],
                        parameters=[ast.Constant.PI, ast.IntegerLiteral(0), ast.Constant.PI],
                        modifiers=[ast.QuantumGateModifier(ast.QuantumGateModifierName.CTRL)],
                    )
                ]
            )
            return self.symbols.register_gate(gate.name, gate, (), (control, target), body)
        if gate.definition is None:
            raise QASM3ExporterError(f"failed to export gate '{gate.name}' that has no definition")
        canonical = _gate_canonical_form(gate)
        with self.new_context(canonical.definition):
            defn = self.scope.circuit
            # If `defn.num_parameters == 0` but `gate.params` is non-empty, we are likely in the
            # case where the gate's circuit definition is fully bound (so we can't detect its inputs
            # anymore).  This is a problem in our data model - for arbitrary user gates, there's no
            # way we can reliably get a parametric version of the gate through our interfaces.  In
            # this case, we output a gate that has dummy parameters, and rely on it being a
            # different `id` each time to avoid duplication.  We assume that the parametrisation
            # order matches (which is a _big_ assumption).
            #
            # If `defn.num_parameters > 0`, we enforce that it must match how it's called.
            if defn.num_parameters > 0:
                if defn.num_parameters != len(gate.params):
                    raise QASM3ExporterError(
                        "parameter mismatch in definition of '{gate}':"
                        f" call has {len(gate.params)}, definition has {defn.num_parameters}"
                    )
                params = [
                    self.symbols.register_variable(param.name, param, allow_rename=True)
                    for param in defn.parameters
                ]
            else:
                # Fill with dummy parameters. The name is unimportant, because they're not actually
                # used in the definition.
                params = [
                    self.symbols.register_variable(
                        f"{self.gate_parameter_prefix}_{i}", None, allow_rename=True
                    )
                    for i in range(len(gate.params))
                ]
            qubits = [
                self.symbols.register_variable(
                    f"{self.gate_qubit_prefix}_{i}", qubit, allow_rename=True
                )
                for i, qubit in enumerate(defn.qubits)
            ]
            body = ast.QuantumBlock(self.build_current_scope())
        # We register the gate only after building its body so that any gates we needed for that in
        # turn are registered in the correct order.  Gates can't be recursive in OQ3, so there's no
        # problem with delaying this.
        return self.symbols.register_gate(canonical.name, canonical, params, qubits, body)

    def assert_global_scope(self):
        """Raise an error if we are not in the global scope, as a defensive measure."""
        if len(self.symbols.variables) > 1:  # pragma: no cover
            raise RuntimeError("not currently in the global scope")

    def hoist_global_parameter_declarations(self):
        """Extend ``self._global_io_declarations`` and ``self._global_classical_declarations`` with
        any implicit declarations used to support the early IBM efforts to use :class:`.Parameter`
        as an input variable."""
        self.assert_global_scope()
        circuit = self.scope.circuit
        for parameter in circuit.parameters:
            parameter_name = self.symbols.register_variable(
                parameter.name, parameter, allow_rename=True
            )
            declaration = _infer_variable_declaration(circuit, parameter, parameter_name)
            if declaration is None:
                continue
            if isinstance(declaration, ast.IODeclaration):
                self._global_io_declarations.append(declaration)
            else:
                self._global_classical_forward_declarations.append(declaration)

    def hoist_classical_register_declarations(self):
        """Extend the global classical declarations with AST nodes declaring all the global-scope
        circuit :class:`.Clbit` and :class:`.ClassicalRegister` instances.  Qiskit's data model
        doesn't involve the declaration of *new* bits or registers in inner scopes; only the
        :class:`.expr.Var` mechanism allows that.

        The behavior of this function depends on the setting ``allow_aliasing``. If this
        is ``True``, then the output will be in the same form as the output of
        :meth:`.build_classical_declarations`, with the registers being aliases.  If ``False``, it
        will instead return a :obj:`.ast.ClassicalDeclaration` for each classical register, and one
        for the loose :obj:`.Clbit` instances, and will raise :obj:`QASM3ExporterError` if any
        registers overlap.
        """
        self.assert_global_scope()
        circuit = self.scope.circuit
        if any(len(circuit.find_bit(q).registers) > 1 for q in circuit.clbits):
            # There are overlapping registers, so we need to use aliases to emit the structure.
            if not self.allow_aliasing:
                raise QASM3ExporterError(
                    "Some classical registers in this circuit overlap and need aliases to express,"
                    " but 'allow_aliasing' is false."
                )
            clbits = (
                ast.ClassicalDeclaration(
                    ast.BitType(),
                    self.symbols.register_variable(
                        f"{self.loose_bit_prefix}{i}", clbit, allow_rename=True
                    ),
                )
                for i, clbit in enumerate(circuit.clbits)
            )
            self._global_classical_forward_declarations.extend(clbits)
            self._global_classical_forward_declarations.extend(self.build_aliases(circuit.cregs))
            return
        # If we're here, we're in the clbit happy path where there are no clbits that are in more
        # than one register.  We can output things very naturally.
        self._global_classical_forward_declarations.extend(
            ast.ClassicalDeclaration(
                ast.BitType(),
                self.symbols.register_variable(
                    f"{self.loose_bit_prefix}{i}", clbit, allow_rename=True
                ),
            )
            for i, clbit in enumerate(circuit.clbits)
            if not circuit.find_bit(clbit).registers
        )
        for register in circuit.cregs:
            name = self.symbols.register_variable(register.name, register, allow_rename=True)
            for i, bit in enumerate(register):
                self.symbols.set_object_ident(
                    ast.SubscriptedIdentifier(name.string, ast.IntegerLiteral(i)), bit
                )
            self._global_classical_forward_declarations.append(
                ast.ClassicalDeclaration(ast.BitArrayType(len(register)), name)
            )

    def hoist_classical_io_var_declarations(self):
        """Hoist the declarations of classical IO :class:`.expr.Var` nodes into the global state.

        Local :class:`.expr.Var` declarations are handled by the regular local-block scope builder,
        and the :class:`.QuantumCircuit` data model ensures that the only time an IO variable can
        occur is in an outermost block."""
        self.assert_global_scope()
        circuit = self.scope.circuit
        for var in circuit.iter_input_vars():
            self._global_io_declarations.append(
                ast.IODeclaration(
                    ast.IOModifier.INPUT,
                    _build_ast_type(var.type),
                    self.symbols.register_variable(var.name, var, allow_rename=True),
                )
            )

    def build_quantum_declarations(self):
        """Return a list of AST nodes declaring all the qubits in the current scope, and all the
        alias declarations for these qubits."""
        self.assert_global_scope()
        circuit = self.scope.circuit
        if circuit.layout is not None:
            # We're referring to physical qubits.  These can't be declared in OQ3, but we need to
            # track the bit -> expression mapping in our symbol table.
            for i, bit in enumerate(circuit.qubits):
                self.symbols.register_variable(
                    f"${i}", bit, allow_rename=False, allow_hardware_qubit=True
                )
            return []
        if any(len(circuit.find_bit(q).registers) > 1 for q in circuit.qubits):
            # There are overlapping registers, so we need to use aliases to emit the structure.
            if not self.allow_aliasing:
                raise QASM3ExporterError(
                    "Some quantum registers in this circuit overlap and need aliases to express,"
                    " but 'allow_aliasing' is false."
                )
            qubits = [
                ast.QuantumDeclaration(
                    self.symbols.register_variable(
                        f"{self.loose_qubit_prefix}{i}", qubit, allow_rename=True
                    )
                )
                for i, qubit in enumerate(circuit.qubits)
            ]
            return qubits + self.build_aliases(circuit.qregs)
        # If we're here, we're in the virtual-qubit happy path where there are no qubits that are in
        # more than one register.  We can output things very naturally.
        loose_qubits = [
            ast.QuantumDeclaration(
                self.symbols.register_variable(
                    f"{self.loose_qubit_prefix}{i}", qubit, allow_rename=True
                )
            )
            for i, qubit in enumerate(circuit.qubits)
            if not circuit.find_bit(qubit).registers
        ]
        registers = []
        for register in circuit.qregs:
            name = self.symbols.register_variable(register.name, register, allow_rename=True)
            for i, bit in enumerate(register):
                self.symbols.set_object_ident(
                    ast.SubscriptedIdentifier(name.string, ast.IntegerLiteral(i)), bit
                )
            registers.append(
                ast.QuantumDeclaration(name, ast.Designator(ast.IntegerLiteral(len(register))))
            )
        return loose_qubits + registers

    def build_aliases(self, registers: Iterable[Register]) -> List[ast.AliasStatement]:
        """Return a list of alias declarations for the given registers.  The registers can be either
        classical or quantum."""
        out = []
        for register in registers:
            name = self.symbols.register_variable(register.name, register, allow_rename=True)
            elements = [self._lookup_bit(bit) for bit in register]
            for i, bit in enumerate(register):
                # This might shadow previous definitions, but that's not a problem.
                self.symbols.set_object_ident(
                    ast.SubscriptedIdentifier(name.string, ast.IntegerLiteral(i)), bit
                )
            out.append(ast.AliasStatement(name, ast.IndexSet(elements)))
        return out

    def build_current_scope(self) -> List[ast.Statement]:
        """Build the instructions that occur in the current scope.

        In addition to everything literally in the circuit's ``data`` field, this also includes
        declarations for any local :class:`.expr.Var` nodes.
        """

        # We forward-declare all local variables uninitialised at the top of their scope. It would
        # be nice to declare the variable at the point of first store (so we can write things like
        # `uint[8] a = 12;`), but there's lots of edge-case logic to catch with that around
        # use-before-definition errors in the OQ3 output, for example if the user has side-stepped
        # the `QuantumCircuit` API protection to produce a circuit that uses an uninitialised
        # variable, or the initial write to a variable is within a control-flow scope.  (It would be
        # easier to see the def/use chain needed to do this cleanly if we were using `DAGCircuit`.)
        statements = [
            ast.ClassicalDeclaration(
                _build_ast_type(var.type),
                self.symbols.register_variable(var.name, var, allow_rename=True),
            )
            for var in self.scope.circuit.iter_declared_vars()
        ]

        for stretch in self.scope.circuit.iter_declared_stretches():
            statements.append(
                ast.StretchDeclaration(
                    self.symbols.register_variable(stretch.name, stretch, allow_rename=True),
                )
            )

        for instruction in self.scope.circuit.data:
            if isinstance(instruction.operation, ControlFlowOp):
                if isinstance(instruction.operation, ForLoopOp):
                    statements.append(self.build_for_loop(instruction))
                elif isinstance(instruction.operation, WhileLoopOp):
                    statements.append(self.build_while_loop(instruction))
                elif isinstance(instruction.operation, IfElseOp):
                    statements.append(self.build_if_statement(instruction))
                elif isinstance(instruction.operation, SwitchCaseOp):
                    statements.extend(self.build_switch_statement(instruction))
                elif isinstance(instruction.operation, BoxOp):
                    statements.append(self.build_box(instruction))
                else:
                    raise RuntimeError(f"unhandled control-flow construct: {instruction.operation}")
                continue
            # Build the node, ignoring any condition.
            if isinstance(instruction.operation, Gate):
                nodes = [self.build_gate_call(instruction)]
            elif isinstance(instruction.operation, Barrier):
                operands = [self._lookup_bit(operand) for operand in instruction.qubits]
                nodes = [ast.QuantumBarrier(operands)]
            elif isinstance(instruction.operation, Measure):
                measurement = ast.QuantumMeasurement(
                    [self._lookup_bit(operand) for operand in instruction.qubits]
                )
                qubit = self._lookup_bit(instruction.clbits[0])
                nodes = [ast.QuantumMeasurementAssignment(qubit, measurement)]
            elif isinstance(instruction.operation, Reset):
                nodes = [
                    ast.QuantumReset(self._lookup_bit(operand)) for operand in instruction.qubits
                ]
            elif isinstance(instruction.operation, Delay):
                nodes = [self.build_delay(instruction)]
            elif isinstance(instruction.operation, Store):
                nodes = [
                    ast.AssignmentStatement(
                        self.build_expression(instruction.operation.lvalue),
                        self.build_expression(instruction.operation.rvalue),
                    )
                ]
            elif isinstance(instruction.operation, BreakLoopOp):
                nodes = [ast.BreakStatement()]
            elif isinstance(instruction.operation, ContinueLoopOp):
                nodes = [ast.ContinueStatement()]
            else:
                raise QASM3ExporterError(
                    "non-unitary subroutine calls are not yet supported,"
                    f" but received '{instruction.operation}'"
                )

            statements.extend(nodes)
        return statements

    def build_if_statement(self, instruction: CircuitInstruction) -> ast.BranchingStatement:
        """Build an :obj:`.IfElseOp` into a :obj:`.ast.BranchingStatement`."""
        condition = self.build_expression(_lift_condition(instruction.operation.condition))

        true_circuit = instruction.operation.blocks[0]
        with self.new_scope(true_circuit, instruction.qubits, instruction.clbits):
            true_body = ast.ProgramBlock(self.build_current_scope())
        if len(instruction.operation.blocks) == 1:
            return ast.BranchingStatement(condition, true_body, None)

        false_circuit = instruction.operation.blocks[1]
        with self.new_scope(false_circuit, instruction.qubits, instruction.clbits):
            false_body = ast.ProgramBlock(self.build_current_scope())
        return ast.BranchingStatement(condition, true_body, false_body)

    def build_switch_statement(self, instruction: CircuitInstruction) -> Iterable[ast.Statement]:
        """Build a :obj:`.SwitchCaseOp` into a :class:`.ast.SwitchStatement`."""
        real_target = self.build_expression(expr.lift(instruction.operation.target))
        target = self.symbols.register_variable(
            "switch_dummy", None, allow_rename=True, force_global=True
        )
        self._global_classical_forward_declarations.append(
            ast.ClassicalDeclaration(ast.IntType(), target, None)
        )

        if ExperimentalFeatures.SWITCH_CASE_V1 in self.experimental:
            # In this case, defaults can be folded in with other cases (useless as that is).

            def case(values, case_block):
                values = [
                    ast.DefaultCase() if v is CASE_DEFAULT else self.build_integer(v)
                    for v in values
                ]
                with self.new_scope(case_block, instruction.qubits, instruction.clbits):
                    case_body = ast.ProgramBlock(self.build_current_scope())
                return values, case_body

            return [
                ast.AssignmentStatement(target, real_target),
                ast.SwitchStatementPreview(
                    target,
                    (
                        case(values, block)
                        for values, block in instruction.operation.cases_specifier()
                    ),
                ),
            ]

        # Handle the stabilized syntax.
        cases = []
        default = None
        for values, block in instruction.operation.cases_specifier():
            with self.new_scope(block, instruction.qubits, instruction.clbits):
                case_body = ast.ProgramBlock(self.build_current_scope())
            if CASE_DEFAULT in values:
                # Even if it's mixed in with other cases, we can skip them and only output the
                # `default` since that's valid and execution will be the same; the evaluation of
                # case labels can't have side effects.
                default = case_body
                continue
            cases.append(([self.build_integer(value) for value in values], case_body))

        return [
            ast.AssignmentStatement(target, real_target),
            ast.SwitchStatement(target, cases, default=default),
        ]

    def build_box(self, instruction: CircuitInstruction) -> ast.BoxStatement:
        """Build a :class:`.BoxOp` into a :class:`.ast.BoxStatement`."""
        duration = self.build_duration(instruction.operation.duration, instruction.operation.unit)
        body_circuit = instruction.operation.blocks[0]
        with self.new_scope(body_circuit, instruction.qubits, instruction.clbits):
            # TODO: handle no-op qubits (see https://github.com/openqasm/openqasm/issues/584).
            body = ast.ProgramBlock(self.build_current_scope())
        return ast.BoxStatement(body, duration)

    def build_while_loop(self, instruction: CircuitInstruction) -> ast.WhileLoopStatement:
        """Build a :obj:`.WhileLoopOp` into a :obj:`.ast.WhileLoopStatement`."""
        condition = self.build_expression(_lift_condition(instruction.operation.condition))
        loop_circuit = instruction.operation.blocks[0]
        with self.new_scope(loop_circuit, instruction.qubits, instruction.clbits):
            loop_body = ast.ProgramBlock(self.build_current_scope())
        return ast.WhileLoopStatement(condition, loop_body)

    def build_for_loop(self, instruction: CircuitInstruction) -> ast.ForLoopStatement:
        """Build a :obj:`.ForLoopOp` into a :obj:`.ast.ForLoopStatement`."""
        indexset, loop_parameter, loop_circuit = instruction.operation.params
        with self.new_scope(loop_circuit, instruction.qubits, instruction.clbits):
            name = "_" if loop_parameter is None else loop_parameter.name
            loop_parameter_ast = self.symbols.register_variable(
                name, loop_parameter, allow_rename=True
            )
            if isinstance(indexset, range):
                # OpenQASM 3 uses inclusive ranges on both ends, unlike Python.
                indexset_ast = ast.Range(
                    start=self.build_integer(indexset.start),
                    end=self.build_integer(indexset.stop - 1),
                    step=self.build_integer(indexset.step) if indexset.step != 1 else None,
                )
            else:
                try:
                    indexset_ast = ast.IndexSet([self.build_integer(value) for value in indexset])
                except QASM3ExporterError:
                    raise QASM3ExporterError(
                        "The values in OpenQASM 3 'for' loops must all be integers, but received"
                        f" '{indexset}'."
                    ) from None
            body_ast = ast.ProgramBlock(self.build_current_scope())
        return ast.ForLoopStatement(indexset_ast, loop_parameter_ast, body_ast)

    def _lookup_variable_for_expression(self, var):
        if isinstance(var, Bit):
            return self._lookup_bit(var)
        return self.symbols.get_variable(var)

    def build_expression(self, node: expr.Expr) -> ast.Expression:
        """Build an expression."""
        return node.accept(_ExprBuilder(self._lookup_variable_for_expression))

    def build_delay(self, instruction: CircuitInstruction) -> ast.QuantumDelay:
        """Build a built-in delay statement."""
        if instruction.clbits:
            raise QASM3ExporterError(
                f"Found a delay instruction acting on classical bits: {instruction}"
            )
<<<<<<< HEAD
        duration_value, unit = instruction.operation.duration, instruction.operation.unit
        if unit == "expr":
            duration = self.build_expression(duration_value)
        elif unit == "ps":
            duration = ast.DurationLiteral(1000 * duration_value, ast.DurationUnit.NANOSECOND)
        else:
            unit_map = {
                "ns": ast.DurationUnit.NANOSECOND,
                "us": ast.DurationUnit.MICROSECOND,
                "ms": ast.DurationUnit.MILLISECOND,
                "s": ast.DurationUnit.SECOND,
                "dt": ast.DurationUnit.SAMPLE,
            }
            duration = ast.DurationLiteral(duration_value, unit_map[unit])
=======
        duration = self.build_duration(instruction.operation.duration, instruction.operation.unit)
>>>>>>> a5ccc7b2
        return ast.QuantumDelay(duration, [self._lookup_bit(qubit) for qubit in instruction.qubits])

    def build_duration(self, duration, unit) -> ast.Expression | None:
        """Build the expression of a given duration (if not ``None``)."""
        if duration is None:
            return None
        if unit == "ps":
            return ast.DurationLiteral(1000 * duration, ast.DurationUnit.NANOSECOND)
        unit_map = {
            "ns": ast.DurationUnit.NANOSECOND,
            "us": ast.DurationUnit.MICROSECOND,
            "ms": ast.DurationUnit.MILLISECOND,
            "s": ast.DurationUnit.SECOND,
            "dt": ast.DurationUnit.SAMPLE,
        }
        return ast.DurationLiteral(duration, unit_map[unit])

    def build_integer(self, value) -> ast.IntegerLiteral:
        """Build an integer literal, raising a :obj:`.QASM3ExporterError` if the input is not
        actually an
        integer."""
        if not isinstance(value, numbers.Integral):
            # This is meant to be purely defensive, in case a non-integer slips into the logic
            # somewhere, but no valid Terra object should trigger this.
            raise QASM3ExporterError(f"'{value}' is not an integer")  # pragma: no cover
        return ast.IntegerLiteral(int(value))

    def _rebind_scoped_parameters(self, expression):
        """If the input is a :class:`.ParameterExpression`, rebind any internal
        :class:`.Parameter`\\ s so that their names match their names in the scope.  Other inputs
        are returned unchanged."""
        # This is a little hacky, but the entirety of the Expression handling is essentially
        # missing, pending a new system in Terra to replace it (2022-03-07).
        if not isinstance(expression, ParameterExpression):
            return expression
        if isinstance(expression, Parameter):
            return self.symbols.get_variable(expression).string
        return expression.subs(
            {
                param: Parameter(self.symbols.get_variable(param).string, uuid=param.uuid)
                for param in expression.parameters
            }
        )

    def build_gate_call(self, instruction: CircuitInstruction):
        """Builds a gate-call AST node.

        This will also push the gate into the symbol table (if required), including recursively
        defining the gate blocks."""
        operation = instruction.operation
        if hasattr(operation, "_qasm_decomposition"):
            operation = operation._qasm_decomposition()
        ident = self.symbols.get_gate(operation)
        if ident is None:
            ident = self.define_gate(operation)
        qubits = [self._lookup_bit(qubit) for qubit in instruction.qubits]
        parameters = [
            ast.StringifyAndPray(self._rebind_scoped_parameters(param))
            for param in operation.params
        ]
        if not self.disable_constants:
            for parameter in parameters:
                parameter.obj = pi_check(parameter.obj, output="qasm")
        return ast.QuantumGateCall(ident, qubits, parameters=parameters)


def _infer_variable_declaration(
    circuit: QuantumCircuit, parameter: Parameter, parameter_name: ast.Identifier
) -> Union[ast.ClassicalDeclaration, None]:
    """Attempt to infer what type a parameter should be declared as to work with a circuit.

    This is very simplistic; it assumes all parameters are real numbers that need to be input to the
    program, unless one is used as a loop variable, in which case it shouldn't be declared at all,
    because the ``for`` loop declares it implicitly (per the Qiskit/qe-compiler reading of the
    OpenQASM spec at openqasm/openqasm@8ee55ec).

    .. note::

        This is a hack around not having a proper type system implemented in Terra, and really this
        whole function should be removed in favour of proper symbol-table building and lookups.
        This function is purely to try and hack the parameters for ``for`` loops into the exporter
        for now.

    Args:
        circuit: The global-scope circuit, which is the base of the exported program.
        parameter: The parameter to infer the type of.
        parameter_name: The name of the parameter to use in the declaration.

    Returns:
        A suitable :obj:`.ast.ClassicalDeclaration` node, or, if the parameter should *not* be
        declared, then ``None``.
    """

    def is_loop_variable(circuit, parameter):
        """Recurse into the instructions a parameter is used in, checking at every level if it is
        used as the loop variable of a ``for`` loop."""
        # This private access is hacky, and shouldn't need to happen; the type of a parameter
        # _should_ be an intrinsic part of the parameter, or somewhere publicly accessible, but
        # Terra doesn't have those concepts yet.  We can only try and guess at the type by looking
        # at all the places it's used in the circuit.
        for instr_index, index in circuit._data._raw_parameter_table_entry(parameter):
            if instr_index is None:
                continue
            instruction = circuit.data[instr_index].operation
            if isinstance(instruction, ForLoopOp):
                # The parameters of ForLoopOp are (indexset, loop_parameter, body).
                if index == 1:
                    return True
            if isinstance(instruction, ControlFlowOp):
                if is_loop_variable(instruction.params[index], parameter):
                    return True
        return False

    if is_loop_variable(circuit, parameter):
        return None
    # Arbitrary choice of double-precision float for all other parameters, but it's what we actually
    # expect people to be binding to their Parameters right now.
    return ast.IODeclaration(ast.IOModifier.INPUT, ast.FloatType.DOUBLE, parameter_name)


def _lift_condition(condition):
    if isinstance(condition, expr.Expr):
        return condition
    return expr.lift_legacy_condition(condition)


def _build_ast_type(type_: types.Type) -> ast.ClassicalType:
    if type_.kind is types.Bool:
        return ast.BoolType()
    if type_.kind is types.Uint:
        return ast.UintType(type_.width)
    if type_.kind is types.Float:
        return ast.FloatType.DOUBLE
    if type_.kind is types.Duration:
        return ast.DurationType()
    raise RuntimeError(f"unhandled expr type '{type_}'")


class _ExprBuilder(expr.ExprVisitor[ast.Expression]):
    __slots__ = ("lookup",)

    # This is a very simple, non-contextual converter.  As the type system expands, we may well end
    # up with some places where Qiskit's abstract type system needs to be lowered to OQ3 rather than
    # mapping 100% directly, which might need a more contextual visitor.

    def __init__(self, lookup):
        self.lookup = lookup

    def visit_var(self, node, /):
        return self.lookup(node) if node.standalone else self.lookup(node.var)

    def visit_stretch(self, node, /):
        return self.lookup(node)

    # pylint: disable=too-many-return-statements
    def visit_value(self, node, /):
        if node.type.kind is types.Bool:
            return ast.BooleanLiteral(node.value)
        if node.type.kind is types.Uint:
            return ast.IntegerLiteral(node.value)
        if node.type.kind is types.Float:
            return ast.FloatLiteral(node.value)
        if node.type.kind is types.Duration:
            unit = node.value.unit()
            if unit == "dt":
                return ast.DurationLiteral(node.value.value(), ast.DurationUnit.SAMPLE)
            if unit == "ns":
                return ast.DurationLiteral(node.value.value(), ast.DurationUnit.NANOSECOND)
            if unit == "us":
                return ast.DurationLiteral(node.value.value(), ast.DurationUnit.MICROSECOND)
            if unit == "ms":
                return ast.DurationLiteral(node.value.value(), ast.DurationUnit.MILLISECOND)
            if unit == "s":
                return ast.DurationLiteral(node.value.value(), ast.DurationUnit.SECOND)
        raise RuntimeError(f"unhandled Value type '{node}'")

    def visit_cast(self, node, /):
        if node.implicit:
            return node.operand.accept(self)
        return ast.Cast(_build_ast_type(node.type), node.operand.accept(self))

    def visit_unary(self, node, /):
        return ast.Unary(ast.Unary.Op[node.op.name], node.operand.accept(self))

    def visit_binary(self, node, /):
        return ast.Binary(
            ast.Binary.Op[node.op.name], node.left.accept(self), node.right.accept(self)
        )

    def visit_index(self, node, /):
        return ast.Index(node.target.accept(self), node.index.accept(self))<|MERGE_RESOLUTION|>--- conflicted
+++ resolved
@@ -1144,30 +1144,15 @@
             raise QASM3ExporterError(
                 f"Found a delay instruction acting on classical bits: {instruction}"
             )
-<<<<<<< HEAD
-        duration_value, unit = instruction.operation.duration, instruction.operation.unit
-        if unit == "expr":
-            duration = self.build_expression(duration_value)
-        elif unit == "ps":
-            duration = ast.DurationLiteral(1000 * duration_value, ast.DurationUnit.NANOSECOND)
-        else:
-            unit_map = {
-                "ns": ast.DurationUnit.NANOSECOND,
-                "us": ast.DurationUnit.MICROSECOND,
-                "ms": ast.DurationUnit.MILLISECOND,
-                "s": ast.DurationUnit.SECOND,
-                "dt": ast.DurationUnit.SAMPLE,
-            }
-            duration = ast.DurationLiteral(duration_value, unit_map[unit])
-=======
         duration = self.build_duration(instruction.operation.duration, instruction.operation.unit)
->>>>>>> a5ccc7b2
         return ast.QuantumDelay(duration, [self._lookup_bit(qubit) for qubit in instruction.qubits])
 
     def build_duration(self, duration, unit) -> ast.Expression | None:
         """Build the expression of a given duration (if not ``None``)."""
         if duration is None:
             return None
+        if unit == "expr":
+            return self.build_expression(duration)
         if unit == "ps":
             return ast.DurationLiteral(1000 * duration, ast.DurationUnit.NANOSECOND)
         unit_map = {
