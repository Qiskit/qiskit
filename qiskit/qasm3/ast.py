--- conflicted
+++ resolved
@@ -265,17 +265,6 @@
         self.values = values
 
 
-<<<<<<< HEAD
-class Constant(Expression, enum.Enum):
-    """A constant value defined by the OpenQASM 3 spec."""
-
-    PI = enum.auto()
-    EULER = enum.auto()
-    TAU = enum.auto()
-
-
-=======
->>>>>>> fe87015a
 class QuantumMeasurement(ASTNode):
     """
     quantumMeasurement
