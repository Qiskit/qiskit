# -*- coding: utf-8 -*-

# This code is part of Qiskit.
#
# (C) Copyright IBM 2019.
#
# This code is licensed under the Apache License, Version 2.0. You may
# obtain a copy of this license in the LICENSE.txt file in the root directory
# of this source tree or at http://www.apache.org/licenses/LICENSE-2.0.
#
# Any modifications or derivative works of this code must retain this
# copyright notice, and modified files need to carry a notice indicating
# that they have been altered from the originals.

# pylint: disable=no-name-in-module,import-error

"""
Base class for dummy backends.
"""

import warnings

from qiskit.providers.models import BackendProperties
from qiskit.providers import BaseBackend
from qiskit.exceptions import QiskitError

try:
    from qiskit import Aer
    HAS_AER = True
except ImportError:
    HAS_AER = False
    from qiskit.providers.basicaer import BasicAer


class _Credentials():
    def __init__(self, token='123456', url='https://'):
        self.token = token
        self.url = url
        self.hub = 'hub'
        self.group = 'group'
        self.project = 'project'


class FakeBackend(BaseBackend):
    """This is a dummy backend just for testing purposes."""

    def __init__(self, configuration, time_alive=10):
        """FakeBackend initializer.

        Args:
            configuration (BackendConfiguration): backend configuration
            time_alive (int): time to wait before returning result
        """
        super().__init__(configuration)
        self.time_alive = time_alive
        self._credentials = _Credentials()

    def properties(self):
        """Return backend properties"""
        coupling_map = self.configuration().coupling_map
        unique_qubits = list(set().union(*coupling_map))

        properties = {
            'backend_name': self.name(),
            'backend_version': self.configuration().backend_version,
            'last_update_date': '2000-01-01 00:00:00Z',
            'qubits': [
                [
                    {
                        "date": "2000-01-01 00:00:00Z",
                        "name": "T1",
                        "unit": "\u00b5s",
                        "value": 0.0
                    },
                    {
                        "date": "2000-01-01 00:00:00Z",
                        "name": "T2",
                        "unit": "\u00b5s",
                        "value": 0.0
                    },
                    {
                        "date": "2000-01-01 00:00:00Z",
                        "name": "frequency",
                        "unit": "GHz",
                        "value": 0.0
                    },
                    {
                        "date": "2000-01-01 00:00:00Z",
                        "name": "readout_error",
                        "unit": "",
                        "value": 0.0
                    }
                ] for _ in range(len(unique_qubits))
            ],
            'gates': [{
                "gate": "cx",
                "name": "CX" + str(pair[0]) + "_" + str(pair[1]),
                "parameters": [
                    {
                        "date": "2000-01-01 00:00:00Z",
                        "name": "gate_error",
                        "unit": "",
                        "value": 0.0
                    }
                ],
                "qubits": [
                    pair[0],
                    pair[1]
                ]
            } for pair in coupling_map],
            'general': []
        }

        return BackendProperties.from_dict(properties)

<<<<<<< HEAD
    def run(self, _):
        job_id = str(uuid.uuid4())
        job = FakeJob(self, job_id, self.run_job)
        job.submit()
        return job

    def run_job(self, job_id):
        """Main dummy run loop"""
        time.sleep(self.time_alive)
        return Result.from_dict({'job_id': job_id, 'result': [], 'status': 'COMPLETED'})
=======
    def run(self, qobj):
        """Main job in simulator"""
        if HAS_AER:
            if qobj.type == 'PULSE':
                from qiskit.providers.aer.pulse import PulseSystemModel
                system_model = PulseSystemModel.from_backend(self)
                sim = Aer.get_backend('pulse_simulator')
                job = sim.run(qobj, system_model)
            else:
                sim = Aer.get_backend('qasm_simulator')
                if self.properties():
                    from qiskit.providers.aer.noise import NoiseModel
                    noise_model = NoiseModel.from_backend(self)
                    job = sim.run(qobj, noise_model=noise_model)
                else:
                    job = sim.run(qobj)
        else:
            if qobj.type == 'PULSE':
                raise QiskitError("Unable to run pulse schedules without "
                                  "qiskit-aer installed")
            warnings.warn("Aer not found using BasicAer and no noise",
                          RuntimeWarning)
            sim = BasicAer.get_backend('qasm_simulator')
            job = sim.run(qobj)
        return job

    def jobs(self, **kwargs):  # pylint: disable=unused-argument
        """Fake a job history"""
        return []
>>>>>>> d9c88549
<|MERGE_RESOLUTION|>--- conflicted
+++ resolved
@@ -113,18 +113,6 @@
 
         return BackendProperties.from_dict(properties)
 
-<<<<<<< HEAD
-    def run(self, _):
-        job_id = str(uuid.uuid4())
-        job = FakeJob(self, job_id, self.run_job)
-        job.submit()
-        return job
-
-    def run_job(self, job_id):
-        """Main dummy run loop"""
-        time.sleep(self.time_alive)
-        return Result.from_dict({'job_id': job_id, 'result': [], 'status': 'COMPLETED'})
-=======
     def run(self, qobj):
         """Main job in simulator"""
         if HAS_AER:
@@ -153,5 +141,4 @@
 
     def jobs(self, **kwargs):  # pylint: disable=unused-argument
         """Fake a job history"""
-        return []
->>>>>>> d9c88549
+        return []