--- conflicted
+++ resolved
@@ -23,8 +23,6 @@
 
 class FakeJob(JobV1):
     """Fake simulator job"""
-<<<<<<< HEAD
-=======
     _executor = futures.ThreadPoolExecutor()
 
     def __init__(self, backend, job_id, fn):
@@ -88,7 +86,6 @@
 class FakeLegacyJob(BaseJob):
     """Fake simulator job"""
     _executor = futures.ThreadPoolExecutor()
->>>>>>> 6f9784c1
 
     def __init__(self, backend, job_id, fn):
         super().__init__(backend, job_id)
