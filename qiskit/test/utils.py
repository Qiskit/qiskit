--- conflicted
+++ resolved
@@ -32,13 +32,9 @@
     # Schemas path:     qiskit/schemas
     SCHEMAS = os.path.normpath(os.path.join(SDK, "schemas"))
     # Sample QASMs path: qiskit/test/python/qasm
-<<<<<<< HEAD
     QASMS = os.path.normpath(os.path.join(TEST, 'qasm'))
     # Sample QASM2s path: qiskit/test/python/qasm2
     QASM2 = os.path.normpath(os.path.join(TEST, 'qasm2'))
-=======
-    QASMS = os.path.normpath(os.path.join(TEST, "qasm"))
->>>>>>> 9d4bb91b
 
 
 def setup_test_logging(logger, log_level, filename):
