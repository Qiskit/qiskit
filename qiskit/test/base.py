--- conflicted
+++ resolved
@@ -135,322 +135,6 @@
         if os.getenv("LOG_LEVEL"):
             filename = "%s.log" % os.path.splitext(inspect.getfile(cls))[0]
             setup_test_logging(cls.log, os.getenv("LOG_LEVEL"), filename)
-
-        warnings.filterwarnings("error", category=DeprecationWarning)
-        allow_DeprecationWarning_modules = [
-            "test.ipynb.mpl.test_circuit_matplotlib_drawer",
-            "test.python.pulse.test_parameters",
-            "test.python.pulse.test_transforms",
-            "test.python.circuit.test_gate_power",
-            "test.python.pulse.test_builder",
-            "test.python.pulse.test_block",
-            "test.python.quantum_info.operators.symplectic.test_legacy_pauli",
-            "qiskit.quantum_info.operators.pauli",
-            "pybobyqa",
-            "numba",
-            "qiskit.utils.measurement_error_mitigation",
-            "qiskit.circuit.library.standard_gates.x",
-            "qiskit.pulse.schedule",
-            "qiskit.pulse.instructions.instruction",
-            "qiskit.pulse.instructions.play",
-            "qiskit.pulse.library.parametric_pulses",
-            "qiskit.quantum_info.operators.symplectic.pauli",
-            "test.python.dagcircuit.test_dagcircuit",
-            "test.python.quantum_info.operators.test_operator",
-            "test.python.quantum_info.operators.test_scalar_op",
-            "test.python.quantum_info.operators.test_superop",
-            "test.python.quantum_info.operators.channel.test_kraus",
-            "test.python.quantum_info.operators.channel.test_choi",
-            "test.python.quantum_info.operators.channel.test_chi",
-            "test.python.quantum_info.operators.channel.test_superop",
-            "test.python.quantum_info.operators.channel.test_stinespring",
-            "test.python.quantum_info.operators.symplectic.test_sparse_pauli_op",
-            "test.python.quantum_info.operators.channel.test_ptm",
-        ]
-        for mod in allow_DeprecationWarning_modules:
-            warnings.filterwarnings("default", category=DeprecationWarning, module=mod)
-        allow_DeprecationWarning_message = [
-            r".*LogNormalDistribution.*",
-            r".*NormalDistribution.*",
-            r".*UniformDistribution.*",
-            r".*QuantumCircuit\.combine.*",
-            r".*QuantumCircuit\.__add__.*",
-            r".*QuantumCircuit\.__iadd__.*",
-            r".*QuantumCircuit\.extend.*",
-            r".*psi @ U.*",
-            r".*qiskit\.circuit\.library\.standard_gates\.ms import.*",
-            r"elementwise comparison failed.*",
-            r"The jsonschema validation included in qiskit-terra.*",
-            r"The DerivativeBase.parameter_expression_grad method.*",
-            r"Back-references to from Bit instances.*",
-            r"The QuantumCircuit.u. method.*",
-            r"The QuantumCircuit.cu.",
-            r"The CXDirection pass has been deprecated",
-        ]
-        for msg in allow_DeprecationWarning_message:
-            warnings.filterwarnings("default", category=DeprecationWarning, message=msg)
-
-    @staticmethod
-    def _get_resource_path(filename, path=Path.TEST):
-        """Get the absolute path to a resource.
-
-        Args:
-            filename (string): filename or relative path to the resource.
-            path (Path): path used as relative to the filename.
-
-        Returns:
-            str: the absolute path to the resource.
-        """
-        return os.path.normpath(os.path.join(path.value, filename))
-
-    def assertDictAlmostEqual(
-        self, dict1, dict2, delta=None, msg=None, places=None, default_value=0
-    ):
-        """Assert two dictionaries with numeric values are almost equal.
-
-        Fail if the two dictionaries are unequal as determined by
-        comparing that the difference between values with the same key are
-        not greater than delta (default 1e-8), or that difference rounded
-        to the given number of decimal places is not zero. If a key in one
-        dictionary is not in the other the default_value keyword argument
-        will be used for the missing value (default 0). If the two objects
-        compare equal then they will automatically compare almost equal.
-
-        Args:
-            dict1 (dict): a dictionary.
-            dict2 (dict): a dictionary.
-            delta (number): threshold for comparison (defaults to 1e-8).
-            msg (str): return a custom message on failure.
-            places (int): number of decimal places for comparison.
-            default_value (number): default value for missing keys.
-
-        Raises:
-            TypeError: if the arguments are not valid (both `delta` and
-                `places` are specified).
-            AssertionError: if the dictionaries are not almost equal.
-        """
-
-        error_msg = dicts_almost_equal(dict1, dict2, delta, places, default_value)
-
-        if error_msg:
-            msg = self._formatMessage(msg, error_msg)
-            raise self.failureException(msg)
-
-
-class FullQiskitTestCase(QiskitTestCase):
-    """Helper class that contains common functionality that captures streams."""
-
-    run_tests_with = RunTest
-
-    def __init__(self, *args, **kwargs):
-        """Construct a TestCase."""
-        if not HAS_FIXTURES:
-            raise MissingOptionalLibraryError(
-                libname="testtools",
-                name="test runner",
-                pip_install="pip install testtools",
-            )
-        super().__init__(*args, **kwargs)
-        self.__RunTest = self.run_tests_with
-        self._reset()
-        self.__exception_handlers = []
-        self.exception_handlers = [
-            (unittest.SkipTest, self._report_skip),
-            (self.failureException, self._report_failure),
-            (unittest.case._UnexpectedSuccess, self._report_unexpected_success),
-            (Exception, self._report_error),
-        ]
-
-    def _reset(self):
-        """Reset the test case as if it had never been run."""
-        self._cleanups = []
-        self._unique_id_gen = itertools.count(1)
-        # Generators to ensure unique traceback ids.  Maps traceback label to
-        # iterators.
-        self._traceback_id_gens = {}
-        self.__details = None
-
-    def onException(self, exc_info, tb_label="traceback"):
-        """Called when an exception propagates from test code.
-
-        :seealso addOnException:
-        """
-        if exc_info[0] not in [unittest.SkipTest, unittest.case._UnexpectedSuccess]:
-            self._report_traceback(exc_info, tb_label=tb_label)
-        for handler in self.__exception_handlers:
-            handler(exc_info)
-
-    def _run_teardown(self, result):
-        """Run the tearDown function for this test."""
-        self.tearDown()
-
-    def _get_test_method(self):
-        method_name = getattr(self, "_testMethodName")
-        return getattr(self, method_name)
-
-    def _run_test_method(self, result):
-        """Run the test method for this test."""
-        return self._get_test_method()()
-
-    def useFixture(self, fixture):
-        """Use fixture in a test case.
-
-        The fixture will be setUp, and self.addCleanup(fixture.cleanUp) called.
-
-        Args:
-            fixture: The fixture to use.
-
-        Returns:
-            fixture: The fixture, after setting it up and scheduling a cleanup
-                for it.
-
-        Raises:
-            MultipleExceptions: When there is an error during fixture setUp
-            Exception: If an exception is raised during fixture setUp
-        """
-        try:
-            fixture.setUp()
-        except MultipleExceptions as e:
-            if fixtures is not None and e.args[-1][0] is fixtures.fixture.SetupError:
-                gather_details(e.args[-1][1].args[0], self.getDetails())
-            raise
-        except Exception:
-            exc_info = sys.exc_info()
-            try:
-                # fixture._details is not available if using the newer
-                # _setUp() API in Fixtures because it already cleaned up
-                # the fixture.  Ideally this whole try/except is not
-                # really needed any more, however, we keep this code to
-                # remain compatible with the older setUp().
-                if hasattr(fixture, "_details") and fixture._details is not None:
-                    gather_details(fixture.getDetails(), self.getDetails())
-            except Exception:
-                # Report the setUp exception, then raise the error during
-                # gather_details.
-                self._report_traceback(exc_info)
-                raise
-            else:
-                # Gather_details worked, so raise the exception setUp
-                # encountered.
-                def reraise(exc_class, exc_obj, exc_tb, _marker=object()):
-                    """Re-raise an exception received from sys.exc_info() or similar."""
-                    raise exc_obj.with_traceback(exc_tb)
-
-                reraise(*exc_info)
-        else:
-            self.addCleanup(fixture.cleanUp)
-            self.addCleanup(gather_details, fixture.getDetails(), self.getDetails())
-            return fixture
-
-    def _run_setup(self, result):
-        """Run the setUp function for this test."""
-        self.setUp()
-
-    def _add_reason(self, reason):
-        self.addDetail("reason", content.text_content(reason))
-
-    @staticmethod
-    def _report_error(self, result, err):
-        result.addError(self, details=self.getDetails())
-
-    @staticmethod
-    def _report_expected_failure(self, result, err):
-        result.addExpectedFailure(self, details=self.getDetails())
-
-    @staticmethod
-    def _report_failure(self, result, err):
-        result.addFailure(self, details=self.getDetails())
-
-    @staticmethod
-    def _report_skip(self, result, err):
-        if err.args:
-            reason = err.args[0]
-        else:
-            reason = "no reason given."
-        self._add_reason(reason)
-        result.addSkip(self, details=self.getDetails())
-
-    def _report_traceback(self, exc_info, tb_label="traceback"):
-        id_gen = self._traceback_id_gens.setdefault(tb_label, itertools.count(0))
-        while True:
-            tb_id = advance_iterator(id_gen)
-            if tb_id:
-                tb_label = "%s-%d" % (tb_label, tb_id)
-            if tb_label not in self.getDetails():
-                break
-        self.addDetail(
-            tb_label,
-            content.TracebackContent(
-                exc_info, self, capture_locals=getattr(self, "__testtools_tb_locals__", False)
-            ),
-        )
-
-    @staticmethod
-    def _report_unexpected_success(self, result, err):
-        result.addUnexpectedSuccess(self, details=self.getDetails())
-
-    def run(self, result=None):
-        self._reset()
-        try:
-            run_test = self.__RunTest(self, self.exception_handlers, last_resort=self._report_error)
-        except TypeError:
-            # Backwards compat: if we can't call the constructor
-            # with last_resort, try without that.
-            run_test = self.__RunTest(self, self.exception_handlers)
-        return run_test.run(result)
-
-    def setUp(self):
-        super().setUp()
-        if os.environ.get("QISKIT_TEST_CAPTURE_STREAMS"):
-            stdout = self.useFixture(fixtures.StringStream("stdout")).stream
-            self.useFixture(fixtures.MonkeyPatch("sys.stdout", stdout))
-            stderr = self.useFixture(fixtures.StringStream("stderr")).stream
-            self.useFixture(fixtures.MonkeyPatch("sys.stderr", stderr))
-            self.useFixture(fixtures.LoggerFixture(nuke_handlers=False, level=None))
-
-    def addDetail(self, name, content_object):
-        """Add a detail to be reported with this test's outcome.
-
-        :param name: The name to give this detail.
-        :param content_object: The content object for this detail. See
-            testtools.content for more detail.
-        """
-        if self.__details is None:
-            self.__details = {}
-        self.__details[name] = content_object
-
-    def addDetailUniqueName(self, name, content_object):
-        """Add a detail to the test, but ensure it's name is unique.
-
-        This method checks whether ``name`` conflicts with a detail that has
-        already been added to the test. If it does, it will modify ``name`` to
-        avoid the conflict.
-
-        :param name: The name to give this detail.
-        :param content_object: The content object for this detail. See
-            testtools.content for more detail.
-        """
-        existing_details = self.getDetails()
-        full_name = name
-        suffix = 1
-        while full_name in existing_details:
-            full_name = "%s-%d" % (name, suffix)
-            suffix += 1
-        self.addDetail(full_name, content_object)
-
-    def getDetails(self):
-        """Get the details dict that will be reported with this test's outcome."""
-        if self.__details is None:
-            self.__details = {}
-        return self.__details
-
-<<<<<<< HEAD
-=======
-    @classmethod
-    def setUpClass(cls):
-        # Determines if the TestCase is using IBMQ credentials.
-        cls.using_ibmq_credentials = False
-        cls.log = logging.getLogger(cls.__name__)
 
         warnings.filterwarnings("error", category=DeprecationWarning)
         allow_DeprecationWarning_modules = [
@@ -505,7 +189,260 @@
         for msg in allow_DeprecationWarning_message:
             warnings.filterwarnings("default", category=DeprecationWarning, message=msg)
 
->>>>>>> 3b600a05
+    @staticmethod
+    def _get_resource_path(filename, path=Path.TEST):
+        """Get the absolute path to a resource.
+
+        Args:
+            filename (string): filename or relative path to the resource.
+            path (Path): path used as relative to the filename.
+
+        Returns:
+            str: the absolute path to the resource.
+        """
+        return os.path.normpath(os.path.join(path.value, filename))
+
+    def assertDictAlmostEqual(
+        self, dict1, dict2, delta=None, msg=None, places=None, default_value=0
+    ):
+        """Assert two dictionaries with numeric values are almost equal.
+
+        Fail if the two dictionaries are unequal as determined by
+        comparing that the difference between values with the same key are
+        not greater than delta (default 1e-8), or that difference rounded
+        to the given number of decimal places is not zero. If a key in one
+        dictionary is not in the other the default_value keyword argument
+        will be used for the missing value (default 0). If the two objects
+        compare equal then they will automatically compare almost equal.
+
+        Args:
+            dict1 (dict): a dictionary.
+            dict2 (dict): a dictionary.
+            delta (number): threshold for comparison (defaults to 1e-8).
+            msg (str): return a custom message on failure.
+            places (int): number of decimal places for comparison.
+            default_value (number): default value for missing keys.
+
+        Raises:
+            TypeError: if the arguments are not valid (both `delta` and
+                `places` are specified).
+            AssertionError: if the dictionaries are not almost equal.
+        """
+
+        error_msg = dicts_almost_equal(dict1, dict2, delta, places, default_value)
+
+        if error_msg:
+            msg = self._formatMessage(msg, error_msg)
+            raise self.failureException(msg)
+
+
+class FullQiskitTestCase(QiskitTestCase):
+    """Helper class that contains common functionality that captures streams."""
+
+    run_tests_with = RunTest
+
+    def __init__(self, *args, **kwargs):
+        """Construct a TestCase."""
+        if not HAS_FIXTURES:
+            raise MissingOptionalLibraryError(
+                libname="testtools",
+                name="test runner",
+                pip_install="pip install testtools",
+            )
+        super().__init__(*args, **kwargs)
+        self.__RunTest = self.run_tests_with
+        self._reset()
+        self.__exception_handlers = []
+        self.exception_handlers = [
+            (unittest.SkipTest, self._report_skip),
+            (self.failureException, self._report_failure),
+            (unittest.case._UnexpectedSuccess, self._report_unexpected_success),
+            (Exception, self._report_error),
+        ]
+
+    def _reset(self):
+        """Reset the test case as if it had never been run."""
+        self._cleanups = []
+        self._unique_id_gen = itertools.count(1)
+        # Generators to ensure unique traceback ids.  Maps traceback label to
+        # iterators.
+        self._traceback_id_gens = {}
+        self.__details = None
+
+    def onException(self, exc_info, tb_label="traceback"):
+        """Called when an exception propagates from test code.
+
+        :seealso addOnException:
+        """
+        if exc_info[0] not in [unittest.SkipTest, unittest.case._UnexpectedSuccess]:
+            self._report_traceback(exc_info, tb_label=tb_label)
+        for handler in self.__exception_handlers:
+            handler(exc_info)
+
+    def _run_teardown(self, result):
+        """Run the tearDown function for this test."""
+        self.tearDown()
+
+    def _get_test_method(self):
+        method_name = getattr(self, "_testMethodName")
+        return getattr(self, method_name)
+
+    def _run_test_method(self, result):
+        """Run the test method for this test."""
+        return self._get_test_method()()
+
+    def useFixture(self, fixture):
+        """Use fixture in a test case.
+
+        The fixture will be setUp, and self.addCleanup(fixture.cleanUp) called.
+
+        Args:
+            fixture: The fixture to use.
+
+        Returns:
+            fixture: The fixture, after setting it up and scheduling a cleanup
+                for it.
+
+        Raises:
+            MultipleExceptions: When there is an error during fixture setUp
+            Exception: If an exception is raised during fixture setUp
+        """
+        try:
+            fixture.setUp()
+        except MultipleExceptions as e:
+            if fixtures is not None and e.args[-1][0] is fixtures.fixture.SetupError:
+                gather_details(e.args[-1][1].args[0], self.getDetails())
+            raise
+        except Exception:
+            exc_info = sys.exc_info()
+            try:
+                # fixture._details is not available if using the newer
+                # _setUp() API in Fixtures because it already cleaned up
+                # the fixture.  Ideally this whole try/except is not
+                # really needed any more, however, we keep this code to
+                # remain compatible with the older setUp().
+                if hasattr(fixture, "_details") and fixture._details is not None:
+                    gather_details(fixture.getDetails(), self.getDetails())
+            except Exception:
+                # Report the setUp exception, then raise the error during
+                # gather_details.
+                self._report_traceback(exc_info)
+                raise
+            else:
+                # Gather_details worked, so raise the exception setUp
+                # encountered.
+                def reraise(exc_class, exc_obj, exc_tb, _marker=object()):
+                    """Re-raise an exception received from sys.exc_info() or similar."""
+                    raise exc_obj.with_traceback(exc_tb)
+
+                reraise(*exc_info)
+        else:
+            self.addCleanup(fixture.cleanUp)
+            self.addCleanup(gather_details, fixture.getDetails(), self.getDetails())
+            return fixture
+
+    def _run_setup(self, result):
+        """Run the setUp function for this test."""
+        self.setUp()
+
+    def _add_reason(self, reason):
+        self.addDetail("reason", content.text_content(reason))
+
+    @staticmethod
+    def _report_error(self, result, err):
+        result.addError(self, details=self.getDetails())
+
+    @staticmethod
+    def _report_expected_failure(self, result, err):
+        result.addExpectedFailure(self, details=self.getDetails())
+
+    @staticmethod
+    def _report_failure(self, result, err):
+        result.addFailure(self, details=self.getDetails())
+
+    @staticmethod
+    def _report_skip(self, result, err):
+        if err.args:
+            reason = err.args[0]
+        else:
+            reason = "no reason given."
+        self._add_reason(reason)
+        result.addSkip(self, details=self.getDetails())
+
+    def _report_traceback(self, exc_info, tb_label="traceback"):
+        id_gen = self._traceback_id_gens.setdefault(tb_label, itertools.count(0))
+        while True:
+            tb_id = advance_iterator(id_gen)
+            if tb_id:
+                tb_label = "%s-%d" % (tb_label, tb_id)
+            if tb_label not in self.getDetails():
+                break
+        self.addDetail(
+            tb_label,
+            content.TracebackContent(
+                exc_info, self, capture_locals=getattr(self, "__testtools_tb_locals__", False)
+            ),
+        )
+
+    @staticmethod
+    def _report_unexpected_success(self, result, err):
+        result.addUnexpectedSuccess(self, details=self.getDetails())
+
+    def run(self, result=None):
+        self._reset()
+        try:
+            run_test = self.__RunTest(self, self.exception_handlers, last_resort=self._report_error)
+        except TypeError:
+            # Backwards compat: if we can't call the constructor
+            # with last_resort, try without that.
+            run_test = self.__RunTest(self, self.exception_handlers)
+        return run_test.run(result)
+
+    def setUp(self):
+        super().setUp()
+        if os.environ.get("QISKIT_TEST_CAPTURE_STREAMS"):
+            stdout = self.useFixture(fixtures.StringStream("stdout")).stream
+            self.useFixture(fixtures.MonkeyPatch("sys.stdout", stdout))
+            stderr = self.useFixture(fixtures.StringStream("stderr")).stream
+            self.useFixture(fixtures.MonkeyPatch("sys.stderr", stderr))
+            self.useFixture(fixtures.LoggerFixture(nuke_handlers=False, level=None))
+
+    def addDetail(self, name, content_object):
+        """Add a detail to be reported with this test's outcome.
+
+        :param name: The name to give this detail.
+        :param content_object: The content object for this detail. See
+            testtools.content for more detail.
+        """
+        if self.__details is None:
+            self.__details = {}
+        self.__details[name] = content_object
+
+    def addDetailUniqueName(self, name, content_object):
+        """Add a detail to the test, but ensure it's name is unique.
+
+        This method checks whether ``name`` conflicts with a detail that has
+        already been added to the test. If it does, it will modify ``name`` to
+        avoid the conflict.
+
+        :param name: The name to give this detail.
+        :param content_object: The content object for this detail. See
+            testtools.content for more detail.
+        """
+        existing_details = self.getDetails()
+        full_name = name
+        suffix = 1
+        while full_name in existing_details:
+            full_name = "%s-%d" % (name, suffix)
+            suffix += 1
+        self.addDetail(full_name, content_object)
+
+    def getDetails(self):
+        """Get the details dict that will be reported with this test's outcome."""
+        if self.__details is None:
+            self.__details = {}
+        return self.__details
+
 
 def dicts_almost_equal(dict1, dict2, delta=None, places=None, default_value=0):
     """Test if two dictionaries with numeric values are almost equal.
