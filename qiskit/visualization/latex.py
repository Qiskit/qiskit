# This code is part of Qiskit.
#
# (C) Copyright IBM 2017, 2018.
#
# This code is licensed under the Apache License, Version 2.0. You may
# obtain a copy of this license in the LICENSE.txt file in the root directory
# of this source tree or at http://www.apache.org/licenses/LICENSE-2.0.
#
# Any modifications or derivative works of this code must retain this
# copyright notice, and modified files need to carry a notice indicating
# that they have been altered from the originals.

# pylint: disable=invalid-name,consider-using-enumerate

"""latex circuit visualization backends."""

import collections
import io
import json
import math
import re

import numpy as np
from qiskit.circuit.controlledgate import ControlledGate
from qiskit.circuit import QuantumRegister
from qiskit.circuit.parameterexpression import ParameterExpression
from qiskit.visualization import qcstyle as _qcstyle
from qiskit.visualization import exceptions
from qiskit.circuit.tools.pi_check import pi_check
from .utils import generate_latex_label


class QCircuitImage:
    """This class contains methods to create \\LaTeX circuit images.

    The class targets the \\LaTeX package Q-circuit
    (https://arxiv.org/pdf/quant-ph/0406003).

    Thanks to Eric Sabo for the initial implementation for Qiskit.
    """

    def __init__(self, qubits, clbits, ops, scale, style=None,
                 plot_barriers=True, reverse_bits=False, layout=None, initial_state=False,
                 cregbundle=False, global_phase=None):
        """QCircuitImage initializer.

        Args:
            qubits (list[Qubit]): list of qubits
            clbits (list[Clbit]): list of clbits
            ops (list[list[DAGNode]]): list of circuit instructions, grouped by layer
            scale (float): image scaling
            style (dict or str): dictionary of style or file name of style file
            reverse_bits (bool): When set to True reverse the bit order inside
               registers for the output visualization.
            plot_barriers (bool): Enable/disable drawing barriers in the output
               circuit. Defaults to True.
            layout (Layout or None): If present, the layout information will be
               included.
            initial_state (bool): Optional. Adds |0> in the beginning of the line. Default: `False`.
            cregbundle (bool): Optional. If set True bundle classical registers. Default: `False`.
            global_phase (float): Optional, the global phase for the circuit.
        Raises:
            ImportError: If pylatexenc is not installed
        """
        # style sheet
        self._style = _qcstyle.BWStyle()
        if style:
            if isinstance(style, dict):
                self._style.set_style(style)
            elif isinstance(style, str):
                with open(style) as infile:
                    dic = json.load(infile)
                self._style.set_style(dic)

        # list of lists corresponding to layers of the circuit
        self.ops = ops

        # image scaling
        self.scale = 0.7 if scale is None else scale

        # Map of qregs to sizes
        self.qregs = {}

        # Map of cregs to sizes
        self.cregs = {}

        # List of qregs and cregs in order of appearance in code and image
        self.ordered_regs = []

        # Map from registers to the list they appear in the image
        self.img_regs = {}

        # Array to hold the \\LaTeX commands to generate a circuit image.
        self._latex = []

        # Variable to hold image depth (width)
        self.img_depth = 0

        # Variable to hold image width (height)
        self.img_width = 0

        # Variable to hold total circuit depth
        self.sum_column_widths = 0

        # Variable to hold total circuit width
        self.sum_row_heights = 0

        # em points of separation between circuit columns
        self.column_separation = 1

        # em points of separation between circuit row
        self.row_separation = 0

        # presence of "box" or "target" determines row spacing
        self.has_box = False
        self.has_target = False
        self.reverse_bits = reverse_bits
        self.layout = layout
        self.initial_state = initial_state
        self.plot_barriers = plot_barriers

        #################################
        self.qregs = _get_register_specs(qubits)
        self.qubit_list = qubits
        self.ordered_regs = qubits + clbits
        self.cregs = _get_register_specs(clbits)
        self.clbit_list = clbits
        self.img_regs = {bit: ind for ind, bit in
                         enumerate(self.ordered_regs)}
        if cregbundle:
            self.img_width = len(qubits) + len(self.cregs)
        else:
            self.img_width = len(self.img_regs)
        self.wire_type = {}
        for bit in self.ordered_regs:
            self.wire_type[bit] = bit.register in self.cregs.keys()
        self.cregbundle = cregbundle
        self.global_phase = global_phase

    def latex(self):
        """Return LaTeX string representation of circuit.

        This method uses the LaTeX Qconfig package to create a graphical
        representation of the circuit.

        Returns:
            string: for writing to a LaTeX file.
        """
        self._initialize_latex_array()
        self._build_latex_array()
        header_1 = r"""% \documentclass[preview]{standalone}
% If the image is too large to fit on this documentclass use
\documentclass[draft]{beamer}
"""
        beamer_line = "\\usepackage[size=custom,height=%d,width=%d,scale=%.1f]{beamerposter}\n"
        header_2 = r"""% instead and customize the height and width (in cm) to fit.
% Large images may run out of memory quickly.
% To fix this use the LuaLaTeX compiler, which dynamically
% allocates memory.
\usepackage[braket, qm]{qcircuit}
\usepackage{amsmath}
\pdfmapfile{+sansmathaccent.map}
% \usepackage[landscape]{geometry}
% Comment out the above line if using the beamer documentclass.
\begin{document}
"""
        qcircuit_line = r"""
\begin{equation*}
    \Qcircuit @C=%.1fem @R=%.1fem @!R {
"""
        output = io.StringIO()
        output.write(header_1)
        output.write('%% img_width = %d, img_depth = %d\n' % (self.img_width, self.img_depth))
        output.write(beamer_line % self._get_beamer_page())
        output.write(header_2)
        if self.global_phase:
            output.write(r"""
{\small Global Phase: $%s$}""" % pi_check(self.global_phase, output='latex'))
        output.write(qcircuit_line %
                     (self.column_separation, self.row_separation))
        for i in range(self.img_width):
            output.write("\t \t")
            for j in range(self.img_depth + 1):
                cell_str = self._latex[i][j]
                # Don't truncate offset float if drawing a barrier
                if 'barrier' in cell_str:
                    output.write(cell_str)
                else:
                    # floats can cause "Dimension too large" latex error in
                    # xymatrix this truncates floats to avoid issue.
                    cell_str = re.sub(r'[-+]?\d*\.\d{2,}|\d{2,}',
                                      _truncate_float,
                                      cell_str)
                    output.write(cell_str)
                if j != self.img_depth:
                    output.write(" & ")
                else:
                    output.write(r'\\' + '\n')
        output.write('\t }\n')
        output.write('\\end{equation*}\n\n')
        output.write('\\end{document}')
        contents = output.getvalue()
        output.close()
        return contents

    def _initialize_latex_array(self):
        self.img_depth, self.sum_column_widths = self._get_image_depth()
        self.sum_row_heights = self.img_width
        # choose the most compact row spacing, while not squashing them
        if self.has_box:
            self.row_separation = 0.0
        elif self.has_target:
            self.row_separation = 0.2
        else:
            self.row_separation = 1.0
        self._latex = [
            ["\\cw" if self.wire_type[self.ordered_regs[j]]
             else "\\qw" for _ in range(self.img_depth + 1)]
            for j in range(self.img_width)]
        self._latex.append([" "] * (self.img_depth + 1))
        if self.cregbundle:
            offset = 0
        for i in range(self.img_width):
            if self.wire_type[self.ordered_regs[i]]:
                if self.cregbundle:
                    self._latex[i][0] = \
                        "\\lstick{" + self.ordered_regs[i + offset].register.name + ":"
                    clbitsize = self.cregs[self.ordered_regs[i + offset].register]
                    self._latex[i][1] = "{/_{_{" + str(clbitsize) + "}}} \\cw"
                    offset += clbitsize - 1
                else:
                    self._latex[i][0] = "\\lstick{" + self.ordered_regs[i].register.name + \
                                            "_{" + str(self.ordered_regs[i].index) + "}:"
                if self.initial_state:
                    self._latex[i][0] += "0"
                self._latex[i][0] += "}"
            else:
                if self.layout is None:
                    label = "\\lstick{{ {{{}}}_{{{}}} : ".format(
                        self.ordered_regs[i].register.name, self.ordered_regs[i].index)
                else:
                    if self.layout[self.ordered_regs[i].index]:
                        label = "\\lstick{{ {{{}}}_{{{}}}\\mapsto{{{}}} : ".format(
                            self.layout[self.ordered_regs[i].index].register.name,
                            self.layout[self.ordered_regs[i].index].index,
                            self.ordered_regs[i].index)
                    else:
                        label = "\\lstick{{ {{{}}} : ".format(self.ordered_regs[i].index)
                if self.initial_state:
                    label += "\\ket{{0}}"
                label += " }"
                self._latex[i][0] = label

    def _get_image_depth(self):
        """Get depth information for the circuit.

        Returns:
            int: number of columns in the circuit
            int: total size of columns in the circuit
        """

        max_column_widths = []
        # Determine row spacing before image depth
        for layer in self.ops:
            for op in layer:
                # useful information for determining row spacing
                boxed_gates = ['u0', 'u1', 'u2', 'u3', 'x', 'y', 'z', 'h', 's',
                               'sdg', 't', 'tdg', 'rx', 'ry', 'rz', 'ch', 'cy',
                               'crz', 'cu3', 'id']
                target_gates = ['cx', 'ccx']
                if op.name in boxed_gates:
                    self.has_box = True
                if op.name in target_gates:
                    self.has_target = True
                if isinstance(op.op, ControlledGate):
                    self.has_target = True

        for layer in self.ops:

            # store the max width for the layer
            current_max = 0

            for op in layer:

                # update current op width
                arg_str_len = 0

                # the wide gates
                for arg in op.op.params:
                    arg_str = re.sub(r'[-+]?\d*\.\d{2,}|\d{2,}',
                                     _truncate_float, str(arg))
                    arg_str_len += len(arg_str)

                # the width of the column is the max of all the gates in the column
                current_max = max(arg_str_len, current_max)

            max_column_widths.append(current_max)

        # wires in the beginning and end
        columns = 2

        # add extra column if needed
        if self.cregbundle and (self.ops and self.ops[0] and
                                (self.ops[0][0].name == "measure" or self.ops[0][0].condition)):
            columns += 1

        # all gates take up 1 column except from those with labels (ie cu1)
        # which take 2 columns
        for layer in self.ops:
            column_width = 1
            for nd in layer:
                if nd.name in ['cu1', 'rzz']:
                    column_width = 2
            columns += column_width

        # every 3 characters is roughly one extra 'unit' of width in the cell
        # the gate name is 1 extra 'unit'
        # the qubit/cbit labels plus initial states is 2 more
        # the wires poking out at the ends is 2 more
        sum_column_widths = sum(1 + v / 3 for v in max_column_widths)

        max_reg_name = 3
        for reg in self.ordered_regs:
            max_reg_name = max(max_reg_name,
                               len(reg.register.name))
        sum_column_widths += 5 + max_reg_name / 3

        # could be a fraction so ceil
        return columns, math.ceil(sum_column_widths)

    def _get_beamer_page(self):
        """Get height, width & scale attributes for the beamer page.

        Returns:
            tuple: (height, width, scale) desirable page attributes
        """
        # PIL python package limits image size to around a quarter gigabyte
        # this means the beamer image should be limited to < 50000
        # if you want to avoid a "warning" too, set it to < 25000
        PIL_limit = 40000

        # the beamer latex template limits each dimension to < 19 feet
        # (i.e. 575cm)
        beamer_limit = 550

        # columns are roughly twice as big as rows
        aspect_ratio = self.sum_row_heights / self.sum_column_widths

        # choose a page margin so circuit is not cropped
        margin_factor = 1.5
        height = min(self.sum_row_heights * margin_factor, beamer_limit)
        width = min(self.sum_column_widths * margin_factor, beamer_limit)

        # if too large, make it fit
        if height * width > PIL_limit:
            height = min(np.sqrt(PIL_limit * aspect_ratio), beamer_limit)
            width = min(np.sqrt(PIL_limit / aspect_ratio), beamer_limit)

        # if too small, give it a minimum size
        height = max(height, 10)
        width = max(width, 10)

        return (height, width, self.scale)

    def _get_mask(self, creg_name):
        mask = 0
        for index, cbit in enumerate(self.clbit_list):
            if creg_name == cbit.register:
                mask |= (1 << index)
        return mask

    def parse_params(self, param):
        """Parse parameters."""
        if isinstance(param, (ParameterExpression, str)):
            return generate_latex_label(str(param))
        return pi_check(param, output='latex')

    def _build_latex_array(self):
        """Returns an array of strings containing \\LaTeX for this circuit.
        """

        qregdata = self.qregs
        # Rename qregs if necessary

        column = 1
        # Leave a column to display number of classical registers if needed
        if self.cregbundle and (self.ops and self.ops[0] and
                                (self.ops[0][0].name == "measure" or self.ops[0][0].condition)):
            column += 1
        for layer in self.ops:
            num_cols_used = 1

            for op in layer:
                if op.condition:
                    mask = self._get_mask(op.condition[0])
                    cl_reg = self.clbit_list[self._ffs(mask)]
                    if_reg = cl_reg.register
                    pos_2 = self.img_regs[cl_reg]
                    if_value = format(op.condition[1],
                                      'b').zfill(self.cregs[if_reg])[::-1]
                if isinstance(op.op, ControlledGate) and op.name not in [
                        'ccx', 'cx', 'cz', 'cu1', 'cu3', 'crz',
                        'cswap']:
                    qarglist = op.qargs
                    name = generate_latex_label(
                        op.op.base_gate.name.upper()).replace(" ", "\\,")
                    pos_array = []
                    num_ctrl_qubits = op.op.num_ctrl_qubits
                    num_qargs = len(qarglist) - num_ctrl_qubits
                    for ctrl in range(len(qarglist)):
                        pos_array.append(self.img_regs[qarglist[ctrl]])
                    pos_qargs = pos_array[num_ctrl_qubits:]
                    ctrl_pos = pos_array[:num_ctrl_qubits]
                    ctrl_state = "{:b}".format(op.op.ctrl_state).rjust(num_ctrl_qubits, '0')[::-1]
                    if op.condition:
                        mask = self._get_mask(op.condition[0])
                        cl_reg = self.clbit_list[self._ffs(mask)]
                        if_reg = cl_reg.register
                        pos_cond = self.img_regs[if_reg[0]]
                        temp = pos_array + [pos_cond]
                        temp.sort(key=int)
                        bottom = temp[len(pos_array) - 1]
                        gap = pos_cond - bottom
                        creg_rng = 1 if self.cregbundle else self.cregs[if_reg]
                        for i in range(creg_rng):
                            if (if_value[i] == '1' or (self.cregbundle and int(if_value) > 0)):
                                self._latex[pos_cond + i][column] = \
                                    "\\control \\cw \\cwx[-" + str(gap) + "]"
                                gap = 1
                            else:
                                self._latex[pos_cond + i][column] = \
                                    "\\controlo \\cw \\cwx[-" + str(gap) + "]"
                                gap = 1
                    if num_qargs == 1:
                        for index, ctrl_item in enumerate(zip(ctrl_pos, ctrl_state)):
                            pos = ctrl_item[0]
                            cond = ctrl_item[1]
                            nxt = pos_array[index]
                            if pos_array[index] > pos_array[-1]:
                                nxt -= 1
                                while nxt not in pos_array:
                                    nxt -= 1
                            else:
                                nxt += 1
                                while nxt not in pos_array:
                                    nxt += 1
                            if cond == '0':
                                self._latex[pos][column] = "\\ctrlo{" + str(
                                    nxt - pos_array[index]) + "}"
                            elif cond == '1':
                                self._latex[pos][column] = "\\ctrl{" + str(
                                    nxt - pos_array[index]) + "}"
                        if name == 'Z':
                            self._latex[pos_array[-1]][column] = "\\control\\qw"
                        else:
                            self._latex[pos_array[-1]][column] = "\\gate{%s}" % name
                    else:
                        pos_start = min(pos_qargs)
                        pos_stop = max(pos_qargs)
                        # If any controls appear in the span of the multiqubit
                        # gate just treat the whole thing as a big gate instead
                        # of trying to render the controls separately
                        if any(ctrl_pos) in range(pos_start, pos_stop):
                            pos_start = min(pos_array)
                            pos_stop = max(pos_array)
                            num_qargs = len(qarglist)
                            name = generate_latex_label(
                                op.name).replace(" ", "\\,")
                        else:
                            for index, ctrl_item in enumerate(zip(ctrl_pos, ctrl_state)):
                                pos = ctrl_item[0]
                                cond = ctrl_item[1]
                                if index + 1 >= num_ctrl_qubits:
                                    if pos_array[index] > pos_stop:
                                        upper = pos_stop
                                    else:
                                        upper = pos_start
                                else:
                                    upper = pos_array[index + 1]

                                if cond == '0':
                                    self._latex[pos][column] = "\\ctrlo{" + str(
                                        upper - pos_array[index]) + "}"
                                elif cond == '1':
                                    self._latex[pos][column] = "\\ctrl{" + str(
                                        upper - pos_array[index]) + "}"

                        self._latex[pos_start][column] = ("\\multigate{%s}{%s}" %
                                                          (num_qargs - 1, name))
                        for pos in range(pos_start + 1, pos_stop + 1):
                            self._latex[pos][column] = ("\\ghost{%s}" % name)

                elif op.name not in ['measure', 'barrier', 'snapshot', 'load',
                                     'save', 'noise']:
                    nm = generate_latex_label(op.name).replace(" ", "\\,")
                    qarglist = op.qargs
<<<<<<< HEAD
                    if op.cargs:
                        qarglist += op.cargs
                    q_end = 0
                    for reg in self.qregs:
                        if isinstance(reg, QuantumRegister):
                            q_end += self.qregs[reg]
                    if aliases is not None:
                        qarglist = map(lambda x: aliases[x], qarglist)
=======

>>>>>>> 2892d55d
                    if len(qarglist) == 1:
                        pos_1 = self.img_regs[qarglist[0]]

                        if op.condition:
                            mask = self._get_mask(op.condition[0])
                            cl_reg = self.clbit_list[self._ffs(mask)]
                            if_reg = cl_reg.register
                            pos_2 = self.img_regs[cl_reg]

                            if nm == "x":
                                self._latex[pos_1][column] = "\\gate{X}"
                            elif nm == "y":
                                self._latex[pos_1][column] = "\\gate{Y}"
                            elif nm == "z":
                                self._latex[pos_1][column] = "\\gate{Z}"
                            elif nm == "h":
                                self._latex[pos_1][column] = "\\gate{H}"
                            elif nm == "s":
                                self._latex[pos_1][column] = "\\gate{S}"
                            elif nm == "sdg":
                                self._latex[pos_1][column] = "\\gate{S^\\dag}"
                            elif nm == "t":
                                self._latex[pos_1][column] = "\\gate{T}"
                            elif nm == "tdg":
                                self._latex[pos_1][column] = "\\gate{T^\\dag}"
                            elif nm == "u0":
                                self._latex[pos_1][column] = "\\gate{U_0(%s)}" % (
                                    self.parse_params(op.op.params[0]))
                            elif nm == "u1":
                                self._latex[pos_1][column] = "\\gate{U_1(%s)}" % (
                                    self.parse_params(op.op.params[0]))
                            elif nm == "u2":
                                self._latex[pos_1][column] = \
                                    "\\gate{U_2\\left(%s,%s\\right)}" % (
                                        self.parse_params(op.op.params[0]),
                                        self.parse_params(op.op.params[1]))
                            elif nm == "u3":
                                self._latex[pos_1][column] = ("\\gate{U_3(%s,%s,%s)}" % (
                                    self.parse_params(op.op.params[0]),
                                    self.parse_params(op.op.params[1]),
                                    self.parse_params(op.op.params[2])))
                            elif nm == "rx":
                                self._latex[pos_1][column] = "\\gate{R_x(%s)}" % (
                                    self.parse_params(op.op.params[0]))
                            elif nm == "ry":
                                self._latex[pos_1][column] = "\\gate{R_y(%s)}" % (
                                    self.parse_params(op.op.params[0]))
                            elif nm == "rz":
                                self._latex[pos_1][column] = "\\gate{R_z(%s)}" % (
                                    self.parse_params(op.op.params[0]))
                            else:
                                self._latex[pos_1][column] = ("\\gate{%s}" % nm)

                            gap = pos_2 - pos_1
                            creg_rng = 1 if self.cregbundle else self.cregs[if_reg]
                            for i in range(creg_rng):
                                if (if_value[i] == '1' or (self.cregbundle and int(if_value) > 0)):
                                    self._latex[pos_2 + i][column] = \
                                        "\\control \\cw \\cwx[-" + str(gap) + "]"
                                    gap = 1
                                else:
                                    self._latex[pos_2 + i][column] = \
                                        "\\controlo \\cw \\cwx[-" + str(gap) + "]"
                                    gap = 1

                        else:
                            if nm == "x":
                                self._latex[pos_1][column] = "\\gate{X}"
                            elif nm == "y":
                                self._latex[pos_1][column] = "\\gate{Y}"
                            elif nm == "z":
                                self._latex[pos_1][column] = "\\gate{Z}"
                            elif nm == "h":
                                self._latex[pos_1][column] = "\\gate{H}"
                            elif nm == "s":
                                self._latex[pos_1][column] = "\\gate{S}"
                            elif nm == "sdg":
                                self._latex[pos_1][column] = "\\gate{S^\\dag}"
                            elif nm == "t":
                                self._latex[pos_1][column] = "\\gate{T}"
                            elif nm == "tdg":
                                self._latex[pos_1][column] = "\\gate{T^\\dag}"
                            elif nm == "u0":
                                self._latex[pos_1][column] = "\\gate{U_0(%s)}" % (
                                    self.parse_params(op.op.params[0]))
                            elif nm == "u1":
                                self._latex[pos_1][column] = "\\gate{U_1(%s)}" % (
                                    self.parse_params(op.op.params[0]))
                            elif nm == "u2":
                                self._latex[pos_1][column] = \
                                    "\\gate{U_2\\left(%s,%s\\right)}" % (
                                        self.parse_params(op.op.params[0]),
                                        self.parse_params(op.op.params[1]))
                            elif nm == "u3":
                                self._latex[pos_1][column] = ("\\gate{U_3(%s,%s,%s)}" % (
                                    self.parse_params(op.op.params[0]),
                                    self.parse_params(op.op.params[1]),
                                    self.parse_params(op.op.params[2])))
                            elif nm == "rx":
                                self._latex[pos_1][column] = "\\gate{R_x(%s)}" % (
                                    self.parse_params(op.op.params[0]))
                            elif nm == "ry":
                                self._latex[pos_1][column] = "\\gate{R_y(%s)}" % (
                                    self.parse_params(op.op.params[0]))
                            elif nm == "rz":
                                self._latex[pos_1][column] = "\\gate{R_z(%s)}" % (
                                    self.parse_params(op.op.params[0]))
                            elif nm == "reset":
                                self._latex[pos_1][column] = (
                                    "\\push{\\rule{.6em}{0em}\\ket{0}\\"
                                    "rule{.2em}{0em}} \\qw")
                            else:
                                self._latex[pos_1][column] = ("\\gate{%s}" % nm)

                    elif len(qarglist) == 2:
                        if isinstance(op.op, ControlledGate):
                            cond = str(op.op.ctrl_state)
                        pos_1 = self.img_regs[qarglist[0]]
                        pos_2 = self.img_regs[qarglist[1]]

                        if op.condition:
                            pos_3 = self.img_regs[if_reg[0]]
                            temp = [pos_1, pos_2, pos_3]
                            temp.sort(key=int)
                            bottom = temp[1]

                            gap = pos_3 - bottom
                            creg_rng = 1 if self.cregbundle else self.cregs[if_reg]
                            for i in range(creg_rng):
                                if (if_value[i] == '1' or (self.cregbundle and int(if_value) > 0)):
                                    self._latex[pos_3 + i][column] = \
                                        "\\control \\cw \\cwx[-" + str(gap) + "]"
                                    gap = 1
                                else:
                                    self._latex[pos_3 + i][column] = \
                                        "\\controlo \\cw \\cwx[-" + str(gap) + "]"
                                    gap = 1

                            if nm == "cx":
                                if cond == '0':
                                    self._latex[pos_1][column] = \
                                        "\\ctrlo{" + str(pos_2 - pos_1) + "}"
                                elif cond == '1':
                                    self._latex[pos_1][column] = \
                                        "\\ctrl{" + str(pos_2 - pos_1) + "}"
                                self._latex[pos_2][column] = "\\targ"
                            elif nm == "cz":
                                if cond == '0':
                                    self._latex[pos_1][column] = \
                                        "\\ctrlo{" + str(pos_2 - pos_1) + "}"
                                elif cond == '1':
                                    self._latex[pos_1][column] = \
                                        "\\ctrl{" + str(pos_2 - pos_1) + "}"
                                self._latex[pos_2][column] = "\\control\\qw"
                            elif nm == "cy":
                                if cond == '0':
                                    self._latex[pos_1][column] = \
                                        "\\ctrlo{" + str(pos_2 - pos_1) + "}"
                                elif cond == '1':
                                    self._latex[pos_1][column] = \
                                        "\\ctrl{" + str(pos_2 - pos_1) + "}"
                                self._latex[pos_2][column] = "\\gate{Y}"
                            elif nm == "ch":
                                if cond == '0':
                                    self._latex[pos_1][column] = \
                                        "\\ctrlo{" + str(pos_2 - pos_1) + "}"
                                elif cond == '1':
                                    self._latex[pos_1][column] = \
                                        "\\ctrl{" + str(pos_2 - pos_1) + "}"
                                self._latex[pos_2][column] = "\\gate{H}"
                            elif nm == "swap":
                                self._latex[pos_1][column] = "\\qswap"
                                self._latex[pos_2][column] = \
                                    "\\qswap \\qwx[" + str(pos_1 - pos_2) + "]"
                            elif nm == "crz":
                                if cond == '0':
                                    self._latex[pos_1][column] = \
                                        "\\ctrlo{" + str(pos_2 - pos_1) + "}"
                                elif cond == '1':
                                    self._latex[pos_1][column] = \
                                        "\\ctrl{" + str(pos_2 - pos_1) + "}"
                                self._latex[pos_2][column] = \
                                    "\\gate{R_z(%s)}" % (self.parse_params(op.op.params[0]))
                            elif nm == "cu1":
                                if cond == '0':
                                    self._latex[pos_1][column] = \
                                        "\\ctrlo{" + str(pos_2 - pos_1) + "}"
                                elif cond == '1':
                                    self._latex[pos_1][column] = \
                                        "\\ctrl{" + str(pos_2 - pos_1) + "}"
                                self._latex[pos_2][column] = "\\control \\qw"
                                self._latex[min(pos_1, pos_2)][column + 1] = \
                                    "\\dstick{%s}\\qw" % (self.parse_params(op.op.params[0]))
                                self._latex[max(pos_1, pos_2)][column + 1] = "\\qw"
                                # this is because this gate takes up 2 columns,
                                # and we have just written to the next column
                                num_cols_used = 2
                            elif nm == "cu3":
                                if cond == '0':
                                    self._latex[pos_1][column] = \
                                        "\\ctrlo{" + str(pos_2 - pos_1) + "}"
                                elif cond == '1':
                                    self._latex[pos_1][column] = \
                                        "\\ctrl{" + str(pos_2 - pos_1) + "}"
                                self._latex[pos_2][column] = \
                                    "\\gate{U_3(%s,%s,%s)}" % \
                                    (self.parse_params(op.op.params[0]),
                                     self.parse_params(op.op.params[1]),
                                     self.parse_params(op.op.params[2]))
                            elif nm == "rzz":
                                self._latex[pos_1][column] = "\\ctrl{" + str(
                                    pos_2 - pos_1) + "}"
                                self._latex[pos_2][column] = "\\control \\qw"
                                # Based on the \cds command of the qcircuit package
                                self._latex[min(pos_1, pos_2)][column + 1] = \
                                    "*+<0em,0em>{\\hphantom{zz()}} \\POS [0,0].[%d,0]=" \
                                    "\"e\",!C *{zz(%s)};\"e\"+ R \\qw" % \
                                    (max(pos_1, pos_2), self.parse_params(op.op.params[0]))
                                self._latex[max(pos_1, pos_2)][column + 1] = "\\qw"
                                num_cols_used = 2
                            else:
                                start_pos = min([pos_1, pos_2])
                                stop_pos = max([pos_1, pos_2])
                                if stop_pos - start_pos >= 2:
                                    delta = stop_pos - start_pos
                                    self._latex[start_pos][column] = ("\\multigate{%s}{%s}"
                                                                      % (delta, nm))
                                    for i_pos in range(start_pos + 1, stop_pos + 1):
                                        if i_pos < q_end:
                                            self._latex[i_pos][column] = ("\\ghost{%s}"
                                                                          % nm)
                                        else:
                                            self._latex[i_pos][column] = ("\\cghost{%s}"
                                                                          % nm)
                                else:
                                    self._latex[start_pos][column] = ("\\multigate{1}{%s}"
                                                                      % nm)
                                    self._latex[stop_pos][column] = ("\\ghost{%s}" %
                                                                     nm)
                        else:
                            temp = [pos_1, pos_2]
                            temp.sort(key=int)

                            if nm == "cx":
                                if cond == '0':
                                    self._latex[pos_1][column] = \
                                        "\\ctrlo{" + str(pos_2 - pos_1) + "}"
                                elif cond == '1':
                                    self._latex[pos_1][column] = \
                                        "\\ctrl{" + str(pos_2 - pos_1) + "}"
                                self._latex[pos_2][column] = "\\targ"
                            elif nm == "cz":
                                if cond == '0':
                                    self._latex[pos_1][column] = \
                                        "\\ctrlo{" + str(pos_2 - pos_1) + "}"
                                elif cond == '1':
                                    self._latex[pos_1][column] = \
                                        "\\ctrl{" + str(pos_2 - pos_1) + "}"
                                self._latex[pos_2][column] = "\\control\\qw"
                            elif nm == "cy":
                                if cond == '0':
                                    self._latex[pos_1][column] = \
                                        "\\ctrlo{" + str(pos_2 - pos_1) + "}"
                                elif cond == '1':
                                    self._latex[pos_1][column] = \
                                        "\\ctrl{" + str(pos_2 - pos_1) + "}"
                                self._latex[pos_2][column] = "\\gate{Y}"
                            elif nm == "ch":
                                if cond == '0':
                                    self._latex[pos_1][column] = \
                                        "\\ctrlo{" + str(pos_2 - pos_1) + "}"
                                elif cond == '1':
                                    self._latex[pos_1][column] = \
                                        "\\ctrl{" + str(pos_2 - pos_1) + "}"
                                self._latex[pos_2][column] = "\\gate{H}"
                            elif nm == "swap":
                                self._latex[pos_1][column] = "\\qswap"
                                self._latex[pos_2][column] = \
                                    "\\qswap \\qwx[" + str(pos_1 - pos_2) + "]"
                            elif nm == "crz":
                                if cond == '0':
                                    self._latex[pos_1][column] = \
                                        "\\ctrlo{" + str(pos_2 - pos_1) + "}"
                                elif cond == '1':
                                    self._latex[pos_1][column] = \
                                        "\\ctrl{" + str(pos_2 - pos_1) + "}"
                                self._latex[pos_2][column] = \
                                    "\\gate{R_z(%s)}" % (self.parse_params(op.op.params[0]))
                            elif nm == "cu1":
                                if cond == '0':
                                    self._latex[pos_1][column] = \
                                        "\\ctrlo{" + str(pos_2 - pos_1) + "}"
                                elif cond == '1':
                                    self._latex[pos_1][column] = \
                                        "\\ctrl{" + str(pos_2 - pos_1) + "}"
                                self._latex[pos_2][column] = "\\control \\qw"
                                self._latex[min(pos_1, pos_2)][column + 1] = \
                                    "\\dstick{%s}\\qw" % (self.parse_params(op.op.params[0]))
                                self._latex[max(pos_1, pos_2)][column + 1] = "\\qw"
                                num_cols_used = 2
                            elif nm == "cu3":
                                if cond == '0':
                                    self._latex[pos_1][column] = \
                                        "\\ctrlo{" + str(pos_2 - pos_1) + "}"
                                elif cond == '1':
                                    self._latex[pos_1][column] = \
                                        "\\ctrl{" + str(pos_2 - pos_1) + "}"
                                self._latex[pos_2][column] = \
                                    ("\\gate{U_3(%s,%s,%s)}" %
                                     (self.parse_params(op.op.params[0]),
                                      self.parse_params(op.op.params[1]),
                                      self.parse_params(op.op.params[2])))
                            elif nm == "rzz":
                                self._latex[pos_1][column] = "\\ctrl{" + str(
                                    pos_2 - pos_1) + "}"
                                self._latex[pos_2][column] = "\\control \\qw"
                                # Based on the \cds command of the qcircuit package
                                self._latex[min(pos_1, pos_2)][column + 1] = \
                                    "*+<0em,0em>{\\hphantom{zz()}} \\POS [0,0].[%d,0]=" \
                                    "\"e\",!C *{zz(%s)};\"e\"+ R \\qw" % \
                                    (max(pos_1, pos_2), self.parse_params(op.op.params[0]))
                                self._latex[max(pos_1, pos_2)][column + 1] = "\\qw"
                                num_cols_used = 2
                            else:
                                start_pos = min([pos_1, pos_2])
                                stop_pos = max([pos_1, pos_2])
                                if stop_pos - start_pos >= 2:
                                    delta = stop_pos - start_pos
                                    self._latex[start_pos][column] = ("\\multigate{%s}{%s}"
                                                                      % (delta, nm))
                                    for i_pos in range(start_pos + 1, stop_pos + 1):
                                        if i_pos < q_end:
                                            self._latex[i_pos][column] = ("\\ghost{%s}"
                                                                          % nm)
                                        else:
                                            self._latex[i_pos][column] = ("\\cghost{%s}"
                                                                          % nm)
                                else:
                                    self._latex[start_pos][column] = ("\\multigate{1}{%s}"
                                                                      % nm)
                                    self._latex[stop_pos][column] = ("\\ghost{%s}" %
                                                                     nm)

                    elif len(qarglist) == 3:
                        if isinstance(op.op, ControlledGate):
                            ctrl_state = "{:b}".format(op.op.ctrl_state).rjust(2, '0')[::-1]
                            cond_1 = ctrl_state[0]
                            cond_2 = ctrl_state[1]
                        pos_1 = self.img_regs[qarglist[0]]
                        pos_2 = self.img_regs[qarglist[1]]
                        pos_3 = self.img_regs[qarglist[2]]

                        if op.condition:
                            pos_4 = self.img_regs[if_reg[0]]
                            temp = [pos_1, pos_2, pos_3, pos_4]
                            temp.sort(key=int)
                            bottom = temp[2]

                            gap = pos_4 - bottom
                            creg_rng = 1 if self.cregbundle else self.cregs[if_reg]
                            for i in range(creg_rng):
                                if (if_value[i] == '1' or (self.cregbundle and int(if_value) > 0)):
                                    self._latex[pos_4 + i][column] = \
                                        "\\control \\cw \\cwx[-" + str(gap) + "]"
                                    gap = 1
                                else:
                                    self._latex[pos_4 + i][column] = \
                                        "\\controlo \\cw \\cwx[-" + str(gap) + "]"
                                    gap = 1

                            if nm == "ccx":
                                if cond_1 == '0':
                                    self._latex[pos_1][column] = "\\ctrlo{" + str(
                                        pos_2 - pos_1) + "}"
                                elif cond_1 == '1':
                                    self._latex[pos_1][column] = "\\ctrl{" + str(
                                        pos_2 - pos_1) + "}"
                                if cond_2 == '0':
                                    self._latex[pos_2][column] = "\\ctrlo{" + str(
                                        pos_3 - pos_2) + "}"
                                elif cond_2 == '1':
                                    self._latex[pos_2][column] = "\\ctrl{" + str(
                                        pos_3 - pos_2) + "}"
                                self._latex[pos_3][column] = "\\targ"

                            if nm == "cswap":
                                if cond_1 == '0':
                                    self._latex[pos_1][column] = "\\ctrlo{" + str(
                                        pos_2 - pos_1) + "}"
                                elif cond_1 == '1':
                                    self._latex[pos_1][column] = "\\ctrl{" + str(
                                        pos_2 - pos_1) + "}"
                                self._latex[pos_2][column] = "\\qswap"
                                self._latex[pos_3][column] = \
                                    "\\qswap \\qwx[" + str(pos_2 - pos_3) + "]"
                            else:
                                start_pos = min([pos_1, pos_2, pos_3])
                                stop_pos = max([pos_1, pos_2, pos_3])
                                if stop_pos - start_pos >= 3:
                                    delta = stop_pos - start_pos
                                    self._latex[start_pos][column] = ("\\multigate{%s}{%s}" %
                                                                      (delta, nm))
                                    for i_pos in range(start_pos + 1, stop_pos + 1):
                                        if i_pos < q_end:
                                            self._latex[i_pos][column] = ("\\ghost{%s}"
                                                                          % nm)
                                        else:
                                            self._latex[i_pos][column] = ("\\cghost{%s}"
                                                                          % nm)
                                else:
                                    self._latex[pos_1][column] = ("\\multigate{2}{%s}" %
                                                                  nm)
                                    self._latex[pos_2][column] = ("\\ghost{%s}" %
                                                                  nm)
                                    self._latex[pos_3][column] = ("\\ghost{%s}" %
                                                                  nm)
                        else:
                            if nm == "ccx":
                                if cond_1 == '0':
                                    self._latex[pos_1][column] = "\\ctrlo{" + str(
                                        pos_2 - pos_1) + "}"
                                elif cond_1 == '1':
                                    self._latex[pos_1][column] = "\\ctrl{" + str(
                                        pos_2 - pos_1) + "}"
                                if cond_2 == '0':
                                    self._latex[pos_2][column] = "\\ctrlo{" + str(
                                        pos_3 - pos_2) + "}"
                                elif cond_2 == '1':
                                    self._latex[pos_2][column] = "\\ctrl{" + str(
                                        pos_3 - pos_2) + "}"
                                self._latex[pos_3][column] = "\\targ"

                            elif nm == "cswap":
                                if cond_1 == '0':
                                    self._latex[pos_1][column] = "\\ctrlo{" + str(
                                        pos_2 - pos_1) + "}"
                                elif cond_1 == '1':
                                    self._latex[pos_1][column] = "\\ctrl{" + str(
                                        pos_2 - pos_1) + "}"
                                self._latex[pos_2][column] = "\\qswap"
                                self._latex[pos_3][column] = \
                                    "\\qswap \\qwx[" + str(pos_2 - pos_3) + "]"
                            else:
                                start_pos = min([pos_1, pos_2, pos_3])
                                stop_pos = max([pos_1, pos_2, pos_3])
                                if stop_pos - start_pos >= 3:
                                    delta = stop_pos - start_pos
                                    self._latex[start_pos][column] = ("\\multigate{%s}{%s}" %
                                                                      (delta, nm))
                                    for i_pos in range(start_pos + 1, stop_pos + 1):
                                        if i_pos < q_end:
                                            self._latex[i_pos][column] = ("\\ghost{%s}"
                                                                          % nm)
                                        else:
                                            self._latex[i_pos][column] = ("\\cghost{%s}"
                                                                          % nm)
                                else:
                                    self._latex[pos_1][column] = ("\\multigate{2}{%s}" %
                                                                  nm)
                                    self._latex[pos_2][column] = ("\\ghost{%s}" %
                                                                  nm)
                                    self._latex[pos_3][column] = ("\\ghost{%s}" %
                                                                  nm)

                    elif len(qarglist) > 3:
                        nbits = len(qarglist)

                        if op.condition:
                            c_pos = self.img_regs[if_reg[0]]
                            temp = [self.img_regs[qarglist[ind]] for ind in range(len(qarglist))]
                            bottom = temp[-1]
                            gap = c_pos - bottom
                            if gap > 0:
                                for i in range(self.cregs[if_reg]):
                                    if if_value[i] == '1':
                                        self._latex[c_pos + i][column] = \
                                            "\\control \\cw \\cwx[-" + str(gap) + "]"
                                        gap = 1
                                    else:
                                        self._latex[c_pos + i][column] = \
                                            "\\controlo \\cw \\cwx[-" + str(gap) + "]"
                                        gap = 1
                        pos_array = [self.img_regs[qarglist[0]]]
                        for i in range(1, nbits):
                            pos_array.append(self.img_regs[qarglist[i]])
                        pos_start = min(pos_array)
                        pos_stop = max(pos_array)
                        delta = pos_stop - pos_start
                        self._latex[pos_start][column] = ("\\multigate{%s}{%s}" %
                                                          (delta, nm))
                        for i_pos in range(pos_start + 1, pos_stop + 1):
                            if i_pos < q_end:
                                self._latex[i_pos][column] = ("\\ghost{%s}"
                                                              % nm)
                            else:
                                self._latex[i_pos][column] = ("\\cghost{%s}"
                                                              % nm)

                elif op.name == "measure":
                    if (len(op.cargs) != 1
                            or len(op.qargs) != 1
                            or op.op.params):
                        raise exceptions.VisualizationError("bad operation record")

                    if op.condition:
                        raise exceptions.VisualizationError(
                            "If controlled measures currently not supported.")

                    pos_1 = self.img_regs[op.qargs[0]]
                    if self.cregbundle:
                        pos_2 = self.img_regs[self.clbit_list[0]]
                        cregindex = self.img_regs[op.cargs[0]] - pos_2
                        for creg_size in self.cregs.values():
                            if cregindex >= creg_size:
                                cregindex -= creg_size
                                pos_2 += 1
                            else:
                                break
                    else:
                        pos_2 = self.img_regs[op.cargs[0]]

                    try:
                        self._latex[pos_1][column] = "\\meter"
                        if self.cregbundle:
                            self._latex[pos_2][column] = \
                                "\\dstick{" + str(cregindex) + "} " + \
                                "\\cw \\cwx[-" + str(pos_2 - pos_1) + "]"
                        else:
                            self._latex[pos_2][column] = \
                                "\\cw \\cwx[-" + str(pos_2 - pos_1) + "]"
                    except Exception as e:
                        raise exceptions.VisualizationError(
                            'Error during Latex building: %s' % str(e))

                elif op.name in ['barrier', 'snapshot', 'load', 'save',
                                 'noise']:
                    if self.plot_barriers:
                        qarglist = op.qargs
                        indexes = [self._get_qubit_index(x) for x in qarglist]
                        indexes.sort()

                        first = last = indexes[0]
                        for index in indexes[1:]:
                            if index - 1 == last:
                                last = index
                            else:
                                pos = self.img_regs[self.qubit_list[first]]
                                self._latex[pos][column - 1] += " \\barrier[0em]{" + str(
                                    last - first) + "}"
                                self._latex[pos][column] = "\\qw"
                                first = last = index
                        pos = self.img_regs[self.qubit_list[first]]
                        self._latex[pos][column - 1] += " \\barrier[0em]{" + str(
                            last - first) + "}"
                        self._latex[pos][column] = "\\qw"
                else:
                    raise exceptions.VisualizationError("bad node data")

            # increase the number of columns by the number of columns this layer used
            column += num_cols_used

    def _get_qubit_index(self, qubit):
        """Get the index number for a quantum bit.

        Args:
            qubit (tuple): The tuple of the bit of the form
                (register_name, bit_number)
        Returns:
            int: The index in the bit list
        Raises:
            VisualizationError: If the bit isn't found
        """
        for i, bit in enumerate(self.qubit_list):
            if qubit == bit:
                qindex = i
                break
        else:
            raise exceptions.VisualizationError("unable to find bit for operation")
        return qindex

    def _ffs(self, mask):
        """Find index of first set bit.

        Args:
            mask (int): integer to search
        Returns:
            int: index of the first set bit.
        """
        origin = (mask & (-mask)).bit_length()
        return origin - 1


def _get_register_specs(bits):
    """Get the number and size of unique registers from bits list.

    Args:
        bits (list[Bit]): this list is of the form::
            [Qubit(v0, 0), Qubit(v0, 1), Qubit(v0, 2), Qubit(v0, 3), Qubit(v1, 0)]
            which indicates a size-4 register and a size-1 register

    Returns:
        OrderedDict: ordered map of Registers to their sizes
    """
    regs = collections.OrderedDict([(bit.register, bit.register.size) for bit in bits])
    return regs


def _truncate_float(matchobj, ndigits=3):
    """Truncate long floats

    Args:
        matchobj (re.Match): contains original float
        ndigits (int): Number of digits to print
    Returns:
       str: returns truncated float
    """
    if matchobj.group(0):
        return '%.{}g'.format(ndigits) % float(matchobj.group(0))
    return ''<|MERGE_RESOLUTION|>--- conflicted
+++ resolved
@@ -494,18 +494,12 @@
                                      'save', 'noise']:
                     nm = generate_latex_label(op.name).replace(" ", "\\,")
                     qarglist = op.qargs
-<<<<<<< HEAD
                     if op.cargs:
                         qarglist += op.cargs
                     q_end = 0
                     for reg in self.qregs:
                         if isinstance(reg, QuantumRegister):
                             q_end += self.qregs[reg]
-                    if aliases is not None:
-                        qarglist = map(lambda x: aliases[x], qarglist)
-=======
-
->>>>>>> 2892d55d
                     if len(qarglist) == 1:
                         pos_1 = self.img_regs[qarglist[0]]
 
