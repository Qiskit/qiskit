--- conflicted
+++ resolved
@@ -596,23 +596,15 @@
             if self._cregbundle and not isinstance(bit, ClassicalRegister):
                 register = get_bit_register(self._circuit, bit)
                 if register is not None:
-                    cwire_list.append((self._bits_regs_map[register], val))
+                    cwire_list.append((self._wire_map[register], val))
                 else:
-                    cwire_list.append((self._bits_regs_map[bit], val))
-            else:
-                cwire_list.append((self._bits_regs_map[bit], val))
-
-<<<<<<< HEAD
+                    cwire_list.append((self._wire_map[bit], val))
+            else:
+                cwire_list.append((self._wire_map[bit], val))
+
         # sort the cwire_list so we can put the value label below
         # the bottommost wire
         cwire_list = sorted(cwire_list)
-=======
-        if self._cregbundle:
-            cwire = self._wire_map[cond_reg]
-        else:
-            cwire = self._wire_map[op.condition[0] if cond_is_bit else cond_reg[0]]
->>>>>>> 65d90e68
-
         prev_wire = max(wire_list)
         meas_offset = -0.3 if isinstance(op, Measure) else 0.0
 
