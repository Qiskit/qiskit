# This code is part of Qiskit.
#
# (C) Copyright IBM 2017, 2021.
#
# This code is licensed under the Apache License, Version 2.0. You may
# obtain a copy of this license in the LICENSE.txt file in the root directory
# of this source tree or at http://www.apache.org/licenses/LICENSE-2.0.
#
# Any modifications or derivative works of this code must retain this
# copyright notice, and modified files need to carry a notice indicating
# that they have been altered from the originals.

"""latex visualization backends."""

import io
import math
import re
from warnings import warn

import numpy as np
from qiskit.circuit import Clbit, Qubit, ClassicalRegister
from qiskit.circuit.controlledgate import ControlledGate
from qiskit.circuit.library.standard_gates import SwapGate, XGate, ZGate, RZZGate, U1Gate, PhaseGate
from qiskit.circuit.measure import Measure
from qiskit.visualization.qcstyle import load_style
from qiskit.circuit.tools.pi_check import pi_check
from .utils import (
    get_gate_ctrl_text,
    get_param_str,
    get_bits_regs_map,
    get_bit_register,
    get_bit_reg_index,
    get_bit_label,
    generate_latex_label,
    get_condition_label_val,
)


class QCircuitImage:
    """This class contains methods to create \\LaTeX circuit images.

    The class targets the \\LaTeX package Q-circuit
    (https://arxiv.org/pdf/quant-ph/0406003).

    Thanks to Eric Sabo for the initial implementation for Qiskit.
    """

    def __init__(
        self,
        qubits,
        clbits,
        nodes,
        scale,
        style=None,
        reverse_bits=False,
        plot_barriers=True,
        layout=None,
        initial_state=False,
        cregbundle=False,
        global_phase=None,
        circuit=None,
    ):
        """QCircuitImage initializer.

        Args:
            qubits (list[Qubit]): list of qubits
            clbits (list[Clbit]): list of clbits
            nodes (list[list[DAGNode]]): list of circuit instructions, grouped by layer
            scale (float): image scaling
            style (dict or str): dictionary of style or file name of style file
            reverse_bits (bool): when True, reverse the bit ordering of the registers
            plot_barriers (bool): Enable/disable drawing barriers in the output
               circuit. Defaults to True.
            layout (Layout or None): If present, the layout information will be
               included.
            initial_state (bool): Optional. Adds |0> in the beginning of the line. Default: `False`.
            cregbundle (bool): Optional. If set True bundle classical registers. Default: `False`.
            global_phase (float): Optional, the global phase for the circuit.
            circuit (QuantumCircuit): the circuit that's being displayed
        Raises:
            ImportError: If pylatexenc is not installed
        """
        self._qubits = qubits
        self._clbits = clbits
        self._nodes = nodes
        self._scale = 1.0 if scale is None else scale
        self._reverse_bits = reverse_bits
        self._plot_barriers = plot_barriers
        self._layout = layout
        self._initial_state = initial_state
        self._cregbundle = cregbundle
        self._global_phase = global_phase
        self._circuit = circuit

        self._img_depth = 0
        self._img_width = 0
        self._sum_column_widths = 0
        self._sum_wire_heights = 0
        self._column_separation = 1
        self._wire_separation = 0

        self._has_box = False
        self._has_target = False

        self._latex = []

        # If there is any custom instruction that uses classical bits
<<<<<<< HEAD
        # or a condition on a gate contains a register bit in a list,
=======
>>>>>>> 068802e6
        # then cregbundle is forced to be False.
        for layer in self._nodes:
            for node in layer:
                if node.op.name not in {"measure"} and node.cargs:
                    self._cregbundle = False
<<<<<<< HEAD
                    warn(
                        "cregbundle set to False since an instruction needs to refer"
                        " to individual classical wire",
                        RuntimeWarning,
                        2,
                    )
                if (
                    node.op.condition is not None
                    and isinstance(node.op.condition[0], list)
                    and len(node.op.condition[0]) > 1
                    and self._cregbundle
                ):
                    for bit in node.op.condition[0]:
                        register = get_bit_register(self._circuit, bit)
                        if register is not None:
                            self._cregbundle = False
                            warn(
                                "cregbundle set to False since there is a gate in the circuit"
                                " with a classical condition on a list of bits and at least one"
                                " of those bits belongs to a register",
                                RuntimeWarning,
                                2,
                            )
                            break
=======
>>>>>>> 068802e6

        self._bits_regs_map = get_bits_regs_map(circuit, qubits + clbits, self._cregbundle)
        self._img_width = len(self._bits_regs_map)

        self._style, _ = load_style(style)

    def latex(self):
        """Return LaTeX string representation of circuit."""

        self._initialize_latex_array()
        self._build_latex_array()
        header_1 = r"\documentclass[border=2px]{standalone}" + "\n"

        header_2 = r"""
\usepackage[braket, qm]{qcircuit}
\usepackage{graphicx}

\begin{document}
"""
        header_scale = f"\\scalebox{{{self._scale}}}" + "{"

        qcircuit_line = r"""
\Qcircuit @C=%.1fem @R=%.1fem @!R { \\
"""
        output = io.StringIO()
        output.write(header_1)
        output.write(header_2)
        output.write(header_scale)
        if self._global_phase:
            output.write(
                r"""{$\mathrm{%s} \mathrm{%s}$}"""
                % ("global\\,phase:\\,", pi_check(self._global_phase, output="latex"))
            )
        output.write(qcircuit_line % (self._column_separation, self._wire_separation))
        for i in range(self._img_width):
            output.write("\t \t")
            for j in range(self._img_depth + 1):
                output.write(self._latex[i][j])
                if j != self._img_depth:
                    output.write(" & ")
                else:
                    output.write(r"\\" + "\n")
        output.write(r"\\ " + "}}\n")
        output.write("\\end{document}")
        contents = output.getvalue()
        output.close()
        return contents

    def _initialize_latex_array(self):
        """Initialize qubit and clbit labels and set wire separation"""
        self._img_depth, self._sum_column_widths = self._get_image_depth()
        self._sum_wire_heights = self._img_width
        # choose the most compact wire spacing, while not squashing them
        if self._has_box:
            self._wire_separation = 0.2
        elif self._has_target:
            self._wire_separation = 0.8
        else:
            self._wire_separation = 1.0
        self._latex = [
            ["\\qw" if isinstance(bit, Qubit) else "\\cw" for _ in range(self._img_depth + 1)]
            for bit in self._bits_regs_map
        ]
        self._latex.append([" "] * (self._img_depth + 1))

        # display the bit/register labels
        for bit in self._bits_regs_map:
            if isinstance(bit, ClassicalRegister):
                register = bit
                index = self._bits_regs_map[bit]
            else:
                register, bit_index, reg_index = get_bit_reg_index(
                    self._circuit, bit, self._reverse_bits
                )
                index = bit_index if register is None else reg_index

            bit_label = get_bit_label(
                "latex", register, index, layout=self._layout, cregbundle=self._cregbundle
            )
            bit_label += " : "
            if self._initial_state:
                bit_label += "\\ket{{0}}" if isinstance(bit, Qubit) else "0"
            bit_label += " }"

            if not isinstance(bit, (Qubit)) and self._cregbundle and register is not None:
                pos = self._bits_regs_map[register]
                self._latex[pos][1] = "\\lstick{/_{_{" + str(register.size) + "}}} \\cw"
                bit_label = f"\\mathrm{{{bit_label}}}"
            else:
                pos = self._bits_regs_map[bit]
            self._latex[pos][0] = "\\nghost{" + bit_label + " & " + "\\lstick{" + bit_label

    def _get_image_depth(self):
        """Get depth information for the circuit."""

        # wires in the beginning and end
        columns = 2
        if self._cregbundle and (
            self._nodes
            and self._nodes[0]
            and (self._nodes[0][0].op.name == "measure" or self._nodes[0][0].op.condition)
        ):
            columns += 1

        # Determine wire spacing before image depth
        max_column_widths = []
        for layer in self._nodes:
            column_width = 1
            current_max = 0
            for node in layer:
                op = node.op
                # useful information for determining wire spacing
                boxed_gates = [
                    "u1",
                    "u2",
                    "u3",
                    "u",
                    "p",
                    "x",
                    "y",
                    "z",
                    "h",
                    "s",
                    "sdg",
                    "t",
                    "tdg",
                    "sx",
                    "sxdg",
                    "rx",
                    "ry",
                    "rz",
                    "ch",
                    "cy",
                    "crz",
                    "cu2",
                    "cu3",
                    "cu",
                    "id",
                ]
                target_gates = ["cx", "ccx", "cu1", "cp", "rzz"]
                if op.name in boxed_gates:
                    self._has_box = True
                elif op.name in target_gates:
                    self._has_target = True
                elif isinstance(op, ControlledGate):
                    self._has_box = True

                arg_str_len = 0
                # the wide gates
                for arg in op.params:
                    if not any(isinstance(param, np.ndarray) for param in op.params):
                        arg_str = re.sub(r"[-+]?\d*\.\d{2,}|\d{2,}", self._truncate_float, str(arg))
                        arg_str_len += len(arg_str)

                # the width of the column is the max of all the gates in the column
                current_max = max(arg_str_len, current_max)

                # all gates take up 1 column except from those with side labels (ie cu1, cp, rzz)
                # which take 4 columns
                base_type = None if not hasattr(op, "base_gate") else op.base_gate
                if isinstance(op, RZZGate) or isinstance(base_type, (U1Gate, PhaseGate, RZZGate)):
                    column_width = 4
            max_column_widths.append(current_max)
            columns += column_width

        # every 3 characters is roughly one extra 'unit' of width in the cell
        # the gate name is 1 extra 'unit'
        # the qubit/cbit labels plus initial states is 2 more
        # the wires poking out at the ends is 2 more
        sum_column_widths = sum(1 + v / 3 for v in max_column_widths)

        max_reg_name = 3
        for reg in self._bits_regs_map:
            if isinstance(reg, (Qubit, Clbit)):
<<<<<<< HEAD
                registers = self._circuit.find_bit(reg).registers
                name = registers[0][0].name if registers else ""
=======
                register = get_bit_register(self._circuit, reg)
                name = register.name if register is not None else ""
>>>>>>> 068802e6
            else:
                name = reg.name
            max_reg_name = max(max_reg_name, len(name))

        sum_column_widths += 5 + max_reg_name / 3

        # could be a fraction so ceil
        return columns, math.ceil(sum_column_widths)

    def _get_beamer_page(self):
        """Get height, width & scale attributes for the beamer page."""

        # PIL python package limits image size to around a quarter gigabyte
        # this means the beamer image should be limited to < 50000
        # if you want to avoid a "warning" too, set it to < 25000
        pil_limit = 40000

        # the beamer latex template limits each dimension to < 19 feet
        # (i.e. 575cm)
        beamer_limit = 550

        # columns are roughly twice as big as wires
        aspect_ratio = self._sum_wire_heights / self._sum_column_widths

        # choose a page margin so circuit is not cropped
        margin_factor = 1.5
        height = min(self._sum_wire_heights * margin_factor, beamer_limit)
        width = min(self._sum_column_widths * margin_factor, beamer_limit)

        # if too large, make it fit
        if height * width > pil_limit:
            height = min(np.sqrt(pil_limit * aspect_ratio), beamer_limit)
            width = min(np.sqrt(pil_limit / aspect_ratio), beamer_limit)

        # if too small, give it a minimum size
        height = max(height, 10)
        width = max(width, 10)

        return (height, width, self._scale)

    def _build_latex_array(self):
        """Returns an array of strings containing \\LaTeX for this circuit."""

        column = 1
        # Leave a column to display number of classical registers if needed
        if self._cregbundle and (
            self._nodes
            and self._nodes[0]
            and (self._nodes[0][0].op.name == "measure" or self._nodes[0][0].op.condition)
        ):
            column += 1

        for layer in self._nodes:
            num_cols_layer = 1

            for node in layer:
                op = node.op
                num_cols_op = 1
                wire_list = [self._bits_regs_map[qarg] for qarg in node.qargs]
                if op.condition:
                    self._add_condition(op, wire_list, column)

                if isinstance(op, Measure):
                    self._build_measure(node, column)

                elif op._directive:  # barrier, snapshot, etc.
                    self._build_barrier(node, column)

                else:
                    gate_text, _, _ = get_gate_ctrl_text(op, "latex", style=self._style)
                    gate_text += get_param_str(op, "latex", ndigits=4)
                    gate_text = generate_latex_label(gate_text)
                    if node.cargs:
                        cwire_list = [self._bits_regs_map[carg] for carg in node.cargs]
                    else:
                        cwire_list = []

                    if len(wire_list) == 1 and not node.cargs:
                        self._latex[wire_list[0]][column] = "\\gate{%s}" % gate_text

                    elif isinstance(op, ControlledGate):
                        num_cols_op = self._build_ctrl_gate(op, gate_text, wire_list, column)
                    else:
                        num_cols_op = self._build_multi_gate(
                            op, gate_text, wire_list, cwire_list, column
                        )

                num_cols_layer = max(num_cols_layer, num_cols_op)

            column += num_cols_layer

    def _build_multi_gate(self, op, gate_text, wire_list, cwire_list, col):
        """Add a multiple wire gate to the _latex list"""
        cwire_start = len(self._qubits)
        num_cols_op = 1
        if isinstance(op, (SwapGate, RZZGate)):
            num_cols_op = self._build_symmetric_gate(op, gate_text, wire_list, col)
        else:
            wire_min = min(wire_list)
            wire_max = max(wire_list)
            if cwire_list and not self._cregbundle:
                wire_max = max(cwire_list)
            wire_ind = wire_list.index(wire_min)
            self._latex[wire_min][col] = (
                f"\\multigate{{{wire_max - wire_min}}}{{{gate_text}}}_"
                + "<" * (len(str(wire_ind)) + 2)
                + "{%s}" % wire_ind
            )
            for wire in range(wire_min + 1, wire_max + 1):
                if wire < cwire_start:
                    ghost_box = "\\ghost{%s}" % gate_text
                    if wire in wire_list:
                        wire_ind = wire_list.index(wire)
                else:
                    ghost_box = "\\cghost{%s}" % gate_text
                    if wire in cwire_list:
                        wire_ind = cwire_list.index(wire)
                if wire in wire_list + cwire_list:
                    self._latex[wire][col] = (
                        ghost_box + "_" + "<" * (len(str(wire_ind)) + 2) + "{%s}" % wire_ind
                    )
                else:
                    self._latex[wire][col] = ghost_box
        return num_cols_op

    def _build_ctrl_gate(self, op, gate_text, wire_list, col):
        """Add a gate with multiple controls to the _latex list"""
        num_cols_op = 1
        num_ctrl_qubits = op.num_ctrl_qubits
        wireqargs = wire_list[num_ctrl_qubits:]
        ctrlqargs = wire_list[:num_ctrl_qubits]
        wire_min = min(wireqargs)
        wire_max = max(wireqargs)
        ctrl_state = f"{op.ctrl_state:b}".rjust(num_ctrl_qubits, "0")[::-1]

        # First do single qubit target gates
        if len(wireqargs) == 1:
            self._add_controls(wire_list, ctrlqargs, ctrl_state, col)

            # Check for cx, cz, cu1 and cp first, then do standard gate
            if isinstance(op.base_gate, XGate):
                self._latex[wireqargs[0]][col] = "\\targ"
            elif isinstance(op.base_gate, ZGate):
                self._latex[wireqargs[0]][col] = "\\control\\qw"
            elif isinstance(op.base_gate, (U1Gate, PhaseGate)):
                num_cols_op = self._build_symmetric_gate(op, gate_text, wire_list, col)
            else:
                self._latex[wireqargs[0]][col] = "\\gate{%s}" % gate_text
        else:
            # Treat special cases of swap and rzz gates
            if isinstance(op.base_gate, (SwapGate, RZZGate)):
                self._add_controls(wire_list, ctrlqargs, ctrl_state, col)
                num_cols_op = self._build_symmetric_gate(op, gate_text, wire_list, col)
            else:
                # If any controls appear in the span of the multiqubit
                # gate just treat the whole thing as a big gate
                for ctrl in ctrlqargs:
                    if ctrl in range(wire_min, wire_max):
                        wireqargs = wire_list
                        break
                else:
                    self._add_controls(wire_list, ctrlqargs, ctrl_state, col)

                self._build_multi_gate(op, gate_text, wireqargs, [], col)
        return num_cols_op

    def _build_symmetric_gate(self, op, gate_text, wire_list, col):
        """Add symmetric gates for cu1, cp, swap, and rzz"""
        wire_max = max(wire_list)
        # The last and next to last in the wire list are the gate wires without added controls
        wire_next_last = wire_list[-2]
        wire_last = wire_list[-1]
        base_op = None if not hasattr(op, "base_gate") else op.base_gate

        if isinstance(op, SwapGate) or (base_op and isinstance(base_op, SwapGate)):
            self._latex[wire_next_last][col] = "\\qswap"
            self._latex[wire_last][col] = "\\qswap \\qwx[" + str(wire_next_last - wire_last) + "]"
            return 1  # num_cols

        if isinstance(op, RZZGate) or (base_op and isinstance(base_op, RZZGate)):
            ctrl_bit = "1"
        else:
            ctrl_bit = f"{op.ctrl_state:b}".rjust(1, "0")[::-1]

        control = "\\ctrlo" if ctrl_bit == "0" else "\\ctrl"
        self._latex[wire_next_last][col] = f"{control}" + (
            "{" + str(wire_last - wire_next_last) + "}"
        )
        self._latex[wire_last][col] = "\\control \\qw"
        # Put side text to the right between bottom wire in wire_list and the one above it
        self._latex[wire_max - 1][col + 1] = "\\dstick{\\hspace{2.0em}%s} \\qw" % gate_text
        return 4  # num_cols for side text gates

    def _build_measure(self, node, col):
        """Build a meter and the lines to the creg"""
        wire1 = self._bits_regs_map[node.qargs[0]]
        self._latex[wire1][col] = "\\meter"

        idx_str = ""
        cond_offset = 1.5 if node.op.condition else 0.0
        if self._cregbundle:
<<<<<<< HEAD
            clbit = self._circuit.find_bit(node.cargs[0])
            register = clbit.registers[0][0] if clbit.registers else None
=======
            register = get_bit_register(self._circuit, node.cargs[0])
>>>>>>> 068802e6
            if register is not None:
                wire2 = self._bits_regs_map[register]
                idx_str = str(node.cargs[0].index)
            else:
                wire2 = self._bits_regs_map[node.cargs[0]]

            self._latex[wire2][col] = "\\dstick{_{_{\\hspace{%sem}%s}}} \\cw \\ar @{<=} [-%s,0]" % (
                cond_offset,
                idx_str,
                str(wire2 - wire1),
            )
        else:
            wire2 = self._bits_regs_map[node.cargs[0]]
            self._latex[wire2][col] = "\\cw \\ar @{<=} [-" + str(wire2 - wire1) + ",0]"

    def _build_barrier(self, node, col):
        """Build a partial or full barrier if plot_barriers set"""
        if self._plot_barriers:
            indexes = [self._bits_regs_map[qarg] for qarg in node.qargs]
            indexes.sort()
            first = last = indexes[0]
            for index in indexes[1:]:
                if index - 1 == last:
                    last = index
                else:
                    pos = self._bits_regs_map[self._qubits[first]]
                    self._latex[pos][col - 1] += " \\barrier[0em]{" + str(last - first) + "}"
                    self._latex[pos][col] = "\\qw"
                    first = last = index
            pos = self._bits_regs_map[self._qubits[first]]
            self._latex[pos][col - 1] += " \\barrier[0em]{" + str(last - first) + "}"
            self._latex[pos][col] = "\\qw"

    def _add_controls(self, wire_list, ctrlqargs, ctrl_state, col):
        """Add one or more controls to a gate"""
        for index, ctrl_item in enumerate(zip(ctrlqargs, ctrl_state)):
            pos = ctrl_item[0]
            nxt = wire_list[index]
            if wire_list[index] > wire_list[-1]:
                nxt -= 1
                while nxt not in wire_list:
                    nxt -= 1
            else:
                nxt += 1
                while nxt not in wire_list:
                    nxt += 1

            # ctrl_item[1] is ctrl_state for this bit
            control = "\\ctrlo" if ctrl_item[1] == "0" else "\\ctrl"
            self._latex[pos][col] = f"{control}" + "{" + str(nxt - wire_list[index]) + "}"

    def _add_condition(self, op, wire_list, col):
        """Add a condition to the _latex list"""
<<<<<<< HEAD
        cond_label, cond_list = get_condition_label_val(
            op.condition, self._circuit, self._cregbundle
        )
        # make a list of (wire_number, value) pairs from the (bit, value) pairs
        cwire_list = []
        for bit, val in cond_list:
            if self._cregbundle and not isinstance(bit, ClassicalRegister):
                register = get_bit_register(self._circuit, bit)
                if register is not None:
                    cwire_list.append((self._bits_regs_map[register], val))
                else:
                    cwire_list.append((self._bits_regs_map[bit], val))
            else:
                cwire_list.append((self._bits_regs_map[bit], val))

        # sort the cwire_list so we can put the value label below
        # the bottommost wire
        cwire_list = sorted(cwire_list)
=======
        # cwire - the wire number for the first wire for the condition register
        #         or if cregbundle, wire number of the condition register itself
        # gap - the number of wires from cwire to the bottom gate qubit

        label, val_bits = get_condition_label_val(
            op.condition, self._circuit, self._cregbundle, self._reverse_bits
        )
        cond_is_bit = isinstance(op.condition[0], Clbit)
        cond_reg = op.condition[0]
        if cond_is_bit:
            register = get_bit_register(self._circuit, op.condition[0])
            if register is not None:
                cond_reg = register

        if self._cregbundle:
            cwire = self._bits_regs_map[cond_reg]
        else:
            cwire = self._bits_regs_map[op.condition[0] if cond_is_bit else cond_reg[0]]
>>>>>>> 068802e6

        prev_wire = max(wire_list)
        meas_offset = -0.3 if isinstance(op, Measure) else 0.0

<<<<<<< HEAD
        # go throught the cwire_list from top to bottommost wire less 1
        for cwire, val in cwire_list[:-1]:
            control = "\\control" if val == "1" else "\\controlo"
            gap = cwire - prev_wire
            self._latex[cwire][col] = f"{control} \\cw \\cwx[-" + str(gap) + "]"
            prev_wire = cwire

        # Add (hex condition value) below the last cwire
        control = "\\control" if cwire_list[-1][1] == "1" else "\\controlo"
        gap = cwire_list[-1][0] - prev_wire
        self._latex[cwire_list[-1][0]][col] = (
            f"{control}" + " \\cw^(%s){^{\\mathtt{%s}}} \\cwx[-%s]"
        ) % (
            meas_offset,
            cond_label,
            str(gap),
        )
=======
        # Print the condition value at the bottom and put bullet on creg line
        if cond_is_bit or self._cregbundle:
            control = "\\control" if op.condition[1] else "\\controlo"
            self._latex[cwire][col] = f"{control}" + " \\cw^(%s){^{\\mathtt{%s}}} \\cwx[-%s]" % (
                meas_offset,
                label,
                str(gap),
            )
        else:
            cond_len = op.condition[0].size - 1
            # If reverse, start at highest reg bit and go down to 0
            if self._reverse_bits:
                cwire -= cond_len
                gap -= cond_len
            # Iterate through the reg bits down to the lowest one
            for i in range(cond_len):
                control = "\\control" if val_bits[i] == "1" else "\\controlo"
                self._latex[cwire + i][col] = f"{control} \\cw \\cwx[-" + str(gap) + "]"
                gap = 1
            # Add (hex condition value) below the last cwire
            control = "\\control" if val_bits[cond_len] == "1" else "\\controlo"
            self._latex[cwire + cond_len][col] = (
                f"{control}" + " \\cw^(%s){^{\\mathtt{%s}}} \\cwx[-%s]"
            ) % (
                meas_offset,
                label,
                str(gap),
            )
>>>>>>> 068802e6

    def _truncate_float(self, matchobj, ndigits=4):
        """Truncate long floats."""
        if matchobj.group(0):
            return f"%.{ndigits}g" % float(matchobj.group(0))
        return ""<|MERGE_RESOLUTION|>--- conflicted
+++ resolved
@@ -105,16 +105,12 @@
         self._latex = []
 
         # If there is any custom instruction that uses classical bits
-<<<<<<< HEAD
         # or a condition on a gate contains a register bit in a list,
-=======
->>>>>>> 068802e6
         # then cregbundle is forced to be False.
         for layer in self._nodes:
             for node in layer:
                 if node.op.name not in {"measure"} and node.cargs:
                     self._cregbundle = False
-<<<<<<< HEAD
                     warn(
                         "cregbundle set to False since an instruction needs to refer"
                         " to individual classical wire",
@@ -139,8 +135,6 @@
                                 2,
                             )
                             break
-=======
->>>>>>> 068802e6
 
         self._bits_regs_map = get_bits_regs_map(circuit, qubits + clbits, self._cregbundle)
         self._img_width = len(self._bits_regs_map)
@@ -315,13 +309,8 @@
         max_reg_name = 3
         for reg in self._bits_regs_map:
             if isinstance(reg, (Qubit, Clbit)):
-<<<<<<< HEAD
-                registers = self._circuit.find_bit(reg).registers
-                name = registers[0][0].name if registers else ""
-=======
                 register = get_bit_register(self._circuit, reg)
                 name = register.name if register is not None else ""
->>>>>>> 068802e6
             else:
                 name = reg.name
             max_reg_name = max(max_reg_name, len(name))
@@ -523,12 +512,7 @@
         idx_str = ""
         cond_offset = 1.5 if node.op.condition else 0.0
         if self._cregbundle:
-<<<<<<< HEAD
-            clbit = self._circuit.find_bit(node.cargs[0])
-            register = clbit.registers[0][0] if clbit.registers else None
-=======
             register = get_bit_register(self._circuit, node.cargs[0])
->>>>>>> 068802e6
             if register is not None:
                 wire2 = self._bits_regs_map[register]
                 idx_str = str(node.cargs[0].index)
@@ -582,7 +566,6 @@
 
     def _add_condition(self, op, wire_list, col):
         """Add a condition to the _latex list"""
-<<<<<<< HEAD
         cond_label, cond_list = get_condition_label_val(
             op.condition, self._circuit, self._cregbundle
         )
@@ -601,31 +584,10 @@
         # sort the cwire_list so we can put the value label below
         # the bottommost wire
         cwire_list = sorted(cwire_list)
-=======
-        # cwire - the wire number for the first wire for the condition register
-        #         or if cregbundle, wire number of the condition register itself
-        # gap - the number of wires from cwire to the bottom gate qubit
-
-        label, val_bits = get_condition_label_val(
-            op.condition, self._circuit, self._cregbundle, self._reverse_bits
-        )
-        cond_is_bit = isinstance(op.condition[0], Clbit)
-        cond_reg = op.condition[0]
-        if cond_is_bit:
-            register = get_bit_register(self._circuit, op.condition[0])
-            if register is not None:
-                cond_reg = register
-
-        if self._cregbundle:
-            cwire = self._bits_regs_map[cond_reg]
-        else:
-            cwire = self._bits_regs_map[op.condition[0] if cond_is_bit else cond_reg[0]]
->>>>>>> 068802e6
 
         prev_wire = max(wire_list)
         meas_offset = -0.3 if isinstance(op, Measure) else 0.0
 
-<<<<<<< HEAD
         # go throught the cwire_list from top to bottommost wire less 1
         for cwire, val in cwire_list[:-1]:
             control = "\\control" if val == "1" else "\\controlo"
@@ -643,36 +605,6 @@
             cond_label,
             str(gap),
         )
-=======
-        # Print the condition value at the bottom and put bullet on creg line
-        if cond_is_bit or self._cregbundle:
-            control = "\\control" if op.condition[1] else "\\controlo"
-            self._latex[cwire][col] = f"{control}" + " \\cw^(%s){^{\\mathtt{%s}}} \\cwx[-%s]" % (
-                meas_offset,
-                label,
-                str(gap),
-            )
-        else:
-            cond_len = op.condition[0].size - 1
-            # If reverse, start at highest reg bit and go down to 0
-            if self._reverse_bits:
-                cwire -= cond_len
-                gap -= cond_len
-            # Iterate through the reg bits down to the lowest one
-            for i in range(cond_len):
-                control = "\\control" if val_bits[i] == "1" else "\\controlo"
-                self._latex[cwire + i][col] = f"{control} \\cw \\cwx[-" + str(gap) + "]"
-                gap = 1
-            # Add (hex condition value) below the last cwire
-            control = "\\control" if val_bits[cond_len] == "1" else "\\controlo"
-            self._latex[cwire + cond_len][col] = (
-                f"{control}" + " \\cw^(%s){^{\\mathtt{%s}}} \\cwx[-%s]"
-            ) % (
-                meas_offset,
-                label,
-                str(gap),
-            )
->>>>>>> 068802e6
 
     def _truncate_float(self, matchobj, ndigits=4):
         """Truncate long floats."""
