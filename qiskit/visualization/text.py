--- conflicted
+++ resolved
@@ -844,32 +844,6 @@
         return labels.get(instruction_type, None)
 
     @staticmethod
-<<<<<<< HEAD
-=======
-    def label_for_box(instruction, controlled=False):
-        """Creates the label for a box."""
-        if controlled:
-            if getattr(instruction.op.base_gate, "label", None) is not None:
-                return instruction.op.base_gate.label
-            label = (
-                TextDrawing.special_label(instruction.op.base_gate)
-                or instruction.op.base_gate.name.upper()
-            )
-        else:
-            if getattr(instruction.op, "label", None) is not None:
-                return instruction.op.label
-            label = TextDrawing.special_label(instruction.op) or instruction.name.upper()
-        params = TextDrawing.params_for_label(instruction)
-
-        if params:
-            if isinstance(instruction.op, DelayInstruction) and instruction.op.unit:
-                label += f"({params[0]}[{instruction.op.unit}])"
-            else:
-                label += "(%s)" % ",".join(params)
-        return label
-
-    @staticmethod
->>>>>>> db3b35e4
     def merge_lines(top, bot, icod="top"):
         """Merges two lines (top and bot) in the way that the overlapping make senses.
 
@@ -1069,14 +1043,7 @@
                 gates.append(Bullet(conditional=conditional))
             elif base_gate.name in ["u1", "p"]:
                 # cu1
-<<<<<<< HEAD
                 connection_label = "%s%s" % (base_gate.name.upper(), params)
-=======
-                connection_label = "{}({})".format(
-                    base_gate.name.upper(),
-                    TextDrawing.params_for_label(instruction)[0],
-                )
->>>>>>> db3b35e4
                 gates.append(Bullet(conditional=conditional))
             elif base_gate.name == "swap":
                 # cswap
