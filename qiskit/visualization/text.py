# This code is part of Qiskit.
#
# (C) Copyright IBM 2017, 2018.
#
# This code is licensed under the Apache License, Version 2.0. You may
# obtain a copy of this license in the LICENSE.txt file in the root directory
# of this source tree or at http://www.apache.org/licenses/LICENSE-2.0.
#
# Any modifications or derivative works of this code must retain this
# copyright notice, and modified files need to carry a notice indicating
# that they have been altered from the originals.

"""
A module for drawing circuits in ascii art or some other text representation
"""

from warnings import warn
from shutil import get_terminal_size
import sys
from numpy import ndarray

from qiskit.circuit import Clbit
from qiskit.circuit import ControlledGate, Gate, Instruction
from qiskit.circuit import Reset as ResetInstruction
from qiskit.circuit import Measure as MeasureInstruction
from qiskit.circuit import Delay as DelayInstruction
from qiskit.circuit.library.standard_gates import IGate, RZZGate, SwapGate, SXGate, SXdgGate
from qiskit.extensions import UnitaryGate, HamiltonianGate
from qiskit.extensions.quantum_initializer.initializer import Initialize
from qiskit.circuit.tools.pi_check import pi_check
from .exceptions import VisualizationError


class TextDrawerCregBundle(VisualizationError):
    """The parameter "cregbundle" was set to True in an impossible situation. For example, an
    instruction needs to refer to individual classical wires'"""

    pass


class TextDrawerEncodingError(VisualizationError):
    """A problem with encoding"""

    pass


class DrawElement:
    """An element is an instruction or an operation that need to be drawn."""

    def __init__(self, label=None):
        self._width = None
        self.label = self.mid_content = label
        self.top_format = self.mid_format = self.bot_format = "%s"
        self.top_connect = self.bot_connect = " "
        self.top_pad = self._mid_padding = self.bot_pad = " "
        self.mid_bck = self.top_bck = self.bot_bck = " "
        self.bot_connector = {}
        self.top_connector = {}
        self.right_fill = self.left_fill = self.layer_width = 0
        self.wire_label = ""

    @property
    def top(self):
        """Constructs the top line of the element"""
        if (self.width % 2) == 0 and len(self.top_format) % 2 == 1 and len(self.top_connect) == 1:
            ret = self.top_format % (self.top_pad + self.top_connect).center(
                self.width, self.top_pad
            )
        else:
            ret = self.top_format % self.top_connect.center(self.width, self.top_pad)
        if self.right_fill:
            ret = ret.ljust(self.right_fill, self.top_pad)
        if self.left_fill:
            ret = ret.rjust(self.left_fill, self.top_pad)
        ret = ret.center(self.layer_width, self.top_bck)
        return ret

    @property
    def mid(self):
        """Constructs the middle line of the element"""
        ret = self.mid_format % self.mid_content.center(self.width, self._mid_padding)
        if self.right_fill:
            ret = ret.ljust(self.right_fill, self._mid_padding)
        if self.left_fill:
            ret = ret.rjust(self.left_fill, self._mid_padding)
        ret = ret.center(self.layer_width, self.mid_bck)
        return ret

    @property
    def bot(self):
        """Constructs the bottom line of the element"""
        if (self.width % 2) == 0 and len(self.top_format) % 2 == 1:
            ret = self.bot_format % (self.bot_pad + self.bot_connect).center(
                self.width, self.bot_pad
            )
        else:
            ret = self.bot_format % self.bot_connect.center(self.width, self.bot_pad)
        if self.right_fill:
            ret = ret.ljust(self.right_fill, self.bot_pad)
        if self.left_fill:
            ret = ret.rjust(self.left_fill, self.bot_pad)
        ret = ret.center(self.layer_width, self.bot_bck)
        return ret

    @property
    def length(self):
        """Returns the length of the element, including the box around."""
        return max(len(self.top), len(self.mid), len(self.bot))

    @property
    def width(self):
        """Returns the width of the label, including padding"""
        if self._width:
            return self._width
        return len(self.mid_content)

    @width.setter
    def width(self, value):
        self._width = value

    def connect(self, wire_char, where, label=None):
        """Connects boxes and elements using wire_char and setting proper connectors.

        Args:
            wire_char (char): For example '║' or '│'.
            where (list["top", "bot"]): Where the connector should be set.
            label (string): Some connectors have a label (see cu1, for example).
        """

        if "top" in where and self.top_connector:
            self.top_connect = self.top_connector[wire_char]

        if "bot" in where and self.bot_connector:
            self.bot_connect = self.bot_connector[wire_char]

        if label:
            self.top_format = self.top_format[:-1] + (label if label else "")


class BoxOnClWire(DrawElement):
    """Draws a box on the classical wire.

    ::

        top: ┌───┐   ┌───┐
        mid: ╡ A ╞ ══╡ A ╞══
        bot: └───┘   └───┘
    """

    def __init__(self, label="", top_connect="─", bot_connect="─"):
        super().__init__(label)
        self.top_format = "┌─%s─┐"
        self.mid_format = "╡ %s ╞"
        self.bot_format = "└─%s─┘"
        self.top_pad = self.bot_pad = "─"
        self.mid_bck = "═"
        self.top_connect = top_connect
        self.bot_connect = bot_connect
        self.mid_content = label


class BoxOnQuWire(DrawElement):
    """Draws a box on the quantum wire.

    ::

        top: ┌───┐   ┌───┐
        mid: ┤ A ├ ──┤ A ├──
        bot: └───┘   └───┘
    """

    def __init__(self, label="", top_connect="─", conditional=False):
        super().__init__(label)
        self.top_format = "┌─%s─┐"
        self.mid_format = "┤ %s ├"
        self.bot_format = "└─%s─┘"
        self.top_pad = self.bot_pad = self.mid_bck = "─"
        self.top_connect = top_connect
        self.bot_connect = "╥" if conditional else "─"
        self.mid_content = label
        self.top_connector = {"│": "┴"}
        self.bot_connector = {"│": "┬"}


class MeasureTo(DrawElement):
    """The element on the classic wire to which the measure is performed.

    ::

        top:  ║     ║
        mid: ═╩═ ═══╩═══
        bot:
    """

    def __init__(self, label=""):
        super().__init__()
        self.top_connect = " ║ "
        self.mid_content = "═╩═"
        self.bot_connect = label
        self.mid_bck = "═"


class MeasureFrom(BoxOnQuWire):
    """The element on the quantum wire in which the measure is performed.

    ::

        top: ┌─┐    ┌─┐
        mid: ┤M├ ───┤M├───
        bot: └╥┘    └╥┘
    """

    def __init__(self):
        super().__init__()
        self.top_format = self.mid_format = self.bot_format = "%s"
        self.top_connect = "┌─┐"
        self.mid_content = "┤M├"
        self.bot_connect = "└╥┘"

        self.top_pad = self.bot_pad = " "
        self._mid_padding = "─"


class MultiBox(DrawElement):
    """Elements that is draw on over multiple wires."""

    def center_label(self, input_length, order):
        """In multi-bit elements, the label is centered vertically.

        Args:
            input_length (int): Rhe amount of wires affected.
            order (int): Which middle element is this one?
        """
        if input_length == order == 0:
            self.top_connect = self.label
            return
        location_in_the_box = "*".center(input_length * 2 - 1).index("*") + 1
        top_limit = order * 2 + 2
        bot_limit = top_limit + 2
        if top_limit <= location_in_the_box < bot_limit:
            if location_in_the_box == top_limit:
                self.top_connect = self.label
            elif location_in_the_box == top_limit + 1:
                self.mid_content = self.label
            else:
                self.bot_connect = self.label

    @property
    def width(self):
        """Returns the width of the label, including padding"""
        if self._width:
            return self._width
        return len(self.label)


class BoxOnQuWireTop(MultiBox, BoxOnQuWire):
    """Draws the top part of a box that affects more than one quantum wire"""

    def __init__(self, label="", top_connect=None, wire_label=""):
        super().__init__(label)
        self.wire_label = wire_label
        self.bot_connect = self.bot_pad = " "
        self.mid_content = ""  # The label will be put by some other part of the box.
        self.left_fill = len(self.wire_label)
        self.top_format = "┌─" + "s".center(self.left_fill + 1, "─") + "─┐"
        self.top_format = self.top_format.replace("s", "%s")
        self.mid_format = "┤{} %s ├".format(self.wire_label)
        self.bot_format = "│{} %s │".format(self.bot_pad * self.left_fill)
        self.top_connect = top_connect if top_connect else "─"


class BoxOnWireMid(MultiBox):
    """A generic middle box"""

    def __init__(self, label, input_length, order, wire_label=""):
        super().__init__(label)
        self.top_pad = self.bot_pad = self.top_connect = self.bot_connect = " "
        self.wire_label = wire_label
        self.left_fill = len(self.wire_label)
        self.top_format = "│{} %s │".format(self.top_pad * self.left_fill)
        self.bot_format = "│{} %s │".format(self.bot_pad * self.left_fill)
        self.top_connect = self.bot_connect = self.mid_content = ""
        self.center_label(input_length, order)


class BoxOnQuWireMid(BoxOnWireMid, BoxOnQuWire):
    """Draws the middle part of a box that affects more than one quantum wire"""

    def __init__(self, label, input_length, order, wire_label="", control_label=None):
        super().__init__(label, input_length, order, wire_label=wire_label)
        if control_label:
            self.mid_format = "{}{} %s ├".format(control_label, self.wire_label)
        else:
            self.mid_format = "┤{} %s ├".format(self.wire_label)


class BoxOnQuWireBot(MultiBox, BoxOnQuWire):
    """Draws the bottom part of a box that affects more than one quantum wire"""

    def __init__(self, label, input_length, bot_connect=None, wire_label="", conditional=False):
        super().__init__(label)
        self.wire_label = wire_label
        self.top_pad = " "
        self.left_fill = len(self.wire_label)
        self.top_format = "│{} %s │".format(self.top_pad * self.left_fill)
        self.mid_format = "┤{} %s ├".format(self.wire_label)
        self.bot_format = "└─" + "s".center(self.left_fill + 1, "─") + "─┘"
        self.bot_format = self.bot_format.replace("s", "%s")
        bot_connect = bot_connect if bot_connect else "─"
        self.bot_connect = "╥" if conditional else bot_connect

        self.mid_content = self.top_connect = ""
        if input_length <= 2:
            self.top_connect = label


class BoxOnClWireTop(MultiBox, BoxOnClWire):
    """Draws the top part of a conditional box that affects more than one classical wire"""

    def __init__(self, label="", top_connect=None, wire_label=""):
        super().__init__(label)
        self.wire_label = wire_label
        self.mid_content = ""  # The label will be put by some other part of the box.
        self.bot_format = "│ %s │"
        self.top_connect = top_connect if top_connect else "─"
        self.bot_connect = self.bot_pad = " "


class BoxOnClWireMid(BoxOnWireMid, BoxOnClWire):
    """Draws the middle part of a conditional box that affects more than one classical wire"""

    def __init__(self, label, input_length, order, wire_label="", **_):
        super().__init__(label, input_length, order, wire_label=wire_label)
        self.mid_format = "╡{} %s ╞".format(self.wire_label)


class BoxOnClWireBot(MultiBox, BoxOnClWire):
    """Draws the bottom part of a conditional box that affects more than one classical wire"""

    def __init__(self, label, input_length, bot_connect="─", wire_label="", **_):
        super().__init__(label)
        self.wire_label = wire_label
        self.left_fill = len(self.wire_label)
        self.top_pad = " "
        self.bot_pad = "─"
        self.top_format = "│{} %s │".format(self.top_pad * self.left_fill)
        self.mid_format = "╡{} %s ╞".format(self.wire_label)
        self.bot_format = "└─" + "s".center(self.left_fill + 1, "─") + "─┘"
        self.bot_format = self.bot_format.replace("s", "%s")
        bot_connect = bot_connect if bot_connect else "─"
        self.bot_connect = bot_connect

        self.mid_content = self.top_connect = ""
        if input_length <= 2:
            self.top_connect = label


class DirectOnQuWire(DrawElement):
    """
    Element to the wire (without the box).
    """

    def __init__(self, label=""):
        super().__init__(label)
        self.top_format = " %s "
        self.mid_format = "─%s─"
        self.bot_format = " %s "
        self._mid_padding = self.mid_bck = "─"
        self.top_connector = {"│": "│"}
        self.bot_connector = {"│": "│"}


class Barrier(DirectOnQuWire):
    """Draws a barrier.

    ::

        top:  ░     ░
        mid: ─░─ ───░───
        bot:  ░     ░
    """

    def __init__(self, label=""):
        super().__init__("░")
        self.top_connect = "░"
        self.bot_connect = "░"
        self.top_connector = {}
        self.bot_connector = {}


class Ex(DirectOnQuWire):
    """Draws an X (usually with a connector). E.g. the top part of a swap gate.

    ::

        top:
        mid: ─X─ ───X───
        bot:  │     │
    """

    def __init__(self, bot_connect=" ", top_connect=" ", conditional=False):
        super().__init__("X")
        self.bot_connect = "║" if conditional else bot_connect
        self.top_connect = top_connect


class Reset(DirectOnQuWire):
    """Draws a reset gate"""

    def __init__(self, conditional=False):
        super().__init__("|0>")
        if conditional:
            self.bot_connect = "║"


class Bullet(DirectOnQuWire):
    """Draws a bullet (usually with a connector). E.g. the top part of a CX gate.

    ::

        top:
        mid: ─■─  ───■───
        bot:  │      │
    """

    def __init__(self, top_connect="", bot_connect="", conditional=False, label=None, bottom=False):
        super().__init__("■")
        self.top_connect = top_connect
        self.bot_connect = "║" if conditional else bot_connect
        if label and bottom:
            self.bot_connect = label
        elif label:
            self.top_connect = label
        self.mid_bck = "─"


class OpenBullet(DirectOnQuWire):
    """Draws an open bullet (usually with a connector). E.g. the top part of a CX gate.

    ::

        top:
        mid: ─o─  ───o───
        bot:  │      │
    """

    def __init__(self, top_connect="", bot_connect="", conditional=False, label=None, bottom=False):
        super().__init__("o")
        self.top_connect = top_connect
        self.bot_connect = "║" if conditional else bot_connect
        if label and bottom:
            self.bot_connect = label
        elif label:
            self.top_connect = label
        self.mid_bck = "─"


class EmptyWire(DrawElement):
    """This element is just the wire, with no instructions nor operations."""

    def __init__(self, wire):
        super().__init__(wire)
        self._mid_padding = self.mid_bck = wire

    @staticmethod
    def fillup_layer(layer, first_clbit):
        """Given a layer, replace the Nones in it with EmptyWire elements.

        Args:
            layer (list): The layer that contains Nones.
            first_clbit (int): The first wire that is classic.

        Returns:
            list: The new layer, with no Nones.
        """
        for nones in [i for i, x in enumerate(layer) if x is None]:
            layer[nones] = EmptyWire("═") if nones >= first_clbit else EmptyWire("─")
        return layer


class BreakWire(DrawElement):
    """This element is used to break the drawing in several pages."""

    def __init__(self, arrow_char):
        super().__init__()
        self.top_format = self.mid_format = self.bot_format = "%s"
        self.top_connect = arrow_char
        self.mid_content = arrow_char
        self.bot_connect = arrow_char

    @staticmethod
    def fillup_layer(layer_length, arrow_char):
        """Creates a layer with BreakWire elements.

        Args:
            layer_length (int): The length of the layer to create
            arrow_char (char): The char used to create the BreakWire element.

        Returns:
            list: The new layer.
        """
        breakwire_layer = []
        for _ in range(layer_length):
            breakwire_layer.append(BreakWire(arrow_char))
        return breakwire_layer


class InputWire(DrawElement):
    """This element is the label and the initial value of a wire."""

    def __init__(self, label):
        super().__init__(label)

    @staticmethod
    def fillup_layer(names):
        """Creates a layer with InputWire elements.

        Args:
            names (list): List of names for the wires.

        Returns:
            list: The new layer
        """
        longest = max([len(name) for name in names])
        inputs_wires = []
        for name in names:
            inputs_wires.append(InputWire(name.rjust(longest)))
        return inputs_wires


class TextDrawing:
    """The text drawing"""

    def __init__(
        self,
        qubits,
        clbits,
        instructions,
        plotbarriers=True,
        line_length=None,
        vertical_compression="high",
        layout=None,
        initial_state=True,
        cregbundle=False,
        global_phase=None,
        encoding=None,
        qregs=None,
        cregs=None,
    ):
        self.qubits = qubits
        self.clbits = clbits
        self.qregs = qregs
        self.cregs = cregs
        self.instructions = instructions
        self.layout = layout
        self.initial_state = initial_state
        self.cregbundle = cregbundle
        self.global_phase = global_phase
        self.plotbarriers = plotbarriers
        self.line_length = line_length
        if vertical_compression not in ["high", "medium", "low"]:
            raise ValueError("Vertical compression can only be 'high', 'medium', or 'low'")
        self.vertical_compression = vertical_compression

        if encoding:
            self.encoding = encoding
        else:
            if sys.stdout.encoding:
                self.encoding = sys.stdout.encoding
            else:
                self.encoding = "utf8"

        self.bit_locations = {
            bit: {"register": register, "index": index}
            for register in cregs + qregs
            for index, bit in enumerate(register)
        }
        for index, bit in list(enumerate(qubits)) + list(enumerate(clbits)):
            if bit not in self.bit_locations:
                self.bit_locations[bit] = {"register": None, "index": index}

    def __str__(self):
        return self.single_string()

    def _repr_html_(self):
        return (
            '<pre style="word-wrap: normal;'
            "white-space: pre;"
            "background: #fff0;"
            "line-height: 1.1;"
            'font-family: &quot;Courier New&quot;,Courier,monospace">'
            "%s</pre>" % self.single_string()
        )

    def __repr__(self):
        return self.single_string()

    def single_string(self):
        """Creates a long string with the ascii art.
        Returns:
            str: The lines joined by a newline (``\\n``)
        """
        try:
            return "\n".join(self.lines()).encode(self.encoding).decode(self.encoding)
        except (UnicodeEncodeError, UnicodeDecodeError):
            warn(
                "The encoding %s has a limited charset. Consider a different encoding in your "
                "environment. UTF-8 is being used instead" % self.encoding,
                RuntimeWarning,
            )
            self.encoding = "utf-8"
            return "\n".join(self.lines()).encode(self.encoding).decode(self.encoding)

    def dump(self, filename, encoding=None):
        """Dumps the ascii art in the file.

        Args:
            filename (str): File to dump the ascii art.
            encoding (str): Optional. Force encoding, instead of self.encoding.
        """
        with open(filename, mode="w", encoding=encoding or self.encoding) as text_file:
            text_file.write(self.single_string())

    def lines(self, line_length=None):
        """Generates a list with lines. These lines form the text drawing.

        Args:
            line_length (int): Optional. Breaks the circuit drawing to this length. This
                               useful when the drawing does not fit in the console. If
                               None (default), it will try to guess the console width using
                               shutil.get_terminal_size(). If you don't want pagination
                               at all, set line_length=-1.

        Returns:
            list: A list of lines with the text drawing.
        """
        if line_length is None:
            line_length = self.line_length
        if not line_length:
            if ("ipykernel" in sys.modules) and ("spyder" not in sys.modules):
                line_length = 80
            else:
                line_length, _ = get_terminal_size()

        noqubits = len(self.qubits)

        try:
            layers = self.build_layers()
        except TextDrawerCregBundle:
            self.cregbundle = False
            warn(
                'The parameter "cregbundle" was disable, since an instruction needs to refer to '
                "individual classical wires",
                RuntimeWarning,
                2,
            )
            layers = self.build_layers()

        layer_groups = [[]]
        rest_of_the_line = line_length
        for layerno, layer in enumerate(layers):
            # Replace the Nones with EmptyWire
            layers[layerno] = EmptyWire.fillup_layer(layer, noqubits)

            TextDrawing.normalize_width(layer)

            if line_length == -1:
                # Do not use pagination (aka line breaking. aka ignore line_length).
                layer_groups[-1].append(layer)
                continue

            # chop the layer to the line_length (pager)
            layer_length = layers[layerno][0].length

            if layer_length < rest_of_the_line:
                layer_groups[-1].append(layer)
                rest_of_the_line -= layer_length
            else:
                layer_groups[-1].append(BreakWire.fillup_layer(len(layer), "»"))

                # New group
                layer_groups.append([BreakWire.fillup_layer(len(layer), "«")])
                rest_of_the_line = line_length - layer_groups[-1][-1][0].length

                layer_groups[-1].append(
                    InputWire.fillup_layer(self.wire_names(with_initial_state=False))
                )
                rest_of_the_line -= layer_groups[-1][-1][0].length

                layer_groups[-1].append(layer)
                rest_of_the_line -= layer_groups[-1][-1][0].length

        lines = []

        if self.global_phase:
            lines.append("global phase: %s" % pi_check(self.global_phase, ndigits=5))

        for layer_group in layer_groups:
            wires = list(zip(*layer_group))
            lines += self.draw_wires(wires)

        return lines

    def wire_names(self, with_initial_state=False):
        """Returns a list of names for each wire.

        Args:
            with_initial_state (bool): Optional (Default: False). If true, adds
                the initial value to the name.

        Returns:
            List: The list of wire names.
        """
        if with_initial_state:
            initial_qubit_value = "|0>"
            initial_clbit_value = "0 "
        else:
            initial_qubit_value = ""
            initial_clbit_value = ""

        qubit_labels = []
        if self.layout is None:
            for bit in self.qubits:
                label = "{name}_{index}: " + initial_qubit_value
                if self.bit_locations[bit]["register"] is not None:
                    qubit_labels.append(
                        label.format(
                            name=self.bit_locations[bit]["register"].name,
                            index=self.bit_locations[bit]["index"],
                            physical="",
                        )
                    )
                else:
                    qubit_labels.append(
                        label.format(name="", index=self.bit_locations[bit]["index"], physical="")
                    )

        else:
            for bit in self.qubits:
                bit_index = self.bit_locations[bit]["index"]
                if self.layout[bit_index]:
                    try:
                        layout_reg = next(
                            reg
                            for reg in self.layout.get_registers()
                            if self.layout[bit_index] in reg
                        )
                        label = "{name}_{index} -> {physical} " + initial_qubit_value
                        qubit_labels.append(
                            label.format(
                                name=layout_reg.name,
                                index=layout_reg[:].index(self.layout[bit_index]),
                                physical=bit_index,
                            )
                        )
                    except StopIteration:
                        label = "{name} -> {physical} " + initial_qubit_value
                        qubit_labels.append(label.format(name="", physical=bit_index))
                else:
                    qubit_labels.append("%s " % bit_index + initial_qubit_value)

        clbit_labels = []
        previous_creg = None
        for bit in self.clbits:
            register = self.bit_locations[bit]["register"]
            index = self.bit_locations[bit]["index"]
            if self.cregbundle and register is not None:
                if previous_creg and previous_creg == register:
                    continue
                previous_creg = register
                label = "{name}: {initial_value}{size}/"
                clbit_labels.append(
                    label.format(
                        name=register.name, initial_value=initial_clbit_value, size=register.size
                    )
                )
            else:
                label = "{name}_{index}: " + initial_clbit_value
                clbit_labels.append(
                    label.format(name=register.name if register is not None else "", index=index)
                )
        return qubit_labels + clbit_labels

    def should_compress(self, top_line, bot_line):
        """Decides if the top_line and bot_line should be merged,
        based on `self.vertical_compression`."""
        if self.vertical_compression == "high":
            return True
        if self.vertical_compression == "low":
            return False
        for top, bot in zip(top_line, bot_line):
            if top in ["┴", "╨"] and bot in ["┬", "╥"]:
                return False
        for line in (bot_line, top_line):
            no_spaces = line.replace(" ", "")
            if len(no_spaces) > 0 and all(c.isalpha() or c.isnumeric() for c in no_spaces):
                return False
        return True

    def draw_wires(self, wires):
        """Given a list of wires, creates a list of lines with the text drawing.

        Args:
            wires (list): A list of wires with instructions.
        Returns:
            list: A list of lines with the text drawing.
        """
        lines = []
        bot_line = None
        for wire in wires:
            # TOP
            top_line = ""
            for instruction in wire:
                top_line += instruction.top

            if bot_line is None:
                lines.append(top_line)
            else:
                if self.should_compress(top_line, bot_line):
                    lines.append(TextDrawing.merge_lines(lines.pop(), top_line))
                else:
                    lines.append(TextDrawing.merge_lines(lines[-1], top_line, icod="bot"))

            # MID
            mid_line = ""
            for instruction in wire:
                mid_line += instruction.mid
            lines.append(TextDrawing.merge_lines(lines[-1], mid_line, icod="bot"))

            # BOT
            bot_line = ""
            for instruction in wire:
                bot_line += instruction.bot
            lines.append(TextDrawing.merge_lines(lines[-1], bot_line, icod="bot"))

        return lines

    @staticmethod
    def label_for_conditional(instruction):
        """Creates the label for a conditional instruction."""
        return "= %s" % instruction.op.condition[1]

    @staticmethod
    def params_for_label(instruction):
        """Get the params and format them to add them to a label. None if there
        are no params or if the params are numpy.ndarrays."""
        op = instruction.op
        if not hasattr(op, "params"):
            return None
        if any(isinstance(param, ndarray) for param in op.params):
            return None

        ret = []
        for param in op.params:
            try:
                str_param = pi_check(param, ndigits=5)
                ret.append("%s" % str_param)
            except TypeError:
                ret.append("%s" % param)
        return ret

    @staticmethod
    def special_label(instruction):
        """Some instructions have special labels"""
        labels = {
            IGate: "I",
            Initialize: "initialize",
            UnitaryGate: "unitary",
            HamiltonianGate: "Hamiltonian",
            SXGate: "√X",
            SXdgGate: "√XDG",
        }
        instruction_type = type(instruction)
        if instruction_type in {Gate, Instruction}:
            return instruction.name
        return labels.get(instruction_type, None)

    @staticmethod
    def label_for_box(instruction, controlled=False):
        """Creates the label for a box."""
        if controlled:
            if getattr(instruction.op.base_gate, "label", None) is not None:
                return instruction.op.base_gate.label
            label = (
                TextDrawing.special_label(instruction.op.base_gate)
                or instruction.op.base_gate.name.upper()
            )
        else:
            if getattr(instruction.op, "label", None) is not None:
                return instruction.op.label
            label = TextDrawing.special_label(instruction.op) or instruction.name.upper()
        params = TextDrawing.params_for_label(instruction)

        if params:
            if isinstance(instruction.op, DelayInstruction) and instruction.op.unit:
                label += "(%s[%s])" % (params[0], instruction.op.unit)
            else:
                label += "(%s)" % ",".join(params)
        return label

    @staticmethod
    def merge_lines(top, bot, icod="top"):
        """Merges two lines (top and bot) in the way that the overlapping make senses.

        Args:
            top (str): the top line
            bot (str): the bottom line
            icod (top or bot): in case of doubt, which line should have priority? Default: "top".
        Returns:
            str: The merge of both lines.
        """
        ret = ""
        for topc, botc in zip(top, bot):
            if topc == botc:
                ret += topc
            elif topc in "┼╪" and botc == " ":
                ret += "│"
            elif topc == " ":
                ret += botc
            elif topc in "┬╥" and botc in " ║│" and icod == "top":
                ret += topc
            elif topc in "┬" and botc == " " and icod == "bot":
                ret += "│"
            elif topc in "╥" and botc == " " and icod == "bot":
                ret += "║"
            elif topc in "┬│" and botc == "═":
                ret += "╪"
            elif topc in "┬│" and botc == "─":
                ret += "┼"
            elif topc in "└┘║│░" and botc == " " and icod == "top":
                ret += topc
            elif topc in "─═" and botc == " " and icod == "top":
                ret += topc
            elif topc in "─═" and botc == " " and icod == "bot":
                ret += botc
            elif topc in "║╥" and botc in "═":
                ret += "╬"
            elif topc in "║╥" and botc in "─":
                ret += "╫"
            elif topc in "║╫╬" and botc in " ":
                ret += "║"
            elif topc == "└" and botc == "┌" and icod == "top":
                ret += "├"
            elif topc == "┘" and botc == "┐":
                ret += "┤"
            elif botc in "┐┌" and icod == "top":
                ret += "┬"
            elif topc in "┘└" and botc in "─" and icod == "top":
                ret += "┴"
            elif botc == " " and icod == "top":
                ret += topc
            else:
                ret += botc
        return ret

    @staticmethod
    def normalize_width(layer):
        """
        When the elements of the layer have different widths, sets the width to the max elements.

        Args:
            layer (list): A list of elements.
        """
        instructions = list(filter(lambda x: x is not None, layer))
        longest = max([instruction.length for instruction in instructions])
        for instruction in instructions:
            instruction.layer_width = longest

    @staticmethod
    def controlled_wires(instruction, layer):
        """
        Analyzes the instruction in the layer and checks if the controlled arguments are in
        the box or out of the box.

        Args:
            instruction (Instruction): instruction to analyse
            layer (Layer): The layer in which the instruction is inserted.

        Returns:
            Tuple(list, list, list):
              - tuple: controlled arguments on top of the "instruction box", and its status
              - tuple: controlled arguments on bottom of the "instruction box", and its status
              - tuple: controlled arguments in the "instruction box", and its status
              - the rest of the arguments
        """
        num_ctrl_qubits = instruction.op.num_ctrl_qubits
        ctrl_qubits = instruction.qargs[:num_ctrl_qubits]
        args_qubits = instruction.qargs[num_ctrl_qubits:]
        ctrl_state = "{:b}".format(instruction.op.ctrl_state).rjust(num_ctrl_qubits, "0")[::-1]

        in_box = list()
        top_box = list()
        bot_box = list()

        qubit_index = sorted([i for i, x in enumerate(layer.qubits) if x in args_qubits])

        for ctrl_qubit in zip(ctrl_qubits, ctrl_state):
            if min(qubit_index) > layer.qubits.index(ctrl_qubit[0]):
                top_box.append(ctrl_qubit)
            elif max(qubit_index) < layer.qubits.index(ctrl_qubit[0]):
                bot_box.append(ctrl_qubit)
            else:
                in_box.append(ctrl_qubit)
        return (top_box, bot_box, in_box, args_qubits)

    def _set_ctrl_state(self, instruction, conditional, ctrl_label, bottom):
        """Takes the ctrl_state from instruction and appends Bullet or OpenBullet
        to gates depending on whether the bit in ctrl_state is 1 or 0. Returns gates"""

        gates = []
        num_ctrl_qubits = instruction.op.num_ctrl_qubits
        ctrl_qubits = instruction.qargs[:num_ctrl_qubits]
        cstate = "{:b}".format(instruction.op.ctrl_state).rjust(num_ctrl_qubits, "0")[::-1]
        for i in range(len(ctrl_qubits)):
            if cstate[i] == "1":
                gates.append(Bullet(conditional=conditional, label=ctrl_label, bottom=bottom))
            else:
                gates.append(OpenBullet(conditional=conditional, label=ctrl_label, bottom=bottom))
        return gates

    def _instruction_to_gate(self, instruction, layer):
        """Convert a dag op node into its corresponding Gate object, and establish
        any connections it introduces between qubits"""

        current_cons = []
        connection_label = None
        ctrl_label = None
        box_label = None
        conditional = False
        multi_qubit_instruction = len(instruction.qargs) >= 2 and not instruction.cargs
        label_multibox = False
        base_gate = getattr(instruction.op, "base_gate", None)

        if instruction.op.condition is not None:
            # conditional
            cllabel = TextDrawing.label_for_conditional(instruction)
            layer.set_cl_multibox(instruction.op.condition[0], cllabel, top_connect="╨")
            conditional = True

        # add in a gate that operates over multiple qubits
        def add_connected_gate(instruction, gates, layer, current_cons):
            for i, gate in enumerate(gates):
                actual_index = self.qubits.index(instruction.qargs[i])
                if actual_index not in [i for i, j in current_cons]:
                    layer.set_qubit(instruction.qargs[i], gate)
                    current_cons.append((actual_index, gate))

        if (
            multi_qubit_instruction
            and getattr(instruction.op, "label", None) is not None
            and getattr(base_gate, "label", None) is not None
        ):
            # If a multi qubit instruction has a label, and the base gate has a
            # label, the label is applied to the bullet instead of the box.
            ctrl_label = getattr(instruction.op, "label", None)
            box_label = getattr(base_gate, "label", None)

        elif multi_qubit_instruction and getattr(instruction.op, "label", None) is not None:
            # If a multi qubit instruction has a label, it is a box
            label_multibox = True
            layer._set_multibox(
                instruction.op.label, qubits=instruction.qargs, conditional=conditional
            )

        if isinstance(instruction.op, MeasureInstruction):
            gate = MeasureFrom()
            layer.set_qubit(instruction.qargs[0], gate)
            if self.cregbundle:
                layer.set_clbit(
                    instruction.cargs[0],
                    MeasureTo(str(self.bit_locations[instruction.cargs[0]]["index"])),
                )
            else:
                layer.set_clbit(instruction.cargs[0], MeasureTo())

        elif instruction.op._directive:
            # barrier
            if not self.plotbarriers:
                return layer, current_cons, connection_label

            for qubit in instruction.qargs:
                if qubit in self.qubits:
                    layer.set_qubit(qubit, Barrier())
        elif isinstance(instruction.op, SwapGate):
            # swap
            gates = [Ex(conditional=conditional) for _ in range(len(instruction.qargs))]
            add_connected_gate(instruction, gates, layer, current_cons)

        elif isinstance(instruction.op, ResetInstruction):
            # reset
            layer.set_qubit(instruction.qargs[0], Reset(conditional=conditional))

        elif isinstance(instruction.op, RZZGate):
            # rzz
            connection_label = "ZZ(%s)" % TextDrawing.params_for_label(instruction)[0]
            gates = [Bullet(conditional=conditional), Bullet(conditional=conditional)]
            add_connected_gate(instruction, gates, layer, current_cons)

        elif len(instruction.qargs) == 1 and not instruction.cargs:
            # unitary gate
            layer.set_qubit(
                instruction.qargs[0],
                BoxOnQuWire(TextDrawing.label_for_box(instruction), conditional=conditional),
            )

        elif isinstance(instruction.op, ControlledGate) and not label_multibox:
            label = (
                box_label
                if box_label is not None
                else TextDrawing.label_for_box(instruction, controlled=True)
            )
            params_array = TextDrawing.controlled_wires(instruction, layer)
            controlled_top, controlled_bot, controlled_edge, rest = params_array
            gates = self._set_ctrl_state(instruction, conditional, ctrl_label, bool(controlled_bot))
            if base_gate.name == "z":
                # cz
                gates.append(Bullet(conditional=conditional))
            elif base_gate.name in ["u1", "p"]:
                # cu1
                connection_label = "%s(%s)" % (
                    base_gate.name.upper(),
                    TextDrawing.params_for_label(instruction)[0],
                )
                gates.append(Bullet(conditional=conditional))
            elif base_gate.name == "swap":
                # cswap
                gates += [Ex(conditional=conditional), Ex(conditional=conditional)]
                add_connected_gate(instruction, gates, layer, current_cons)
            elif base_gate.name == "rzz":
                # crzz
                connection_label = "ZZ(%s)" % TextDrawing.params_for_label(instruction)[0]
                gates += [Bullet(conditional=conditional), Bullet(conditional=conditional)]
            elif len(rest) > 1:
                top_connect = "┴" if controlled_top else None
                bot_connect = "┬" if controlled_bot else None
                indexes = layer.set_qu_multibox(
                    rest,
                    label,
                    conditional=conditional,
                    controlled_edge=controlled_edge,
                    top_connect=top_connect,
                    bot_connect=bot_connect,
                )
                for index in range(min(indexes), max(indexes) + 1):
                    # Dummy element to connect the multibox with the bullets
                    current_cons.append((index, DrawElement("")))
            elif base_gate.name == "z":
                gates.append(Bullet(conditional=conditional))
            else:
                gates.append(BoxOnQuWire(label, conditional=conditional))
            add_connected_gate(instruction, gates, layer, current_cons)

        elif len(instruction.qargs) >= 2 and not instruction.cargs:
            # multiple qubit gate
            label = TextDrawing.label_for_box(instruction)
            layer.set_qu_multibox(instruction.qargs, label, conditional=conditional)

        elif instruction.qargs and instruction.cargs:
            # multiple gate, involving both qargs AND cargs
            label = TextDrawing.label_for_box(instruction)
            if self.cregbundle and instruction.cargs:
                raise TextDrawerCregBundle("TODO")
            layer._set_multibox(
                label, qubits=instruction.qargs, clbits=instruction.cargs, conditional=conditional
            )
        else:
            raise VisualizationError(
                "Text visualizer does not know how to handle this instruction: ", instruction.name
            )

        # sort into the order they were declared in
        # this ensures that connected boxes have lines in the right direction
        current_cons.sort(key=lambda tup: tup[0])
        current_cons = [g for q, g in current_cons]

        return layer, current_cons, connection_label

    def build_layers(self):
        """
        Constructs layers.
        Returns:
            list: List of DrawElements.
        Raises:
            VisualizationError: When the drawing is, for some reason, impossible to be drawn.
        """
        wire_names = self.wire_names(with_initial_state=self.initial_state)
        if not wire_names:
            return []

        layers = [InputWire.fillup_layer(wire_names)]

        for instruction_layer in self.instructions:
            layer = Layer(self.qubits, self.clbits, self.cregbundle, self.cregs)

            for instruction in instruction_layer:
                layer, current_connections, connection_label = self._instruction_to_gate(
                    instruction, layer
                )

                layer.connections.append((connection_label, current_connections))
            layer.connect_with("│")
            layers.append(layer.full_layer)

        return layers


class Layer:
    """A layer is the "column" of the circuit."""

    def __init__(self, qubits, clbits, cregbundle=False, cregs=None):
        cregs = [] if cregs is None else cregs

        self.qubits = qubits

        self._clbit_locations = {
            bit: {"register": register, "index": index}
            for register in cregs
            for index, bit in enumerate(register)
        }
        for index, bit in enumerate(clbits):
            if bit not in self._clbit_locations:
                self._clbit_locations[bit] = {"register": None, "index": index}

        if cregbundle:
            self.clbits = []
            previous_creg = None
            for bit in clbits:
                if previous_creg and previous_creg == self._clbit_locations[bit]["register"]:
                    continue
                previous_creg = self._clbit_locations[bit]["register"]
                self.clbits.append(previous_creg)
        else:
            self.clbits = clbits
        self.qubit_layer = [None] * len(qubits)
        self.connections = []
        self.clbit_layer = [None] * len(clbits)
        self.cregbundle = cregbundle

    @property
    def full_layer(self):
        """
        Returns the composition of qubits and classic wires.
        Returns:
            String: self.qubit_layer + self.clbit_layer
        """
        return self.qubit_layer + self.clbit_layer

    def set_qubit(self, qubit, element):
        """Sets the qubit to the element.

        Args:
            qubit (qbit): Element of self.qubits.
            element (DrawElement): Element to set in the qubit
        """
        self.qubit_layer[self.qubits.index(qubit)] = element

    def set_clbit(self, clbit, element):
        """Sets the clbit to the element.

        Args:
            clbit (cbit): Element of self.clbits.
            element (DrawElement): Element to set in the clbit
        """
        if self.cregbundle:
            self.clbit_layer[self.clbits.index(self._clbit_locations[clbit]["register"])] = element
        else:
            self.clbit_layer[self.clbits.index(clbit)] = element

    def _set_multibox(
        self,
        label,
        qubits=None,
        clbits=None,
        top_connect=None,
        bot_connect=None,
        conditional=False,
        controlled_edge=None,
    ):
        if qubits is not None and clbits is not None:
            cbit_index = sorted([i for i, x in enumerate(self.clbits) if x in clbits])
            qbit_index = sorted([i for i, x in enumerate(self.qubits) if x in qubits])

            # Further below, indices are used as wire labels. Here, get the length of
            # the longest label, and pad all labels with spaces to this length.
            wire_label_len = max(len(str(len(qubits) - 1)), len(str(len(clbits) - 1)))
            qargs = [
                str(qubits.index(qbit)).ljust(wire_label_len, " ")
                for qbit in self.qubits
                if qbit in qubits
            ]
            cargs = [
                str(clbits.index(cbit)).ljust(wire_label_len, " ")
                for cbit in self.clbits
                if cbit in clbits
            ]

            qubits = sorted(qubits, key=self.qubits.index)
            clbits = sorted(clbits, key=self.clbits.index)

            box_height = len(self.qubits) - min(qbit_index) + max(cbit_index) + 1

            self.set_qubit(qubits.pop(0), BoxOnQuWireTop(label, wire_label=qargs.pop(0)))
            order = 0
            for order, bit_i in enumerate(range(min(qbit_index) + 1, len(self.qubits))):
                if bit_i in qbit_index:
                    named_bit = qubits.pop(0)
                    wire_label = qargs.pop(0)
                else:
                    named_bit = self.qubits[bit_i]
                    wire_label = " " * wire_label_len
                self.set_qubit(
                    named_bit, BoxOnQuWireMid(label, box_height, order, wire_label=wire_label)
                )
            for order, bit_i in enumerate(range(max(cbit_index)), order + 1):
                if bit_i in cbit_index:
                    named_bit = clbits.pop(0)
                    wire_label = cargs.pop(0)
                else:
                    named_bit = self.clbits[bit_i]
                    wire_label = " " * wire_label_len
                self.set_clbit(
                    named_bit, BoxOnClWireMid(label, box_height, order, wire_label=wire_label)
                )
            self.set_clbit(
                clbits.pop(0), BoxOnClWireBot(label, box_height, wire_label=cargs.pop(0))
            )
            return cbit_index
        if qubits is None and clbits is not None:
            bits = list(clbits)
            bit_index = sorted([i for i, x in enumerate(self.clbits) if x in bits])
            wire_label_len = len(str(len(bits) - 1))
            bits.sort(key=self.clbits.index)
            qargs = [""] * len(bits)
            set_bit = self.set_clbit
            OnWire = BoxOnClWire
            OnWireTop = BoxOnClWireTop
            OnWireMid = BoxOnClWireMid
            OnWireBot = BoxOnClWireBot
        elif clbits is None and qubits is not None:
            bits = list(qubits)
            bit_index = sorted([i for i, x in enumerate(self.qubits) if x in bits])
            wire_label_len = len(str(len(bits) - 1))
            qargs = [
                str(bits.index(qbit)).ljust(wire_label_len, " ")
                for qbit in self.qubits
                if qbit in bits
            ]
            bits.sort(key=self.qubits.index)
            set_bit = self.set_qubit
            OnWire = BoxOnQuWire
            OnWireTop = BoxOnQuWireTop
            OnWireMid = BoxOnQuWireMid
            OnWireBot = BoxOnQuWireBot
        else:
            raise VisualizationError("_set_multibox error!.")

        control_index = {}
        if controlled_edge:
            for index, qubit in enumerate(self.qubits):
                for qubit_in_edge, value in controlled_edge:
                    if qubit == qubit_in_edge:
                        control_index[index] = "■" if value == "1" else "o"
        if len(bit_index) == 1:
            set_bit(bits[0], OnWire(label, top_connect=top_connect))
        else:
            box_height = max(bit_index) - min(bit_index) + 1
            set_bit(bits.pop(0), OnWireTop(label, top_connect=top_connect, wire_label=qargs.pop(0)))
            for order, bit_i in enumerate(range(min(bit_index) + 1, max(bit_index))):
                if bit_i in bit_index:
                    named_bit = bits.pop(0)
                    wire_label = qargs.pop(0)
                else:
                    named_bit = (self.qubits + self.clbits)[bit_i]
                    wire_label = " " * wire_label_len

                control_label = control_index.get(bit_i)
                set_bit(
                    named_bit,
                    OnWireMid(
                        label, box_height, order, wire_label=wire_label, control_label=control_label
                    ),
                )
            set_bit(
                bits.pop(0),
                OnWireBot(
                    label,
                    box_height,
                    bot_connect=bot_connect,
                    wire_label=qargs.pop(0),
                    conditional=conditional,
                ),
            )
        return bit_index

    def set_cl_multibox(self, creg, label, top_connect="┴"):
        """Sets the multi clbit box.

        Args:
            creg (string): The affected classical register.
            label (string): The label for the multi clbit box.
            top_connect (char): The char to connect the box on the top.
        """
        if self.cregbundle:
            if isinstance(creg, Clbit):
                bit_reg = self._clbit_locations[creg]['register']
                bit_index = self._clbit_locations[creg]['index']
                label_bool = '= T' if label == '= 1' else '= F'
                label = "%s_%s %s" % (bit_reg.name, bit_index, label_bool)
                self.set_clbit(creg, BoxOnClWire(label=label, top_connect=top_connect))
            else:
                self.set_clbit(creg[0], BoxOnClWire(label=label, top_connect=top_connect))
        else:
<<<<<<< HEAD
            if isinstance(creg, Clbit):
                clbit = [creg]
                label_bool = '= T' if label == '= 1' else '= F'
                self._set_multibox(label_bool, clbits=clbit, top_connect=top_connect)
            else:
                clbit = [bit for bit in self.clbits
                         if self._clbit_locations[bit]['register'] == creg]
                self._set_multibox(label, clbits=clbit, top_connect=top_connect)
=======
            clbit = [bit for bit in self.clbits if self._clbit_locations[bit]["register"] == creg]
            self._set_multibox(label, clbits=clbit, top_connect=top_connect)
>>>>>>> eda331ae

    def set_qu_multibox(
        self,
        bits,
        label,
        top_connect=None,
        bot_connect=None,
        conditional=False,
        controlled_edge=None,
    ):
        """Sets the multi qubit box.

        Args:
            bits (list[int]): A list of affected bits.
            label (string): The label for the multi qubit box.
            top_connect (char): None or a char connector on the top
            bot_connect (char): None or a char connector on the bottom
            conditional (bool): If the box has a conditional
            controlled_edge (list): A list of bit that are controlled (to draw them at the edge)
        Return:
            List: A list of indexes of the box.
        """
        return self._set_multibox(
            label,
            qubits=bits,
            top_connect=top_connect,
            bot_connect=bot_connect,
            conditional=conditional,
            controlled_edge=controlled_edge,
        )

    def connect_with(self, wire_char):
        """Connects the elements in the layer using wire_char.

        Args:
            wire_char (char): For example '║' or '│'.
        """

        if len([qbit for qbit in self.qubit_layer if qbit is not None]) == 1:
            # Nothing to connect
            return

        for label, affected_bits in self.connections:

            if not affected_bits:
                continue

            affected_bits[0].connect(wire_char, ["bot"])
            for affected_bit in affected_bits[1:-1]:
                affected_bit.connect(wire_char, ["bot", "top"])

            affected_bits[-1].connect(wire_char, ["top"], label)

            if label:
                for affected_bit in affected_bits:
                    affected_bit.right_fill = len(label) + len(affected_bit.mid)<|MERGE_RESOLUTION|>--- conflicted
+++ resolved
@@ -1410,7 +1410,6 @@
             else:
                 self.set_clbit(creg[0], BoxOnClWire(label=label, top_connect=top_connect))
         else:
-<<<<<<< HEAD
             if isinstance(creg, Clbit):
                 clbit = [creg]
                 label_bool = '= T' if label == '= 1' else '= F'
@@ -1419,10 +1418,6 @@
                 clbit = [bit for bit in self.clbits
                          if self._clbit_locations[bit]['register'] == creg]
                 self._set_multibox(label, clbits=clbit, top_connect=top_connect)
-=======
-            clbit = [bit for bit in self.clbits if self._clbit_locations[bit]["register"] == creg]
-            self._set_multibox(label, clbits=clbit, top_connect=top_connect)
->>>>>>> eda331ae
 
     def set_qu_multibox(
         self,
