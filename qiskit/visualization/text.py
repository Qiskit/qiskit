--- conflicted
+++ resolved
@@ -1031,14 +1031,9 @@
         base_gate = getattr(instruction.op, "base_gate", None)
 
         if instruction.op.condition is not None:
-<<<<<<< HEAD
+            # conditional
             inst_cond = instruction.op.condition
-            layer.set_cl_multibox(inst_cond[0], inst_cond[1], top_connect='╨')
-=======
-            # conditional
-            cllabel = TextDrawing.label_for_conditional(instruction)
-            layer.set_cl_multibox(instruction.op.condition[0], cllabel, top_connect="╨")
->>>>>>> 91007dc3
+            layer.set_cl_multibox(inst_cond[0], inst_cond[1], top_connect="╨")
             conditional = True
 
         # add in a gate that operates over multiple qubits
@@ -1395,11 +1390,7 @@
             )
         return bit_index
 
-<<<<<<< HEAD
-    def set_cl_multibox(self, creg, val, top_connect='┴'):
-=======
-    def set_cl_multibox(self, creg, label, top_connect="┴"):
->>>>>>> 91007dc3
+    def set_cl_multibox(self, creg, val, top_connect="┴"):
         """Sets the multi clbit box.
 
         Args:
@@ -1411,9 +1402,7 @@
             label = "= %s" % val
             self.set_clbit(creg[0], BoxOnClWire(label=label, top_connect=top_connect))
         else:
-<<<<<<< HEAD
-            clbit = [bit for bit in self.clbits
-                     if self._clbit_locations[bit]['register'] == creg]
+            clbit = [bit for bit in self.clbits if self._clbit_locations[bit]["register"] == creg]
             cond_bin = bin(val)[2:].zfill(len(clbit))
             self.set_cond_bullets(cond_bin, clbits=clbit)
 
@@ -1427,14 +1416,10 @@
         """
         vlist = list(val[::-1])
         for i, bit in enumerate(clbits):
-            if vlist[i] == '1':
+            if vlist[i] == "1":
                 self.set_clbit(bit, Bullet(top_connect="║"))
-            elif vlist[i] == '0':
+            elif vlist[i] == "0":
                 self.set_clbit(bit, OpenBullet(top_connect="║"))
-=======
-            clbit = [bit for bit in self.clbits if self._clbit_locations[bit]["register"] == creg]
-            self._set_multibox(label, clbits=clbit, top_connect=top_connect)
->>>>>>> 91007dc3
 
     def set_qu_multibox(
         self,
