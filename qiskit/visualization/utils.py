# This code is part of Qiskit.
#
# (C) Copyright IBM 2017, 2018.
#
# This code is licensed under the Apache License, Version 2.0. You may
# obtain a copy of this license in the LICENSE.txt file in the root directory
# of this source tree or at http://www.apache.org/licenses/LICENSE-2.0.
#
# Any modifications or derivative works of this code must retain this
# copyright notice, and modified files need to carry a notice indicating
# that they have been altered from the originals.

"""Common visualization utilities."""

import re
from collections import OrderedDict

import numpy as np

from qiskit.circuit import (
    BooleanExpression,
    Clbit,
    ControlledGate,
    Delay,
    Gate,
    Instruction,
    Measure,
    ControlFlowOp,
)
from qiskit.circuit.library import PauliEvolutionGate
from qiskit.circuit import ClassicalRegister
from qiskit.circuit.tools import pi_check
from qiskit.converters import circuit_to_dag
from qiskit.exceptions import MissingOptionalLibraryError
from qiskit.quantum_info.operators.symplectic import PauliList, SparsePauliOp
from qiskit.quantum_info.states import DensityMatrix
from qiskit.visualization.exceptions import VisualizationError

try:
    import PIL

    HAS_PIL = True
except ImportError:
    HAS_PIL = False

try:
    from pylatexenc.latexencode import utf8tolatex

    HAS_PYLATEX = True
except ImportError:
    HAS_PYLATEX = False


def get_gate_ctrl_text(op, drawer, style=None, calibrations=None):
    """Load the gate_text and ctrl_text strings based on names and labels"""
    op_label = getattr(op, "label", None)
    op_type = type(op)
    base_name = base_label = base_type = None
    if hasattr(op, "base_gate"):
        base_name = op.base_gate.name
        base_label = op.base_gate.label
        base_type = type(op.base_gate)
    ctrl_text = None

    if base_label:
        gate_text = base_label
        ctrl_text = op_label
    elif op_label and isinstance(op, ControlledGate):
        gate_text = base_name
        ctrl_text = op_label
    elif op_label:
        gate_text = op_label
    elif base_name:
        gate_text = base_name
    else:
        gate_text = op.name

    # raw_gate_text is used in color selection in mpl instead of op.name, since
    # if it's a controlled gate, the color will likely not be the base_name color
    raw_gate_text = op.name if gate_text == base_name else gate_text

    # For mpl and latex drawers, check style['disptex'] in qcstyle.py
    if drawer != "text" and gate_text in style["disptex"]:
        # First check if this entry is in the old style disptex that
        # included "$\\mathrm{  }$". If so, take it as is.
        if style["disptex"][gate_text][0] == "$" and style["disptex"][gate_text][-1] == "$":
            gate_text = style["disptex"][gate_text]
        else:
            gate_text = f"$\\mathrm{{{style['disptex'][gate_text]}}}$"

    elif drawer == "latex":
        # Special formatting for Booleans in latex (due to '~' causing crash)
        if (gate_text == op.name and op_type is BooleanExpression) or (
            gate_text == base_name and base_type is BooleanExpression
        ):
            gate_text = gate_text.replace("~", "$\\neg$").replace("&", "\\&")
            gate_text = f"$\\texttt{{{gate_text}}}$"
        # Capitalize if not a user-created gate or instruction
        elif (
            (gate_text == op.name and op_type not in (Gate, Instruction))
            or (gate_text == base_name and base_type not in (Gate, Instruction))
        ) and (op_type is not PauliEvolutionGate):
            gate_text = f"$\\mathrm{{{gate_text.capitalize()}}}$"
        else:
            gate_text = f"$\\mathrm{{{gate_text}}}$"
            # Remove mathmode _, ^, and - formatting from user names and labels
            gate_text = gate_text.replace("_", "\\_")
            gate_text = gate_text.replace("^", "\\string^")
            gate_text = gate_text.replace("-", "\\mbox{-}")
        ctrl_text = f"$\\mathrm{{{ctrl_text}}}$"

    # Only captitalize internally-created gate or instruction names
    elif (
        (gate_text == op.name and op_type not in (Gate, Instruction))
        or (gate_text == base_name and base_type not in (Gate, Instruction))
    ) and (op_type is not PauliEvolutionGate):
        gate_text = gate_text.capitalize()

    if drawer == "mpl" and op.name in calibrations:
        if isinstance(op, ControlledGate):
            ctrl_text = "" if ctrl_text is None else ctrl_text
            ctrl_text = "(cal)\n" + ctrl_text
        else:
            gate_text = gate_text + "\n(cal)"

    return gate_text, ctrl_text, raw_gate_text


def get_param_str(op, drawer, ndigits=3):
    """Get the params as a string to add to the gate text display"""
    if not hasattr(op, "params") or any(isinstance(param, np.ndarray) for param in op.params):
        return ""

    if isinstance(op, ControlFlowOp):
        return ""

    if isinstance(op, Delay):
        param_list = [f"{op.params[0]}[{op.unit}]"]
    else:
        param_list = []
        for count, param in enumerate(op.params):
            # Latex drawer will cause an xy-pic error and mpl drawer will overwrite
            # the right edge if param string too long, so limit params.
            if (drawer == "latex" and count > 3) or (drawer == "mpl" and count > 15):
                param_list.append("...")
                break
            try:
                param_list.append(pi_check(param, output=drawer, ndigits=ndigits))
            except TypeError:
                param_list.append(str(param))

    param_str = ""
    if param_list:
        if drawer == "latex":
            param_str = f"\\,(\\mathrm{{{','.join(param_list)}}})"
        elif drawer == "mpl":
            param_str = f"{', '.join(param_list)}".replace("-", "$-$")
        else:
            param_str = f"({','.join(param_list)})"

    return param_str


def get_bits_regs_map(circuit, bits, cregbundle):
    """Map the bits and registers to the index from the top of the drawing.
    The key to the dict is either the (Qubit, Clbit) or if cregbundle True,
    the register that is being bundled.

    Args:
        circuit (QuantumCircuit): the circuit being drawn
        bits (list(Qubit, Clbit)): the Qubit's and Clbit's in the circuit
        cregbundle (bool): if True bundle classical registers. Default: ``True``.

    Returns:
        dict((Qubit, Clbit, ClassicalRegister): index): map of bits/registers
            to index
    """
    prev_reg = None
    bit_reg_index = 0
    bits_regs_map = {}
    for bit in bits:
        bit_loc = circuit.find_bit(bit)
        register = bit_loc.registers[0][0] if bit_loc.registers else None
        if register is None or not isinstance(bit, Clbit) or not cregbundle:
            bits_regs_map[bit] = bit_reg_index
            bit_reg_index += 1
        elif register is not None and cregbundle and register != prev_reg:
            prev_reg = register
            bits_regs_map[register] = bit_reg_index
            bit_reg_index += 1

    return bits_regs_map


def get_bit_register(circuit, bit):
    """Get the register for a bit if there is one

    Args:
        circuit (QuantumCircuit): the circuit being drawn
        bit (Qubit, Clbit): the bit to use to find the register and indexes

    Returns:
        ClassicalRegister: register associated with the bit
    """
    bit_loc = circuit.find_bit(bit)
    return bit_loc.registers[0][0] if bit_loc.registers else None


def get_bit_reg_index(circuit, bit, reverse_bits):
    """Get the register for a bit if there is one, and the index of the bit
    from the top of the circuit, or the index of the bit within a register.

    Args:
        circuit (QuantumCircuit): the circuit being drawn
        bit (Qubit, Clbit): the bit to use to find the register and indexes
        reverse_bits (bool): if True reverse order of the bits. Default: ``False``.

    Returns:
        (ClassicalRegister, None): register associated with the bit
        int: index of the bit from the top of the circuit
        int: index of the bit within the register, if there is a register
    """
    bit_loc = circuit.find_bit(bit)
    register = bit_loc.registers[0][0] if bit_loc.registers else None
    bit_index = bit_loc.index
    reg_index = None
    if register is not None:
        reg_index = register.index(bit)
        if reverse_bits:
            bits_len = len(circuit.clbits) if isinstance(bit, Clbit) else len(circuit.qubits)
            bit_index = bits_len - bit_index - 1

    return register, bit_index, reg_index


def get_bit_label(drawer, register, index, layout=None, cregbundle=True):
    """Get the bit labels to display to the left of the wires.

    Args:
        drawer (str): which drawer is calling ("text", "mpl", or "latex")
        register (QuantumRegister or ClassicalRegister): get bit_label for this register
        index (int): index of bit in register
        layout (Layout): Optional. mapping of virtual to physical bits
        cregbundle (bool): Optional. if set True bundle classical registers.
            Default: ``True``.

    Returns:
        str: label to display for the register/index
    """
    index_str = f"{index}" if drawer == "text" else f"{{{index}}}"
    if register is None:
        bit_label = index_str
        return bit_label

    if drawer == "text":
        reg_name = f"{register.name}"
        reg_name_index = f"{register.name}_{index}"
    else:
        reg_name = f"{{{fix_special_characters(register.name)}}}"
        reg_name_index = f"{reg_name}_{{{index}}}"

    # Clbits
<<<<<<< HEAD
    if isinstance(register, ClassicalRegister):
        if cregbundle:
=======
    if not qubit:
        if cregbundle and drawer != "latex":
>>>>>>> a14e626a
            bit_label = f"{register.name}"
            return bit_label

        size = register.size
        if size == 1 or cregbundle:
            size = 1
            bit_label = reg_name
        else:
            bit_label = reg_name_index
        return bit_label

    # Qubits
    if register.size == 1:
        bit_label = reg_name
    elif layout is None:
        bit_label = reg_name_index
    elif layout[index]:
        virt_bit = layout[index]
        try:
            virt_reg = next(reg for reg in layout.get_registers() if virt_bit in reg)
            if drawer == "text":
                bit_label = f"{virt_reg.name}_{virt_reg[:].index(virt_bit)} -> {index}"
            else:
                bit_label = (
                    f"{{{virt_reg.name}}}_{{{virt_reg[:].index(virt_bit)}}} \\mapsto {{{index}}}"
                )
        except StopIteration:
            if drawer == "text":
                bit_label = f"{virt_bit} -> {index}"
            else:
                bit_label = f"{{{virt_bit}}} \\mapsto {{{index}}}"
        if drawer != "text":
            bit_label = bit_label.replace(" ", "\\;")  # use wider spaces
    else:
        bit_label = index_str

    return bit_label


def get_condition_label_val(condition, circuit, cregbundle, reverse_bits):
    """Get the label and value list to display a condition

    Args:
        condition (Union[Clbit, ClassicalRegister], int): classical condition
        circuit (QuantumCircuit): the circuit that is being drawn
        cregbundle (bool): if set True bundle classical registers
        reverse_bits (bool): if set True reverse the bit order

    Returns:
        str: label to display for the condition
        list(str): list of 1's and 0's indicating values of condition
    """
    cond_is_bit = bool(isinstance(condition[0], Clbit))
    cond_val = int(condition[1])

    # if condition on a register, return list of 1's and 0's indicating
    # closed or open, else only one element is returned
    if isinstance(condition[0], ClassicalRegister) and not cregbundle:
        val_bits = list(str(bin(cond_val))[2:].zfill(condition[0].size))
        if not reverse_bits:
            val_bits = val_bits[::-1]
    else:
        val_bits = list(str(cond_val))

    label = ""
    if cond_is_bit and cregbundle:
        register, _, reg_index = get_bit_reg_index(circuit, condition[0], False)
        if register is not None:
            label = f"{register.name}_{reg_index}={hex(cond_val)}"
    elif not cond_is_bit:
        label = hex(cond_val)

    return label, val_bits


def fix_special_characters(label):
    """
    Convert any special characters for mpl and latex drawers.
    Currently only checks for multiple underscores in register names
    and uses wider space for mpl and latex drawers.

    Args:
        label (str): the label to fix

    Returns:
        str: label to display
    """
    label = label.replace("_", r"\_").replace(" ", "\\;")
    return label


def generate_latex_label(label):
    """Convert a label to a valid latex string."""
    if not HAS_PYLATEX:
        raise MissingOptionalLibraryError(
            libname="pylatexenc",
            name="the latex and latex_source circuit drawers",
            pip_install="pip install pylatexenc",
        )

    regex = re.compile(r"(?<!\\)\$(.*)(?<!\\)\$")
    match = regex.search(label)
    if not match:
        label = label.replace(r"\$", "$")
        final_str = utf8tolatex(label, non_ascii_only=True)
    else:
        mathmode_string = match.group(1).replace(r"\$", "$")
        before_match = label[: match.start()]
        before_match = before_match.replace(r"\$", "$")
        after_match = label[match.end() :]
        after_match = after_match.replace(r"\$", "$")
        final_str = (
            utf8tolatex(before_match, non_ascii_only=True)
            + mathmode_string
            + utf8tolatex(after_match, non_ascii_only=True)
        )
    return final_str.replace(" ", "\\,")  # Put in proper spaces


def _trim(image):
    """Trim a PIL image and remove white space."""
    if not HAS_PIL:
        raise MissingOptionalLibraryError(
            libname="pillow",
            name="the latex circuit drawer",
            pip_install="pip install pillow",
        )
    background = PIL.Image.new(image.mode, image.size, image.getpixel((0, 0)))
    diff = PIL.ImageChops.difference(image, background)
    diff = PIL.ImageChops.add(diff, diff, 2.0, -100)
    bbox = diff.getbbox()
    if bbox:
        image = image.crop(bbox)
    return image


def _get_layered_instructions(circuit, reverse_bits=False, justify=None, idle_wires=True):
    """
    Given a circuit, return a tuple (qubits, clbits, nodes) where
    qubits and clbits are the quantum and classical registers
    in order (based on reverse_bits) and nodes is a list
    of DAG nodes whose type is "operation".

    Args:
        circuit (QuantumCircuit): From where the information is extracted.
        reverse_bits (bool): If true the order of the bits in the registers is
            reversed.
        justify (str) : `left`, `right` or `none`. Defaults to `left`. Says how
            the circuit should be justified.
        idle_wires (bool): Include idle wires. Default is True.
    Returns:
        Tuple(list,list,list): To be consumed by the visualizer directly.
    """
    if justify:
        justify = justify.lower()

    # default to left
    justify = justify if justify in ("right", "none") else "left"

    dag = circuit_to_dag(circuit)

    nodes = []
    qubits = dag.qubits
    clbits = dag.clbits

    # Create a mapping of each register to the max layer number for all measure ops
    # with that register as the target. Then when an op with condition is seen,
    # it will be placed to the right of the measure op if the register matches.
    measure_map = OrderedDict([(c, -1) for c in clbits])

    if justify == "none":
        for node in dag.topological_op_nodes():
            nodes.append([node])
    else:
        nodes = _LayerSpooler(dag, justify, measure_map, reverse_bits)

    if reverse_bits:
        qubits.reverse()
        clbits.reverse()

    # Optionally remove all idle wires and instructions that are on them and
    # on them only.
    if not idle_wires:
        for wire in dag.idle_wires(ignore=["barrier", "delay"]):
            if wire in qubits:
                qubits.remove(wire)
            if wire in clbits:
                clbits.remove(wire)

    nodes = [[node for node in layer if any(q in qubits for q in node.qargs)] for layer in nodes]

    return circuit, qubits, clbits, nodes


def _sorted_nodes(dag_layer):
    """Convert DAG layer into list of nodes sorted by node_id
    qiskit-terra #2802
    """
    nodes = dag_layer["graph"].op_nodes()
    # sort into the order they were input
    nodes.sort(key=lambda nd: nd._node_id)
    return nodes


def _get_gate_span(qubits, node, reverse_bits):
    """Get the list of qubits drawing this gate would cover
    qiskit-terra #2802
    """
    min_index = len(qubits)
    max_index = 0
    for qreg in node.qargs:
        index = qubits.index(qreg)

        if index < min_index:
            min_index = index
        if index > max_index:
            max_index = index

    if node.cargs or node.op.condition:
        if reverse_bits:
            return qubits[: max_index + 1]
        else:
            return qubits[min_index : len(qubits)]

    return qubits[min_index : max_index + 1]


def _any_crossover(qubits, node, nodes, reverse_bits):
    """Return True .IFF. 'node' crosses over any 'nodes'."""
    gate_span = _get_gate_span(qubits, node, reverse_bits)
    all_indices = []
    for check_node in nodes:
        if check_node != node:
            all_indices += _get_gate_span(qubits, check_node, reverse_bits)
    return any(i in gate_span for i in all_indices)


class _LayerSpooler(list):
    """Manipulate list of layer dicts for _get_layered_instructions."""

    def __init__(self, dag, justification, measure_map, reverse_bits):
        """Create spool"""
        super().__init__()
        self.dag = dag
        self.qubits = dag.qubits
        self.clbits = dag.clbits
        self.justification = justification
        self.measure_map = measure_map
        self.cregs = [self.dag.cregs[reg] for reg in self.dag.cregs]
        self.reverse_bits = reverse_bits

        if self.justification == "left":
            for dag_layer in dag.layers():
                current_index = len(self) - 1
                dag_nodes = _sorted_nodes(dag_layer)
                for node in dag_nodes:
                    self.add(node, current_index)
        else:
            dag_layers = []
            for dag_layer in dag.layers():
                dag_layers.append(dag_layer)

            # going right to left!
            dag_layers.reverse()

            for dag_layer in dag_layers:
                current_index = 0
                dag_nodes = _sorted_nodes(dag_layer)
                for node in dag_nodes:
                    self.add(node, current_index)

    def is_found_in(self, node, nodes):
        """Is any qreq in node found in any of nodes?"""
        all_qargs = []
        for a_node in nodes:
            for qarg in a_node.qargs:
                all_qargs.append(qarg)
        return any(i in node.qargs for i in all_qargs)

    def insertable(self, node, nodes):
        """True .IFF. we can add 'node' to layer 'nodes'"""
        return not _any_crossover(self.qubits, node, nodes, self.reverse_bits)

    def slide_from_left(self, node, index):
        """Insert node into first layer where there is no conflict going l > r"""
        measure_layer = None
        if isinstance(node.op, Measure):
            measure_bit = next(bit for bit in self.measure_map if node.cargs[0] == bit)

        if not self:
            inserted = True
            self.append([node])
        else:
            inserted = False
            curr_index = index
            last_insertable_index = -1
            index_stop = -1
            if node.op.condition:
                if isinstance(node.op.condition[0], Clbit):
                    cond_bit = [clbit for clbit in self.clbits if node.op.condition[0] == clbit]
                    index_stop = self.measure_map[cond_bit[0]]
                else:
                    for bit in node.op.condition[0]:
                        max_index = -1
                        if bit in self.measure_map:
                            if self.measure_map[bit] > max_index:
                                index_stop = max_index = self.measure_map[bit]
            if node.cargs:
                for carg in node.cargs:
                    try:
                        carg_bit = next(bit for bit in self.measure_map if carg == bit)
                        if self.measure_map[carg_bit] > index_stop:
                            index_stop = self.measure_map[carg_bit]
                    except StopIteration:
                        pass
            while curr_index > index_stop:
                if self.is_found_in(node, self[curr_index]):
                    break
                if self.insertable(node, self[curr_index]):
                    last_insertable_index = curr_index
                curr_index = curr_index - 1

            if last_insertable_index >= 0:
                inserted = True
                self[last_insertable_index].append(node)
                measure_layer = last_insertable_index
            else:
                inserted = False
                curr_index = index
                while curr_index < len(self):
                    if self.insertable(node, self[curr_index]):
                        self[curr_index].append(node)
                        measure_layer = curr_index
                        inserted = True
                        break
                    curr_index = curr_index + 1

        if not inserted:
            self.append([node])

        if isinstance(node.op, Measure):
            if not measure_layer:
                measure_layer = len(self) - 1
            if measure_layer > self.measure_map[measure_bit]:
                self.measure_map[measure_bit] = measure_layer

    def slide_from_right(self, node, index):
        """Insert node into rightmost layer as long there is no conflict."""
        if not self:
            self.insert(0, [node])
            inserted = True
        else:
            inserted = False
            curr_index = index
            last_insertable_index = None

            while curr_index < len(self):
                if self.is_found_in(node, self[curr_index]):
                    break
                if self.insertable(node, self[curr_index]):
                    last_insertable_index = curr_index
                curr_index = curr_index + 1

            if last_insertable_index:
                self[last_insertable_index].append(node)
                inserted = True
            else:
                curr_index = index
                while curr_index > -1:
                    if self.insertable(node, self[curr_index]):
                        self[curr_index].append(node)
                        inserted = True
                        break
                    curr_index = curr_index - 1

        if not inserted:
            self.insert(0, [node])

    def add(self, node, index):
        """Add 'node' where it belongs, starting the try at 'index'."""
        if self.justification == "left":
            self.slide_from_left(node, index)
        else:
            self.slide_from_right(node, index)


def _bloch_multivector_data(state):
    """Return list of Bloch vectors for each qubit

    Args:
        state (DensityMatrix or Statevector): an N-qubit state.

    Returns:
        list: list of Bloch vectors (x, y, z) for each qubit.

    Raises:
        VisualizationError: if input is not an N-qubit state.
    """
    rho = DensityMatrix(state)
    num = rho.num_qubits
    if num is None:
        raise VisualizationError("Input is not a multi-qubit quantum state.")
    pauli_singles = PauliList(["X", "Y", "Z"])
    bloch_data = []
    for i in range(num):
        if num > 1:
            paulis = PauliList.from_symplectic(
                np.zeros((3, (num - 1)), dtype=bool), np.zeros((3, (num - 1)), dtype=bool)
            ).insert(i, pauli_singles, qubit=True)
        else:
            paulis = pauli_singles
        bloch_state = [np.real(np.trace(np.dot(mat, rho.data))) for mat in paulis.matrix_iter()]
        bloch_data.append(bloch_state)
    return bloch_data


def _paulivec_data(state):
    """Return paulivec data for plotting.

    Args:
        state (DensityMatrix or Statevector): an N-qubit state.

    Returns:
        tuple: (labels, values) for Pauli vector.

    Raises:
        VisualizationError: if input is not an N-qubit state.
    """
    rho = SparsePauliOp.from_operator(DensityMatrix(state))
    if rho.num_qubits is None:
        raise VisualizationError("Input is not a multi-qubit quantum state.")
    return rho.paulis.to_labels(), np.real(rho.coeffs)


MATPLOTLIB_INLINE_BACKENDS = {
    "module://ipykernel.pylab.backend_inline",
    "module://matplotlib_inline.backend_inline",
    "nbAgg",
}


def matplotlib_close_if_inline(figure):
    """Close the given matplotlib figure if the backend in use draws figures inline.

    If the backend does not draw figures inline, this does nothing.  This function is to prevent
    duplicate images appearing; the inline backends will capture the figure in preparation and
    display it as well, whereas the drawers want to return the figure to be displayed."""
    # This can only called if figure has already been created, so matplotlib must exist.
    import matplotlib.pyplot

    if matplotlib.get_backend() in MATPLOTLIB_INLINE_BACKENDS:
        matplotlib.pyplot.close(figure)<|MERGE_RESOLUTION|>--- conflicted
+++ resolved
@@ -260,19 +260,12 @@
         reg_name_index = f"{reg_name}_{{{index}}}"
 
     # Clbits
-<<<<<<< HEAD
     if isinstance(register, ClassicalRegister):
-        if cregbundle:
-=======
-    if not qubit:
         if cregbundle and drawer != "latex":
->>>>>>> a14e626a
             bit_label = f"{register.name}"
             return bit_label
 
-        size = register.size
-        if size == 1 or cregbundle:
-            size = 1
+        if register.size == 1 or cregbundle:
             bit_label = reg_name
         else:
             bit_label = reg_name_index
