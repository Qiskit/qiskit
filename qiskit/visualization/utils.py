# This code is part of Qiskit.
#
# (C) Copyright IBM 2017, 2018.
#
# This code is licensed under the Apache License, Version 2.0. You may
# obtain a copy of this license in the LICENSE.txt file in the root directory
# of this source tree or at http://www.apache.org/licenses/LICENSE-2.0.
#
# Any modifications or derivative works of this code must retain this
# copyright notice, and modified files need to carry a notice indicating
# that they have been altered from the originals.

"""Common visualization utilities."""

import re
from collections import OrderedDict

import numpy as np

from qiskit.circuit import (
    BooleanExpression,
    Clbit,
    ControlledGate,
    Delay,
    Gate,
    Instruction,
    Measure,
    ControlFlowOp,
)
from qiskit.circuit.library import PauliEvolutionGate
from qiskit.circuit.tools import pi_check
from qiskit.converters import circuit_to_dag
from qiskit.quantum_info.operators.symplectic import PauliList, SparsePauliOp
from qiskit.quantum_info.states import DensityMatrix
from qiskit.utils import optionals as _optionals
from qiskit.visualization.exceptions import VisualizationError


def get_gate_ctrl_text(op, drawer, style=None, calibrations=None):
    """Load the gate_text and ctrl_text strings based on names and labels"""
    op_label = getattr(op, "label", None)
    op_type = type(op)
    base_name = base_label = base_type = None
    if hasattr(op, "base_gate"):
        base_name = op.base_gate.name
        base_label = op.base_gate.label
        base_type = type(op.base_gate)
    ctrl_text = None

    if base_label:
        gate_text = base_label
        ctrl_text = op_label
    elif op_label and isinstance(op, ControlledGate):
        gate_text = base_name
        ctrl_text = op_label
    elif op_label:
        gate_text = op_label
    elif base_name:
        gate_text = base_name
    else:
        gate_text = op.name

    # raw_gate_text is used in color selection in mpl instead of op.name, since
    # if it's a controlled gate, the color will likely not be the base_name color
    raw_gate_text = op.name if gate_text == base_name else gate_text

    # For mpl and latex drawers, check style['disptex'] in qcstyle.py
    if drawer != "text" and gate_text in style["disptex"]:
        # First check if this entry is in the old style disptex that
        # included "$\\mathrm{  }$". If so, take it as is.
        if style["disptex"][gate_text][0] == "$" and style["disptex"][gate_text][-1] == "$":
            gate_text = style["disptex"][gate_text]
        else:
            gate_text = f"$\\mathrm{{{style['disptex'][gate_text]}}}$"

    elif drawer == "latex":
        # Special formatting for Booleans in latex (due to '~' causing crash)
        if (gate_text == op.name and op_type is BooleanExpression) or (
            gate_text == base_name and base_type is BooleanExpression
        ):
            gate_text = gate_text.replace("~", "$\\neg$").replace("&", "\\&")
            gate_text = f"$\\texttt{{{gate_text}}}$"
        # Capitalize if not a user-created gate or instruction
        elif (
            (gate_text == op.name and op_type not in (Gate, Instruction))
            or (gate_text == base_name and base_type not in (Gate, Instruction))
        ) and (op_type is not PauliEvolutionGate):
            gate_text = f"$\\mathrm{{{gate_text.capitalize()}}}$"
        else:
            gate_text = f"$\\mathrm{{{gate_text}}}$"
            # Remove mathmode _, ^, and - formatting from user names and labels
            gate_text = gate_text.replace("_", "\\_")
            gate_text = gate_text.replace("^", "\\string^")
            gate_text = gate_text.replace("-", "\\mbox{-}")
        ctrl_text = f"$\\mathrm{{{ctrl_text}}}$"

    # Only captitalize internally-created gate or instruction names
    elif (
        (gate_text == op.name and op_type not in (Gate, Instruction))
        or (gate_text == base_name and base_type not in (Gate, Instruction))
    ) and (op_type is not PauliEvolutionGate):
        gate_text = gate_text.capitalize()

    if drawer == "mpl" and op.name in calibrations:
        if isinstance(op, ControlledGate):
            ctrl_text = "" if ctrl_text is None else ctrl_text
            ctrl_text = "(cal)\n" + ctrl_text
        else:
            gate_text = gate_text + "\n(cal)"

    return gate_text, ctrl_text, raw_gate_text


def get_param_str(op, drawer, ndigits=3):
    """Get the params as a string to add to the gate text display"""
    if not hasattr(op, "params") or any(isinstance(param, np.ndarray) for param in op.params):
        return ""

    if isinstance(op, ControlFlowOp):
        return ""

    if isinstance(op, Delay):
        param_list = [f"{op.params[0]}[{op.unit}]"]
    else:
        param_list = []
        for count, param in enumerate(op.params):
            # Latex drawer will cause an xy-pic error and mpl drawer will overwrite
            # the right edge if param string too long, so limit params.
            if (drawer == "latex" and count > 3) or (drawer == "mpl" and count > 15):
                param_list.append("...")
                break
            try:
                param_list.append(pi_check(param, output=drawer, ndigits=ndigits))
            except TypeError:
                param_list.append(str(param))

    param_str = ""
    if param_list:
        if drawer == "latex":
            param_str = f"\\,(\\mathrm{{{','.join(param_list)}}})"
        elif drawer == "mpl":
            param_str = f"{', '.join(param_list)}".replace("-", "$-$")
        else:
            param_str = f"({','.join(param_list)})"

    return param_str


def get_bit_label(drawer, register, index, qubit=True, layout=None, cregbundle=True):
    """Get the bit labels to display to the left of the wires.

    Args:
        drawer (str): which drawer is calling ("text", "mpl", or "latex")
        register (QuantumRegister or ClassicalRegister): get bit_label for this register
        index (int): index of bit in register
        qubit (bool): Optional. if set True, a Qubit or QuantumRegister. Default: ``True``
        layout (Layout): Optional. mapping of virtual to physical bits
        cregbundle (bool): Optional. if set True bundle classical registers.
            Default: ``True``.

    Returns:
        str: label to display for the register/index

    """
    index_str = f"{index}" if drawer == "text" else f"{{{index}}}"
    if register is None:
        bit_label = index_str
        return bit_label

    if drawer == "text":
        reg_name = f"{register.name}"
        reg_name_index = f"{register.name}_{index}"
    else:
        reg_name = f"{{{fix_special_characters(register.name)}}}"
        reg_name_index = f"{reg_name}_{{{index}}}"

    # Clbits
    if not qubit:
        if cregbundle and drawer != "latex":
            bit_label = f"{register.name}"
            return bit_label

        size = register.size
        if size == 1 or cregbundle:
            size = 1
            bit_label = reg_name
        else:
            bit_label = reg_name_index
        return bit_label

    # Qubits
    if register.size == 1:
        bit_label = reg_name
    elif layout is None:
        bit_label = reg_name_index
    elif layout[index]:
        virt_bit = layout[index]
        try:
            virt_reg = next(reg for reg in layout.get_registers() if virt_bit in reg)
            if drawer == "text":
                bit_label = f"{virt_reg.name}_{virt_reg[:].index(virt_bit)} -> {index}"
            else:
                bit_label = (
                    f"{{{virt_reg.name}}}_{{{virt_reg[:].index(virt_bit)}}} \\mapsto {{{index}}}"
                )
        except StopIteration:
            if drawer == "text":
                bit_label = f"{virt_bit} -> {index}"
            else:
                bit_label = f"{{{virt_bit}}} \\mapsto {{{index}}}"
        if drawer != "text":
            bit_label = bit_label.replace(" ", "\\;")  # use wider spaces
    else:
        bit_label = index_str

    return bit_label


def get_condition_label(condition, clbits, bit_locations, cregbundle):
    """Get the label to display as a condition

    Args:
        condition (Union[Clbit, ClassicalRegister], int): classical condition
        clbits (list(Clbit)): the classical bits in the circuit
        bit_locations (dict): the bits in the circuit with register and index
        cregbundle (bool): if set True bundle classical registers

    Returns:
        str: label to display for the condition
        list(str): list of 1's and 0's with 1's indicating a bit that's part of the condition
        list(str): list of 1's and 0's indicating values of condition at that position
    """
    cond_is_bit = bool(isinstance(condition[0], Clbit))
    mask = 0
    if cond_is_bit:
        for index, cbit in enumerate(clbits):
            if cbit == condition[0]:
                mask = 1 << index
                break
    else:
        for index, cbit in enumerate(clbits):
            if bit_locations[cbit]["register"] == condition[0]:
                mask |= 1 << index
    val = condition[1]

    # cbit list to consider
    fmt_c = f"{{:0{len(clbits)}b}}"
    clbit_mask = list(fmt_c.format(mask))[::-1]

    # value
    fmt_v = f"{{:0{clbit_mask.count('1')}b}}"
    vlist = list(fmt_v.format(val))

    label = ""
    if cond_is_bit and cregbundle:
        cond_reg = bit_locations[condition[0]]["register"]
        ctrl_bit = bit_locations[condition[0]]["index"]
        truth = "0x1" if val else "0x0"
        if cond_reg is not None:
            label = f"{cond_reg.name}_{ctrl_bit}={truth}"
    elif not cond_is_bit:
        label = hex(val)

    return label, clbit_mask, vlist


<<<<<<< HEAD
@_optionals.HAS_PYLATEX.require_in_call("the latex and latex_source circuit drawers")
=======
def fix_special_characters(label):
    """
    Convert any special characters for mpl and latex drawers.
    Currently only checks for multiple underscores in register names
    and uses wider space for mpl and latex drawers.

    Args:
        label (str): the label to fix

    Returns:
        str: label to display
    """
    label = label.replace("_", r"\_").replace(" ", "\\;")
    return label


>>>>>>> a14e626a
def generate_latex_label(label):
    """Convert a label to a valid latex string."""
    from pylatexenc.latexencode import utf8tolatex

    regex = re.compile(r"(?<!\\)\$(.*)(?<!\\)\$")
    match = regex.search(label)
    if not match:
        label = label.replace(r"\$", "$")
        final_str = utf8tolatex(label, non_ascii_only=True)
    else:
        mathmode_string = match.group(1).replace(r"\$", "$")
        before_match = label[: match.start()]
        before_match = before_match.replace(r"\$", "$")
        after_match = label[match.end() :]
        after_match = after_match.replace(r"\$", "$")
        final_str = (
            utf8tolatex(before_match, non_ascii_only=True)
            + mathmode_string
            + utf8tolatex(after_match, non_ascii_only=True)
        )
    return final_str.replace(" ", "\\,")  # Put in proper spaces


@_optionals.HAS_PIL.require_in_call("the latex circuit drawer")
def _trim(image):
    """Trim a PIL image and remove white space."""
    import PIL

    background = PIL.Image.new(image.mode, image.size, image.getpixel((0, 0)))
    diff = PIL.ImageChops.difference(image, background)
    diff = PIL.ImageChops.add(diff, diff, 2.0, -100)
    bbox = diff.getbbox()
    if bbox:
        image = image.crop(bbox)
    return image


def _get_layered_instructions(circuit, reverse_bits=False, justify=None, idle_wires=True):
    """
    Given a circuit, return a tuple (qubits, clbits, nodes) where
    qubits and clbits are the quantum and classical registers
    in order (based on reverse_bits) and nodes is a list
    of DAG nodes whose type is "operation".

    Args:
        circuit (QuantumCircuit): From where the information is extracted.
        reverse_bits (bool): If true the order of the bits in the registers is
            reversed.
        justify (str) : `left`, `right` or `none`. Defaults to `left`. Says how
            the circuit should be justified.
        idle_wires (bool): Include idle wires. Default is True.
    Returns:
        Tuple(list,list,list): To be consumed by the visualizer directly.
    """
    if justify:
        justify = justify.lower()

    # default to left
    justify = justify if justify in ("right", "none") else "left"

    dag = circuit_to_dag(circuit)

    nodes = []
    qubits = dag.qubits
    clbits = dag.clbits

    # Create a mapping of each register to the max layer number for all measure ops
    # with that register as the target. Then when an op with condition is seen,
    # it will be placed to the right of the measure op if the register matches.
    measure_map = OrderedDict([(c, -1) for c in clbits])

    if justify == "none":
        for node in dag.topological_op_nodes():
            nodes.append([node])
    else:
        nodes = _LayerSpooler(dag, justify, measure_map, reverse_bits)

    if reverse_bits:
        qubits.reverse()
        clbits.reverse()

    # Optionally remove all idle wires and instructions that are on them and
    # on them only.
    if not idle_wires:
        for wire in dag.idle_wires(ignore=["barrier", "delay"]):
            if wire in qubits:
                qubits.remove(wire)
            if wire in clbits:
                clbits.remove(wire)

    nodes = [[node for node in layer if any(q in qubits for q in node.qargs)] for layer in nodes]

    return qubits, clbits, nodes


def _sorted_nodes(dag_layer):
    """Convert DAG layer into list of nodes sorted by node_id
    qiskit-terra #2802
    """
    nodes = dag_layer["graph"].op_nodes()
    # sort into the order they were input
    nodes.sort(key=lambda nd: nd._node_id)
    return nodes


def _get_gate_span(qubits, node, reverse_bits):
    """Get the list of qubits drawing this gate would cover
    qiskit-terra #2802
    """
    min_index = len(qubits)
    max_index = 0
    for qreg in node.qargs:
        index = qubits.index(qreg)

        if index < min_index:
            min_index = index
        if index > max_index:
            max_index = index

    if node.cargs or node.op.condition:
        if reverse_bits:
            return qubits[: max_index + 1]
        else:
            return qubits[min_index : len(qubits)]

    return qubits[min_index : max_index + 1]


def _any_crossover(qubits, node, nodes, reverse_bits):
    """Return True .IFF. 'node' crosses over any 'nodes'."""
    gate_span = _get_gate_span(qubits, node, reverse_bits)
    all_indices = []
    for check_node in nodes:
        if check_node != node:
            all_indices += _get_gate_span(qubits, check_node, reverse_bits)
    return any(i in gate_span for i in all_indices)


class _LayerSpooler(list):
    """Manipulate list of layer dicts for _get_layered_instructions."""

    def __init__(self, dag, justification, measure_map, reverse_bits):
        """Create spool"""
        super().__init__()
        self.dag = dag
        self.qubits = dag.qubits
        self.clbits = dag.clbits
        self.justification = justification
        self.measure_map = measure_map
        self.cregs = [self.dag.cregs[reg] for reg in self.dag.cregs]
        self.reverse_bits = reverse_bits

        if self.justification == "left":
            for dag_layer in dag.layers():
                current_index = len(self) - 1
                dag_nodes = _sorted_nodes(dag_layer)
                for node in dag_nodes:
                    self.add(node, current_index)
        else:
            dag_layers = []
            for dag_layer in dag.layers():
                dag_layers.append(dag_layer)

            # going right to left!
            dag_layers.reverse()

            for dag_layer in dag_layers:
                current_index = 0
                dag_nodes = _sorted_nodes(dag_layer)
                for node in dag_nodes:
                    self.add(node, current_index)

    def is_found_in(self, node, nodes):
        """Is any qreq in node found in any of nodes?"""
        all_qargs = []
        for a_node in nodes:
            for qarg in a_node.qargs:
                all_qargs.append(qarg)
        return any(i in node.qargs for i in all_qargs)

    def insertable(self, node, nodes):
        """True .IFF. we can add 'node' to layer 'nodes'"""
        return not _any_crossover(self.qubits, node, nodes, self.reverse_bits)

    def slide_from_left(self, node, index):
        """Insert node into first layer where there is no conflict going l > r"""
        measure_layer = None
        if isinstance(node.op, Measure):
            measure_bit = next(bit for bit in self.measure_map if node.cargs[0] == bit)

        if not self:
            inserted = True
            self.append([node])
        else:
            inserted = False
            curr_index = index
            last_insertable_index = -1
            index_stop = -1
            if node.op.condition:
                if isinstance(node.op.condition[0], Clbit):
                    cond_bit = [clbit for clbit in self.clbits if node.op.condition[0] == clbit]
                    index_stop = self.measure_map[cond_bit[0]]
                else:
                    for bit in node.op.condition[0]:
                        max_index = -1
                        if bit in self.measure_map:
                            if self.measure_map[bit] > max_index:
                                index_stop = max_index = self.measure_map[bit]
            if node.cargs:
                for carg in node.cargs:
                    try:
                        carg_bit = next(bit for bit in self.measure_map if carg == bit)
                        if self.measure_map[carg_bit] > index_stop:
                            index_stop = self.measure_map[carg_bit]
                    except StopIteration:
                        pass
            while curr_index > index_stop:
                if self.is_found_in(node, self[curr_index]):
                    break
                if self.insertable(node, self[curr_index]):
                    last_insertable_index = curr_index
                curr_index = curr_index - 1

            if last_insertable_index >= 0:
                inserted = True
                self[last_insertable_index].append(node)
                measure_layer = last_insertable_index
            else:
                inserted = False
                curr_index = index
                while curr_index < len(self):
                    if self.insertable(node, self[curr_index]):
                        self[curr_index].append(node)
                        measure_layer = curr_index
                        inserted = True
                        break
                    curr_index = curr_index + 1

        if not inserted:
            self.append([node])

        if isinstance(node.op, Measure):
            if not measure_layer:
                measure_layer = len(self) - 1
            if measure_layer > self.measure_map[measure_bit]:
                self.measure_map[measure_bit] = measure_layer

    def slide_from_right(self, node, index):
        """Insert node into rightmost layer as long there is no conflict."""
        if not self:
            self.insert(0, [node])
            inserted = True
        else:
            inserted = False
            curr_index = index
            last_insertable_index = None

            while curr_index < len(self):
                if self.is_found_in(node, self[curr_index]):
                    break
                if self.insertable(node, self[curr_index]):
                    last_insertable_index = curr_index
                curr_index = curr_index + 1

            if last_insertable_index:
                self[last_insertable_index].append(node)
                inserted = True
            else:
                curr_index = index
                while curr_index > -1:
                    if self.insertable(node, self[curr_index]):
                        self[curr_index].append(node)
                        inserted = True
                        break
                    curr_index = curr_index - 1

        if not inserted:
            self.insert(0, [node])

    def add(self, node, index):
        """Add 'node' where it belongs, starting the try at 'index'."""
        if self.justification == "left":
            self.slide_from_left(node, index)
        else:
            self.slide_from_right(node, index)


def _bloch_multivector_data(state):
    """Return list of Bloch vectors for each qubit

    Args:
        state (DensityMatrix or Statevector): an N-qubit state.

    Returns:
        list: list of Bloch vectors (x, y, z) for each qubit.

    Raises:
        VisualizationError: if input is not an N-qubit state.
    """
    rho = DensityMatrix(state)
    num = rho.num_qubits
    if num is None:
        raise VisualizationError("Input is not a multi-qubit quantum state.")
    pauli_singles = PauliList(["X", "Y", "Z"])
    bloch_data = []
    for i in range(num):
        if num > 1:
            paulis = PauliList.from_symplectic(
                np.zeros((3, (num - 1)), dtype=bool), np.zeros((3, (num - 1)), dtype=bool)
            ).insert(i, pauli_singles, qubit=True)
        else:
            paulis = pauli_singles
        bloch_state = [np.real(np.trace(np.dot(mat, rho.data))) for mat in paulis.matrix_iter()]
        bloch_data.append(bloch_state)
    return bloch_data


def _paulivec_data(state):
    """Return paulivec data for plotting.

    Args:
        state (DensityMatrix or Statevector): an N-qubit state.

    Returns:
        tuple: (labels, values) for Pauli vector.

    Raises:
        VisualizationError: if input is not an N-qubit state.
    """
    rho = SparsePauliOp.from_operator(DensityMatrix(state))
    if rho.num_qubits is None:
        raise VisualizationError("Input is not a multi-qubit quantum state.")
    return rho.paulis.to_labels(), np.real(rho.coeffs)


MATPLOTLIB_INLINE_BACKENDS = {
    "module://ipykernel.pylab.backend_inline",
    "module://matplotlib_inline.backend_inline",
    "nbAgg",
}


def matplotlib_close_if_inline(figure):
    """Close the given matplotlib figure if the backend in use draws figures inline.

    If the backend does not draw figures inline, this does nothing.  This function is to prevent
    duplicate images appearing; the inline backends will capture the figure in preparation and
    display it as well, whereas the drawers want to return the figure to be displayed."""
    # This can only called if figure has already been created, so matplotlib must exist.
    import matplotlib.pyplot

    if matplotlib.get_backend() in MATPLOTLIB_INLINE_BACKENDS:
        matplotlib.pyplot.close(figure)<|MERGE_RESOLUTION|>--- conflicted
+++ resolved
@@ -264,9 +264,6 @@
     return label, clbit_mask, vlist
 
 
-<<<<<<< HEAD
-@_optionals.HAS_PYLATEX.require_in_call("the latex and latex_source circuit drawers")
-=======
 def fix_special_characters(label):
     """
     Convert any special characters for mpl and latex drawers.
@@ -283,7 +280,7 @@
     return label
 
 
->>>>>>> a14e626a
+@_optionals.HAS_PYLATEX.require_in_call("the latex and latex_source circuit drawers")
 def generate_latex_label(label):
     """Convert a label to a valid latex string."""
     from pylatexenc.latexencode import utf8tolatex
