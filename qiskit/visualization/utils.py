--- conflicted
+++ resolved
@@ -482,10 +482,7 @@
     rho = SparsePauliOp.from_operator(DensityMatrix(state))
     if rho.num_qubits is None:
         raise VisualizationError("Input is not a multi-qubit quantum state.")
-<<<<<<< HEAD
     return rho.paulis.to_labels(), np.real(rho.coeffs)
-=======
-    return rho.table.to_labels(), np.real(rho.coeffs)
 
 
 MATPLOTLIB_INLINE_BACKENDS = {
@@ -505,5 +502,4 @@
     import matplotlib.pyplot
 
     if matplotlib.get_backend() in MATPLOTLIB_INLINE_BACKENDS:
-        matplotlib.pyplot.close(figure)
->>>>>>> 2d8fe45e
+        matplotlib.pyplot.close(figure)