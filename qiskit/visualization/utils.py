--- conflicted
+++ resolved
@@ -20,13 +20,9 @@
 from qiskit.quantum_info.states import DensityMatrix
 from qiskit.quantum_info.operators.symplectic import PauliTable, SparsePauliOp
 from qiskit.visualization.exceptions import VisualizationError
-<<<<<<< HEAD
 from qiskit.circuit import Measure, ControlledGate, Gate, Instruction, Delay, BooleanExpression
 from qiskit.circuit.tools import pi_check
-=======
-from qiskit.circuit import Measure
 from qiskit.exceptions import MissingOptionalLibraryError
->>>>>>> a9289c08
 
 try:
     import PIL
@@ -124,7 +120,7 @@
         for count, param in enumerate(op.op.params):
             # Latex drawer will cause an xy-pic error and mpl drawer will overwrite
             # the right edge if param string too long, so limit params.
-            if (drawer == "latex" and count > 3) or (drawer == "mpl" and count > 16):
+            if (drawer == "latex" and count > 3) or (drawer == "mpl" and count > 15):
                 param_list.append("...")
                 break
             try:
