# -*- coding: utf-8 -*-

# This code is part of Qiskit.
#
# (C) Copyright IBM 2019.
#
# This code is licensed under the Apache License, Version 2.0. You may
# obtain a copy of this license in the LICENSE.txt file in the root directory
# of this source tree or at http://www.apache.org/licenses/LICENSE-2.0.
#
# Any modifications or derivative works of this code must retain this
# copyright notice, and modified files need to carry a notice indicating
# that they have been altered from the originals.

# pylint: disable=invalid-name

"""Matplotlib classes for pulse visualization."""

import collections
import warnings

import numpy as np

try:
    from matplotlib import pyplot as plt, gridspec
    HAS_MATPLOTLIB = True
except ImportError:
    HAS_MATPLOTLIB = False

from qiskit.visualization.pulse.qcstyle import PulseStyle, SchedStyle
from qiskit.visualization.pulse import interpolation
from qiskit.pulse.channels import (DriveChannel, ControlChannel,
                                   MeasureChannel, AcquireChannel,
                                   SnapshotChannel)
from qiskit.pulse.commands import FrameChangeInstruction
from qiskit.pulse import (SamplePulse, FrameChange, PersistentValue, Snapshot,
<<<<<<< HEAD
                          Acquire, PulseError, ParametricPulse, SetFrequency)
=======
                          Acquire, PulseError, ParametricPulse, ShiftPhase)
>>>>>>> d710f2e4


class EventsOutputChannels:
    """Pulse dataset for channel."""

    def __init__(self, t0, tf):
        """Create new channel dataset.

        Args:
            t0 (int): starting time of plot
            tf (int): ending time of plot
        """
        self.pulses = {}
        self.t0 = t0
        self.tf = tf

        self._waveform = None
        self._framechanges = None
        self._frequencychanges = None
        self._conditionals = None
        self._snapshots = None
        self._labels = None
        self.enable = False

    def add_instruction(self, start_time, pulse):
        """Add new pulse instruction to channel.

        Args:
            start_time (int): Starting time of instruction
            pulse (Instruction): Instruction object to be added
        """

        if start_time in self.pulses.keys():
            self.pulses[start_time].append(pulse.command)
        else:
            self.pulses[start_time] = [pulse.command]

    @property
    def waveform(self):
        """Get waveform."""
        if self._waveform is None:
            self._build_waveform()

        return self._waveform[self.t0:self.tf]

    @property
    def framechanges(self):
        """Get frame changes."""
        if self._framechanges is None:
            self._build_waveform()

        return self._trim(self._framechanges)

    @property
    def frequencychanges(self):
        """Get the frequency changes."""
        if self._frequencychanges is None:
            self._build_waveform()

        return self._trim(self._frequencychanges)

    @property
    def conditionals(self):
        """Get conditionals."""
        if self._conditionals is None:
            self._build_waveform()

        return self._trim(self._conditionals)

    @property
    def snapshots(self):
        """Get snapshots."""
        if self._snapshots is None:
            self._build_waveform()

        return self._trim(self._snapshots)

    @property
    def labels(self):
        """Get labels."""
        if self._labels is None:
            self._build_waveform()

        return self._trim(self._labels)

    def is_empty(self):
        """Return if pulse is empty.

        Returns:
            bool: if the channel has nothing to plot
        """
        if any(self.waveform) or self.framechanges or self.conditionals or self.snapshots:
            return False

        return True

    def to_table(self, name):
        """Get table contains.

        Args:
            name (str): name of channel

        Returns:
            dict: dictionary of events in the channel
        """
        time_event = []

        framechanges = self.framechanges
        conditionals = self.conditionals
        snapshots = self.snapshots
        frequencychanges = self.frequencychanges

        for key, val in framechanges.items():
            data_str = 'framechange: %.2f' % val
            time_event.append((key, name, data_str))
        for key, val in conditionals.items():
            data_str = 'conditional, %s' % val
            time_event.append((key, name, data_str))
        for key, val in snapshots.items():
            data_str = 'snapshot: %s' % val
            time_event.append((key, name, data_str))
        for key, val in frequencychanges.items():
            data_str = 'frequency: %.4e' % val
            time_event.append((key, name, data_str))

        return time_event

    def _build_waveform(self):
        """Create waveform from stored pulses.
        """
        self._framechanges = {}
        self._frequencychanges = {}
        self._conditionals = {}
        self._snapshots = {}
        self._labels = {}
        fc = 0
        pv = np.zeros(self.tf + 1, dtype=np.complex128)
        wf = np.zeros(self.tf + 1, dtype=np.complex128)
        last_pv = None
        for time, commands in sorted(self.pulses.items()):
            if time > self.tf:
                break
            tmp_fc = 0
            tmp_sf = None
            for command in commands:
                if isinstance(command, (FrameChange, ShiftPhase)):
                    tmp_fc += command.phase
                    pv[time:] = 0
                elif isinstance(command, SetFrequency):
                    tmp_sf = command.frequency
                elif isinstance(command, Snapshot):
                    self._snapshots[time] = command.name
            if tmp_fc != 0:
                self._framechanges[time] = tmp_fc
                fc += tmp_fc
            if tmp_sf is not None:
                self._frequencychanges[time] = tmp_sf
            for command in commands:
                if isinstance(command, PersistentValue):
                    pv[time:] = np.exp(1j*fc) * command.value
                    last_pv = (time, command)
                    break

            for command in commands:
                duration = command.duration
                tf = min(time + duration, self.tf)
                if isinstance(command, ParametricPulse):
                    command = command.get_sample_pulse()
                if isinstance(command, SamplePulse):
                    wf[time:tf] = np.exp(1j*fc) * command.samples[:tf-time]
                    pv[time:] = 0
                    self._labels[time] = (tf, command)
                    if last_pv is not None:
                        pv_cmd = last_pv[1]
                        self._labels[last_pv[0]] = (time, pv_cmd)
                        last_pv = None

                elif isinstance(command, Acquire):
                    wf[time:tf] = np.ones(tf - time)
                    self._labels[time] = (tf, command)
        self._waveform = wf + pv

    def _trim(self, events):
        """Return events during given `time_range`.

        Args:
            events (dict): time and operation of events

        Returns:
            dict: dictionary of events within the time
        """
        events_in_time_range = {}

        for k, v in events.items():
            if self.t0 <= k <= self.tf:
                events_in_time_range[k] = v

        return events_in_time_range


class SamplePulseDrawer:
    """A class to create figure for sample pulse."""

    def __init__(self, style):
        """Create new figure.

        Args:
            style (PulseStyle): style sheet
        """
        self.style = style or PulseStyle()

    def draw(self, pulse, dt, interp_method, scale=1, scaling=None):
        """Draw figure.

        Args:
            pulse (SamplePulse): SamplePulse to draw
            dt (float): time interval
            interp_method (Callable): interpolation function
                See `qiskit.visualization.interpolation` for more information
            scale (float): Relative visual scaling of waveform amplitudes
            scaling (float): Deprecated, see `scale`

        Returns:
            matplotlib.figure: A matplotlib figure object of the pulse envelope
        """
        if scaling is not None:
            warnings.warn('The parameter "scaling" is being replaced by "scale"',
                          DeprecationWarning, 3)
            scale = scaling
        figure = plt.figure()

        interp_method = interp_method or interpolation.step_wise

        figure.set_size_inches(self.style.figsize[0], self.style.figsize[1])
        ax = figure.add_subplot(111)
        ax.set_facecolor(self.style.bg_color)

        samples = pulse.samples
        time = np.arange(0, len(samples) + 1, dtype=float) * dt

        time, re, im = interp_method(time, samples, self.style.num_points)

        # plot
        ax.fill_between(x=time, y1=re, y2=np.zeros_like(time),
                        facecolor=self.style.wave_color[0], alpha=0.3,
                        edgecolor=self.style.wave_color[0], linewidth=1.5,
                        label='real part')
        ax.fill_between(x=time, y1=im, y2=np.zeros_like(time),
                        facecolor=self.style.wave_color[1], alpha=0.3,
                        edgecolor=self.style.wave_color[1], linewidth=1.5,
                        label='imaginary part')

        ax.set_xlim(0, pulse.duration * dt)
        if scale:
            ax.set_ylim(-1/scale, 1/scale)
        else:
            v_max = max(max(np.abs(re)), max(np.abs(im)))
            ax.set_ylim(-1.2 * v_max, 1.2 * v_max)

        return figure


class ScheduleDrawer:
    """A class to create figure for schedule and channel."""

    def __init__(self, style):
        """Create new figure.

        Args:
            style (SchedStyle): style sheet
        """
        self.style = style or SchedStyle()

    def _build_channels(self, schedule, channels, t0, tf, show_framechange_channels=True):
        # prepare waveform channels
        drive_channels = collections.OrderedDict()
        measure_channels = collections.OrderedDict()
        control_channels = collections.OrderedDict()
        acquire_channels = collections.OrderedDict()
        snapshot_channels = collections.OrderedDict()
        _channels = set()
        if show_framechange_channels:
            _channels.update(schedule.channels)
        # take channels that do not only contain framechanges
        else:
            for start_time, instruction in schedule.instructions:
                if not isinstance(instruction, (FrameChangeInstruction, ShiftPhase)):
                    _channels.update(instruction.channels)

        _channels.update(channels)
        for chan in _channels:
            if isinstance(chan, DriveChannel):
                try:
                    drive_channels[chan] = EventsOutputChannels(t0, tf)
                except PulseError:
                    pass
            elif isinstance(chan, MeasureChannel):
                try:
                    measure_channels[chan] = EventsOutputChannels(t0, tf)
                except PulseError:
                    pass
            elif isinstance(chan, ControlChannel):
                try:
                    control_channels[chan] = EventsOutputChannels(t0, tf)
                except PulseError:
                    pass
            elif isinstance(chan, AcquireChannel):
                try:
                    acquire_channels[chan] = EventsOutputChannels(t0, tf)
                except PulseError:
                    pass
            elif isinstance(chan, SnapshotChannel):
                try:
                    snapshot_channels[chan] = EventsOutputChannels(t0, tf)
                except PulseError:
                    pass

        output_channels = {**drive_channels, **measure_channels,
                           **control_channels, **acquire_channels}
        channels = {**output_channels, **acquire_channels, **snapshot_channels}
        # sort by index then name to group qubits together.
        output_channels = collections.OrderedDict(sorted(output_channels.items(),
                                                         key=lambda x: (x[0].index, x[0].name)))
        channels = collections.OrderedDict(sorted(channels.items(),
                                                  key=lambda x: (x[0].index, x[0].name)))

        for start_time, instruction in schedule.instructions:
            for channel in instruction.channels:
                if channel in output_channels:
                    output_channels[channel].add_instruction(start_time, instruction)
                elif channel in snapshot_channels:
                    snapshot_channels[channel].add_instruction(start_time, instruction)
        return channels, output_channels, snapshot_channels

    def _count_valid_waveforms(self, output_channels, scale, channel_scales=None,
                               channels=None, plot_all=False):
        # count numbers of valid waveform
        n_valid_waveform = 0
        scale_dict = {chan: 0 for chan in output_channels.keys()}
        for channel, events in output_channels.items():
            v_max = 0
            if channels:
                if channel in channels:
                    waveform = events.waveform
                    v_max = max(v_max,
                                max(np.abs(np.real(waveform))),
                                max(np.abs(np.imag(waveform))))
                    n_valid_waveform += 1
                    events.enable = True
            else:
                if not events.is_empty() or plot_all:
                    waveform = events.waveform
                    v_max = max(v_max,
                                max(np.abs(np.real(waveform))),
                                max(np.abs(np.imag(waveform))))
                    n_valid_waveform += 1
                    events.enable = True

            scale_val = channel_scales.get(channel, scale)
            if not scale_val:
                # when input schedule is empty or comprises only frame changes,
                # we need to overwrite maximum amplitude by a value greater than zero,
                # otherwise auto axis scaling will fail with zero division.
                v_max = v_max or 1
                scale_dict[channel] = 1 / v_max
            else:
                scale_dict[channel] = scale_val

        return n_valid_waveform, scale_dict

    # pylint: disable=unused-argument
    def _draw_table(self, figure, channels, dt, n_valid_waveform):
        # create table
        table_data = []
        if self.style.use_table:
            for channel, events in channels.items():
                if events.enable:
                    table_data.extend(events.to_table(channel.name))
            table_data = sorted(table_data, key=lambda x: x[0])

        # plot table
        if table_data:
            # table area size
            ncols = self.style.table_columns
            nrows = int(np.ceil(len(table_data)/ncols))
            max_size = self.style.max_table_ratio * self.style.figsize[1]
            max_rows = np.floor(max_size/self.style.fig_unit_h_table/ncols)
            nrows = int(min(nrows, max_rows))
            # don't overflow plot with table data
            table_data = table_data[:int(nrows*ncols)]
            # fig size
            h_table = nrows * self.style.fig_unit_h_table
            h_waves = (self.style.figsize[1] - h_table)

            # create subplots
            gs = gridspec.GridSpec(2, 1, height_ratios=[h_table, h_waves], hspace=0)
            tb = plt.subplot(gs[0])
            ax = plt.subplot(gs[1])

            # configure each cell
            tb.axis('off')
            cell_value = [['' for _kk in range(ncols * 3)] for _jj in range(nrows)]
            cell_color = [self.style.table_color * ncols for _jj in range(nrows)]
            cell_width = [*([0.2, 0.2, 0.5] * ncols)]
            for ii, data in enumerate(table_data):
                # pylint: disable=unbalanced-tuple-unpacking
                r, c = np.unravel_index(ii, (nrows, ncols), order='f')
                # pylint: enable=unbalanced-tuple-unpacking
                time, ch_name, data_str = data
                # item
                cell_value[r][3 * c + 0] = 't = %s' % time * dt
                cell_value[r][3 * c + 1] = 'ch %s' % ch_name
                cell_value[r][3 * c + 2] = data_str
            table = tb.table(cellText=cell_value,
                             cellLoc='left',
                             rowLoc='center',
                             colWidths=cell_width,
                             bbox=[0, 0, 1, 1],
                             cellColours=cell_color)
            table.auto_set_font_size(False)
            table.set_fontsize = self.style.table_font_size
        else:
            ax = figure.add_subplot(111)

        figure.set_size_inches(self.style.figsize[0], self.style.figsize[1])

        return ax

    def _draw_snapshots(self, ax, snapshot_channels, y0):
        for events in snapshot_channels.values():
            snapshots = events.snapshots
            if snapshots:
                for time in snapshots:
                    ax.annotate(s=u"\u25D8", xy=(time, y0), xytext=(time, y0+0.08),
                                arrowprops={'arrowstyle': 'wedge'}, ha='center')

    def _draw_framechanges(self, ax, fcs, y0):
        framechanges_present = True
        for time in fcs.keys():
            ax.text(x=time, y=y0, s=r'$\circlearrowleft$',
                    fontsize=self.style.icon_font_size,
                    ha='center', va='center')
        return framechanges_present

    def _draw_frequency_changes(self, ax, sf, dt, y0):
        frequency_changes_present = True
        for time in sf.keys():
            ax.text(x=time*dt, y=y0, s=r'$\leftrightsquigarrow$',
                    fontsize=self.style.icon_font_size,
                    ha='center', va='center', rotation=90)
        return frequency_changes_present

    def _get_channel_color(self, channel):
        # choose color
        if isinstance(channel, DriveChannel):
            color = self.style.d_ch_color
        elif isinstance(channel, ControlChannel):
            color = self.style.u_ch_color
        elif isinstance(channel, MeasureChannel):
            color = self.style.m_ch_color
        elif isinstance(channel, AcquireChannel):
            color = self.style.a_ch_color
        else:
            color = 'black'
        return color

    def _prev_label_at_time(self, prev_labels, time):
        for _, labels in enumerate(prev_labels):
            for t0, (tf, _) in labels.items():
                if time in (t0, tf):
                    return True
        return False

    def _draw_labels(self, ax, labels, prev_labels, y0):
        for t0, (tf, cmd) in labels.items():
            if isinstance(cmd, PersistentValue):
                name = cmd.name if cmd.name else 'pv'
            elif isinstance(cmd, Acquire):
                name = cmd.name if cmd.name else 'acquire'
            else:
                name = cmd.name

            ax.annotate(r'%s' % name,
                        xy=((t0+tf)//2, y0),
                        xytext=((t0+tf)//2, y0-0.07),
                        fontsize=self.style.label_font_size,
                        ha='center', va='center')

            linestyle = self.style.label_ch_linestyle
            alpha = self.style.label_ch_alpha
            color = self.style.label_ch_color

            if not self._prev_label_at_time(prev_labels, t0):
                ax.axvline(t0, -1, 1, color=color,
                           linestyle=linestyle, alpha=alpha)
            if not (self._prev_label_at_time(prev_labels, tf) or tf in labels):
                ax.axvline(tf, -1, 1, color=color,
                           linestyle=linestyle, alpha=alpha)

<<<<<<< HEAD
    def _draw_channels(self, ax, output_channels, interp_method, t0, tf, dt, scale_dict,
                       label=False, framechange=True, frequencychange=True):
=======
    def _draw_channels(self, ax, output_channels, interp_method, t0, tf, scale_dict,
                       label=False, framechange=True):
>>>>>>> d710f2e4
        y0 = 0
        prev_labels = []
        for channel, events in output_channels.items():
            if events.enable:
                # scaling value of this channel
                scale = 0.5 * scale_dict.get(channel, 0.5)
                # plot waveform
                waveform = events.waveform
                time = np.arange(t0, tf + 1, dtype=float)
                if waveform.any():
                    time, re, im = interp_method(time, waveform, self.style.num_points)
                else:
                    # when input schedule is empty or comprises only frame changes,
                    # we should avoid interpolation due to lack of data points.
                    # instead, it just returns vector of zero.
                    re, im = np.zeros_like(time), np.zeros_like(time)
                color = self._get_channel_color(channel)
                # Minimum amplitude scaled
                amp_min = scale * abs(min(0, np.nanmin(re), np.nanmin(im)))
                # scaling and offset
                re = scale * re + y0
                im = scale * im + y0
                offset = np.zeros_like(time) + y0
                # plot
                ax.fill_between(x=time, y1=re, y2=offset,
                                facecolor=color[0], alpha=0.3,
                                edgecolor=color[0], linewidth=1.5,
                                label='real part')
                ax.fill_between(x=time, y1=im, y2=offset,
                                facecolor=color[1], alpha=0.3,
                                edgecolor=color[1], linewidth=1.5,
                                label='imaginary part')
                ax.plot((t0, tf), (y0, y0), color='#000000', linewidth=1.0)

                # plot frame changes
                fcs = events.framechanges
                if fcs and framechange:
<<<<<<< HEAD
                    self._draw_framechanges(ax, fcs, dt, y0)
                # plot frequency changes
                sf = events.frequencychanges
                if sf and frequencychange:
                    self._draw_frequency_changes(ax, sf, dt, y0 + scale)
=======
                    self._draw_framechanges(ax, fcs, y0)
>>>>>>> d710f2e4
                # plot labels
                labels = events.labels
                if labels and label:
                    self._draw_labels(ax, labels, prev_labels, y0)
                prev_labels.append(labels)

            else:
                continue

            # plot label
            ax.text(x=t0, y=y0, s=channel.name,
                    fontsize=self.style.axis_font_size,
                    ha='right', va='center')
            # show scaling factor
            ax.text(x=t0, y=y0 - 0.1, s='x%.1f' % (2 * scale),
                    fontsize=0.7*self.style.axis_font_size,
                    ha='right', va='top')

            # change the y0 offset for removing spacing when a channel has negative values
            if self.style.remove_spacing:
                y0 -= 0.5 + amp_min
            else:
                y0 -= 1
        return y0

    def draw(self, schedule, dt, interp_method, plot_range,
             scale=None, channel_scales=None, channels_to_plot=None,
             plot_all=True, table=True, label=False, framechange=True,
             scaling=None, channels=None,
             show_framechange_channels=True):
        """Draw figure.

        Args:
            schedule (ScheduleComponent): Schedule to draw
            dt (float): time interval
            interp_method (Callable): interpolation function
                See `qiskit.visualization.interpolation` for more information
            plot_range (tuple[float]): plot range
            scale (float): Relative visual scaling of waveform amplitudes.
            channel_scales (dict[Channel, float]): Channel independent scaling as a
                dictionary of `Channel` object.
            channels_to_plot (list[OutputChannel]): deprecated, see `channels`
            plot_all (bool): if plot all channels even it is empty
            table (bool): Draw event table
            label (bool): Label individual instructions
            framechange (bool): Add framechange indicators
            scaling (float): Deprecated, see `scale`
            channels (list[OutputChannel]): channels to draw
            show_framechange_channels (bool): Plot channels with only framechanges

        Returns:
            matplotlib.figure: A matplotlib figure object for the pulse schedule
        Raises:
            VisualizationError: when schedule cannot be drawn
        """
        if scaling is not None:
            warnings.warn('The parameter "scaling" is being replaced by "scale"',
                          DeprecationWarning, 3)
            scale = scaling
        figure = plt.figure()

        if channels_to_plot is not None:
            warnings.warn('The parameter "channels_to_plot" is being replaced by "channels"',
                          DeprecationWarning, 3)
            channels = channels_to_plot

        if channels is None:
            channels = []
        interp_method = interp_method or interpolation.step_wise

        if channel_scales is None:
            channel_scales = {}

        # setup plot range
        if plot_range:
            t0 = int(np.floor(plot_range[0]))
            tf = int(np.floor(plot_range[1]))
        else:
            t0 = 0
            # when input schedule is empty or comprises only frame changes,
            # we need to overwrite pulse duration by an integer greater than zero,
            # otherwise waveform returns empty array and matplotlib will be crashed.
            if channels:
                tf = schedule.timeslots.ch_duration(*channels)
            else:
                tf = schedule.stop_time
            tf = tf or 1

        # prepare waveform channels
        (schedule_channels, output_channels,
         snapshot_channels) = self._build_channels(schedule, channels, t0, tf,
                                                   show_framechange_channels)

        # count numbers of valid waveform

        n_valid_waveform, scale_dict = self._count_valid_waveforms(output_channels,
                                                                   scale=scale,
                                                                   channel_scales=channel_scales,
                                                                   channels=channels,
                                                                   plot_all=plot_all)

        if table:
            ax = self._draw_table(figure, schedule_channels, dt, n_valid_waveform)

        else:
            ax = figure.add_subplot(111)
            figure.set_size_inches(self.style.figsize[0], self.style.figsize[1])

        ax.set_facecolor(self.style.bg_color)

        y0 = self._draw_channels(ax, output_channels, interp_method,
                                 t0, tf, scale_dict, label=label,
                                 framechange=framechange)

        y_ub = 0.5 + self.style.vertical_span
        y_lb = y0 + 0.5 - self.style.vertical_span

        self._draw_snapshots(ax, snapshot_channels, y_lb)

        ax.set_xlim(t0, tf)
        tick_labels = np.linspace(t0, tf, 5)
        ax.set_xticks(tick_labels)
        ax.set_xticklabels([self.style.axis_formatter % label for label in tick_labels * dt],
                           fontsize=self.style.axis_font_size)
        ax.set_ylim(y_lb, y_ub)
        ax.set_yticklabels([])

        return figure<|MERGE_RESOLUTION|>--- conflicted
+++ resolved
@@ -34,11 +34,7 @@
                                    SnapshotChannel)
 from qiskit.pulse.commands import FrameChangeInstruction
 from qiskit.pulse import (SamplePulse, FrameChange, PersistentValue, Snapshot,
-<<<<<<< HEAD
-                          Acquire, PulseError, ParametricPulse, SetFrequency)
-=======
-                          Acquire, PulseError, ParametricPulse, ShiftPhase)
->>>>>>> d710f2e4
+                          Acquire, PulseError, ParametricPulse, SetFrequency, ShiftPhase)
 
 
 class EventsOutputChannels:
@@ -483,10 +479,10 @@
                     ha='center', va='center')
         return framechanges_present
 
-    def _draw_frequency_changes(self, ax, sf, dt, y0):
+    def _draw_frequency_changes(self, ax, sf, y0):
         frequency_changes_present = True
         for time in sf.keys():
-            ax.text(x=time*dt, y=y0, s=r'$\leftrightsquigarrow$',
+            ax.text(x=time, y=y0, s=r'$\leftrightsquigarrow$',
                     fontsize=self.style.icon_font_size,
                     ha='center', va='center', rotation=90)
         return frequency_changes_present
@@ -538,13 +534,8 @@
                 ax.axvline(tf, -1, 1, color=color,
                            linestyle=linestyle, alpha=alpha)
 
-<<<<<<< HEAD
-    def _draw_channels(self, ax, output_channels, interp_method, t0, tf, dt, scale_dict,
+    def _draw_channels(self, ax, output_channels, interp_method, t0, tf, scale_dict,
                        label=False, framechange=True, frequencychange=True):
-=======
-    def _draw_channels(self, ax, output_channels, interp_method, t0, tf, scale_dict,
-                       label=False, framechange=True):
->>>>>>> d710f2e4
         y0 = 0
         prev_labels = []
         for channel, events in output_channels.items():
@@ -582,15 +573,11 @@
                 # plot frame changes
                 fcs = events.framechanges
                 if fcs and framechange:
-<<<<<<< HEAD
-                    self._draw_framechanges(ax, fcs, dt, y0)
+                    self._draw_framechanges(ax, fcs, y0)
                 # plot frequency changes
                 sf = events.frequencychanges
                 if sf and frequencychange:
-                    self._draw_frequency_changes(ax, sf, dt, y0 + scale)
-=======
-                    self._draw_framechanges(ax, fcs, y0)
->>>>>>> d710f2e4
+                    self._draw_frequency_changes(ax, sf, y0 + scale)
                 # plot labels
                 labels = events.labels
                 if labels and label:
