# -*- coding: utf-8 -*-

# This code is part of Qiskit.
#
# (C) Copyright IBM 2019.
#
# This code is licensed under the Apache License, Version 2.0. You may
# obtain a copy of this license in the LICENSE.txt file in the root directory
# of this source tree or at http://www.apache.org/licenses/LICENSE-2.0.
#
# Any modifications or derivative works of this code must retain this
# copyright notice, and modified files need to carry a notice indicating
# that they have been altered from the originals.

# pylint: disable=invalid-name

"""Matplotlib classes for pulse visualization."""

import collections
import warnings

import numpy as np

try:
    from matplotlib import pyplot as plt, gridspec
    HAS_MATPLOTLIB = True
except ImportError:
    HAS_MATPLOTLIB = False

from qiskit.visualization.pulse.qcstyle import PulseStyle, SchedStyle
from qiskit.visualization.pulse import interpolation
from qiskit.pulse.channels import (DriveChannel, ControlChannel,
                                   MeasureChannel, AcquireChannel,
                                   SnapshotChannel)
<<<<<<< HEAD
from qiskit.pulse.commands.frame_change import FrameChangeInstruction
from qiskit.pulse import (SamplePulse, PersistentValue, Snapshot,
                          Acquire, PulseError, ParametricPulse, ShiftPhase, FrameChange)
=======
from qiskit.pulse.commands import FrameChangeInstruction
from qiskit.pulse import (SamplePulse, FrameChange, PersistentValue, Snapshot,
                          Acquire, PulseError, ParametricPulse)
>>>>>>> aedf2f71


class EventsOutputChannels:
    """Pulse dataset for channel."""

    def __init__(self, t0, tf):
        """Create new channel dataset.

        Args:
            t0 (int): starting time of plot
            tf (int): ending time of plot
        """
        self.pulses = {}
        self.t0 = t0
        self.tf = tf

        self._waveform = None
        self._framechanges = None
        self._conditionals = None
        self._snapshots = None
        self._labels = None
        self.enable = False

    def add_instruction(self, start_time, pulse):
        """Add new pulse instruction to channel.

        Args:
            start_time (int): Starting time of instruction
            pulse (Instruction): Instruction object to be added
        """

        if start_time in self.pulses.keys():
            self.pulses[start_time].append(pulse.command)
        else:
            self.pulses[start_time] = [pulse.command]

    @property
    def waveform(self):
        """Get waveform."""
        if self._waveform is None:
            self._build_waveform()

        return self._waveform[self.t0:self.tf]

    @property
    def framechanges(self):
        """Get frame changes."""
        if self._framechanges is None:
            self._build_waveform()

        return self._trim(self._framechanges)

    @property
    def conditionals(self):
        """Get conditionals."""
        if self._conditionals is None:
            self._build_waveform()

        return self._trim(self._conditionals)

    @property
    def snapshots(self):
        """Get snapshots."""
        if self._snapshots is None:
            self._build_waveform()

        return self._trim(self._snapshots)

    @property
    def labels(self):
        """Get labels."""
        if self._labels is None:
            self._build_waveform()

        return self._trim(self._labels)

    def is_empty(self):
        """Return if pulse is empty.

        Returns:
            bool: if the channel has nothing to plot
        """
        if any(self.waveform) or self.framechanges or self.conditionals or self.snapshots:
            return False

        return True

    def to_table(self, name):
        """Get table contains.

        Args:
            name (str): name of channel

        Returns:
            dict: dictionary of events in the channel
        """
        time_event = []

        framechanges = self.framechanges
        conditionals = self.conditionals
        snapshots = self.snapshots

        for key, val in framechanges.items():
            data_str = 'framechange: %.2f' % val
            time_event.append((key, name, data_str))
        for key, val in conditionals.items():
            data_str = 'conditional, %s' % val
            time_event.append((key, name, data_str))
        for key, val in snapshots.items():
            data_str = 'snapshot: %s' % val
            time_event.append((key, name, data_str))

        return time_event

    def _build_waveform(self):
        """Create waveform from stored pulses.
        """
        self._framechanges = {}
        self._conditionals = {}
        self._snapshots = {}
        self._labels = {}
        fc = 0
        pv = np.zeros(self.tf + 1, dtype=np.complex128)
        wf = np.zeros(self.tf + 1, dtype=np.complex128)
        last_pv = None
        for time, commands in sorted(self.pulses.items()):
            if time > self.tf:
                break
            tmp_fc = 0
            for command in commands:
                if isinstance(command, (FrameChange, ShiftPhase)):
                    tmp_fc += command.phase
                    pv[time:] = 0
                elif isinstance(command, Snapshot):
                    self._snapshots[time] = command.name
            if tmp_fc != 0:
                self._framechanges[time] = tmp_fc
                fc += tmp_fc
            for command in commands:
                if isinstance(command, PersistentValue):
                    pv[time:] = np.exp(1j*fc) * command.value
                    last_pv = (time, command)
                    break

            for command in commands:
                duration = command.duration
                tf = min(time + duration, self.tf)
                if isinstance(command, ParametricPulse):
                    command = command.get_sample_pulse()
                if isinstance(command, SamplePulse):
                    wf[time:tf] = np.exp(1j*fc) * command.samples[:tf-time]
                    pv[time:] = 0
                    self._labels[time] = (tf, command)
                    if last_pv is not None:
                        pv_cmd = last_pv[1]
                        self._labels[last_pv[0]] = (time, pv_cmd)
                        last_pv = None

                elif isinstance(command, Acquire):
                    wf[time:tf] = np.ones(tf - time)
                    self._labels[time] = (tf, command)
        self._waveform = wf + pv

    def _trim(self, events):
        """Return events during given `time_range`.

        Args:
            events (dict): time and operation of events

        Returns:
            dict: dictionary of events within the time
        """
        events_in_time_range = {}

        for k, v in events.items():
            if self.t0 <= k <= self.tf:
                events_in_time_range[k] = v

        return events_in_time_range


class SamplePulseDrawer:
    """A class to create figure for sample pulse."""

    def __init__(self, style):
        """Create new figure.

        Args:
            style (PulseStyle): style sheet
        """
        self.style = style or PulseStyle()

    def draw(self, pulse, dt, interp_method, scale=1, scaling=None):
        """Draw figure.

        Args:
            pulse (SamplePulse): SamplePulse to draw
            dt (float): time interval
            interp_method (Callable): interpolation function
                See `qiskit.visualization.interpolation` for more information
            scale (float): Relative visual scaling of waveform amplitudes
            scaling (float): Deprecated, see `scale`

        Returns:
            matplotlib.figure: A matplotlib figure object of the pulse envelope
        """
        if scaling is not None:
            warnings.warn('The parameter "scaling" is being replaced by "scale"',
                          DeprecationWarning, 3)
            scale = scaling
        figure = plt.figure()

        interp_method = interp_method or interpolation.step_wise

        figure.set_size_inches(self.style.figsize[0], self.style.figsize[1])
        ax = figure.add_subplot(111)
        ax.set_facecolor(self.style.bg_color)

        samples = pulse.samples
        time = np.arange(0, len(samples) + 1, dtype=float) * dt

        time, re, im = interp_method(time, samples, self.style.num_points)

        # plot
        ax.fill_between(x=time, y1=re, y2=np.zeros_like(time),
                        facecolor=self.style.wave_color[0], alpha=0.3,
                        edgecolor=self.style.wave_color[0], linewidth=1.5,
                        label='real part')
        ax.fill_between(x=time, y1=im, y2=np.zeros_like(time),
                        facecolor=self.style.wave_color[1], alpha=0.3,
                        edgecolor=self.style.wave_color[1], linewidth=1.5,
                        label='imaginary part')

        ax.set_xlim(0, pulse.duration * dt)
        if scale:
            ax.set_ylim(-1/scale, 1/scale)
        else:
            v_max = max(max(np.abs(re)), max(np.abs(im)))
            ax.set_ylim(-1.2 * v_max, 1.2 * v_max)

        return figure


class ScheduleDrawer:
    """A class to create figure for schedule and channel."""

    def __init__(self, style):
        """Create new figure.

        Args:
            style (SchedStyle): style sheet
        """
        self.style = style or SchedStyle()

    def _build_channels(self, schedule, channels, t0, tf, show_framechange_channels=True):
        # prepare waveform channels
        drive_channels = collections.OrderedDict()
        measure_channels = collections.OrderedDict()
        control_channels = collections.OrderedDict()
        acquire_channels = collections.OrderedDict()
        snapshot_channels = collections.OrderedDict()
        _channels = set()
        if show_framechange_channels:
            _channels.update(schedule.channels)
        # take channels that do not only contain framechanges
        else:
            for start_time, instruction in schedule.instructions:
                if not isinstance(instruction, (FrameChangeInstruction, ShiftPhase)):
                    _channels.update(instruction.channels)

        _channels.update(channels)
        for chan in _channels:
            if isinstance(chan, DriveChannel):
                try:
                    drive_channels[chan] = EventsOutputChannels(t0, tf)
                except PulseError:
                    pass
            elif isinstance(chan, MeasureChannel):
                try:
                    measure_channels[chan] = EventsOutputChannels(t0, tf)
                except PulseError:
                    pass
            elif isinstance(chan, ControlChannel):
                try:
                    control_channels[chan] = EventsOutputChannels(t0, tf)
                except PulseError:
                    pass
            elif isinstance(chan, AcquireChannel):
                try:
                    acquire_channels[chan] = EventsOutputChannels(t0, tf)
                except PulseError:
                    pass
            elif isinstance(chan, SnapshotChannel):
                try:
                    snapshot_channels[chan] = EventsOutputChannels(t0, tf)
                except PulseError:
                    pass

        output_channels = {**drive_channels, **measure_channels,
                           **control_channels, **acquire_channels}
        channels = {**output_channels, **acquire_channels, **snapshot_channels}
        # sort by index then name to group qubits together.
        output_channels = collections.OrderedDict(sorted(output_channels.items(),
                                                         key=lambda x: (x[0].index, x[0].name)))
        channels = collections.OrderedDict(sorted(channels.items(),
                                                  key=lambda x: (x[0].index, x[0].name)))

        for start_time, instruction in schedule.instructions:
            for channel in instruction.channels:
                if channel in output_channels:
                    output_channels[channel].add_instruction(start_time, instruction)
                elif channel in snapshot_channels:
                    snapshot_channels[channel].add_instruction(start_time, instruction)
        return channels, output_channels, snapshot_channels

    def _count_valid_waveforms(self, output_channels, scale, channel_scales=None,
                               channels=None, plot_all=False):
        # count numbers of valid waveform
        n_valid_waveform = 0
        scale_dict = {chan: 0 for chan in output_channels.keys()}
        for channel, events in output_channels.items():
            v_max = 0
            if channels:
                if channel in channels:
                    waveform = events.waveform
                    v_max = max(v_max,
                                max(np.abs(np.real(waveform))),
                                max(np.abs(np.imag(waveform))))
                    n_valid_waveform += 1
                    events.enable = True
            else:
                if not events.is_empty() or plot_all:
                    waveform = events.waveform
                    v_max = max(v_max,
                                max(np.abs(np.real(waveform))),
                                max(np.abs(np.imag(waveform))))
                    n_valid_waveform += 1
                    events.enable = True

            scale_val = channel_scales.get(channel, scale)
            if not scale_val:
                # when input schedule is empty or comprises only frame changes,
                # we need to overwrite maximum amplitude by a value greater than zero,
                # otherwise auto axis scaling will fail with zero division.
                v_max = v_max or 1
                scale_dict[channel] = 1 / v_max
            else:
                scale_dict[channel] = scale_val

        return n_valid_waveform, scale_dict

    # pylint: disable=unused-argument
    def _draw_table(self, figure, channels, dt, n_valid_waveform):
        # create table
        table_data = []
        if self.style.use_table:
            for channel, events in channels.items():
                if events.enable:
                    table_data.extend(events.to_table(channel.name))
            table_data = sorted(table_data, key=lambda x: x[0])

        # plot table
        if table_data:
            # table area size
            ncols = self.style.table_columns
            nrows = int(np.ceil(len(table_data)/ncols))
            max_size = self.style.max_table_ratio * self.style.figsize[1]
            max_rows = np.floor(max_size/self.style.fig_unit_h_table/ncols)
            nrows = int(min(nrows, max_rows))
            # don't overflow plot with table data
            table_data = table_data[:int(nrows*ncols)]
            # fig size
            h_table = nrows * self.style.fig_unit_h_table
            h_waves = (self.style.figsize[1] - h_table)

            # create subplots
            gs = gridspec.GridSpec(2, 1, height_ratios=[h_table, h_waves], hspace=0)
            tb = plt.subplot(gs[0])
            ax = plt.subplot(gs[1])

            # configure each cell
            tb.axis('off')
            cell_value = [['' for _kk in range(ncols * 3)] for _jj in range(nrows)]
            cell_color = [self.style.table_color * ncols for _jj in range(nrows)]
            cell_width = [*([0.2, 0.2, 0.5] * ncols)]
            for ii, data in enumerate(table_data):
                # pylint: disable=unbalanced-tuple-unpacking
                r, c = np.unravel_index(ii, (nrows, ncols), order='f')
                # pylint: enable=unbalanced-tuple-unpacking
                time, ch_name, data_str = data
                # item
                cell_value[r][3 * c + 0] = 't = %s' % time * dt
                cell_value[r][3 * c + 1] = 'ch %s' % ch_name
                cell_value[r][3 * c + 2] = data_str
            table = tb.table(cellText=cell_value,
                             cellLoc='left',
                             rowLoc='center',
                             colWidths=cell_width,
                             bbox=[0, 0, 1, 1],
                             cellColours=cell_color)
            table.auto_set_font_size(False)
            table.set_fontsize = self.style.table_font_size
        else:
            ax = figure.add_subplot(111)

        figure.set_size_inches(self.style.figsize[0], self.style.figsize[1])

        return ax

    def _draw_snapshots(self, ax, snapshot_channels, dt, y0):
        for events in snapshot_channels.values():
            snapshots = events.snapshots
            if snapshots:
                for time in snapshots:
                    ax.annotate(s=u"\u25D8", xy=(time*dt, y0), xytext=(time*dt, y0+0.08),
                                arrowprops={'arrowstyle': 'wedge'}, ha='center')

    def _draw_framechanges(self, ax, fcs, dt, y0):
        framechanges_present = True
        for time in fcs.keys():
            ax.text(x=time*dt, y=y0, s=r'$\circlearrowleft$',
                    fontsize=self.style.icon_font_size,
                    ha='center', va='center')
        return framechanges_present

    def _get_channel_color(self, channel):
        # choose color
        if isinstance(channel, DriveChannel):
            color = self.style.d_ch_color
        elif isinstance(channel, ControlChannel):
            color = self.style.u_ch_color
        elif isinstance(channel, MeasureChannel):
            color = self.style.m_ch_color
        elif isinstance(channel, AcquireChannel):
            color = self.style.a_ch_color
        else:
            color = 'black'
        return color

    def _prev_label_at_time(self, prev_labels, time):
        for _, labels in enumerate(prev_labels):
            for t0, (tf, _) in labels.items():
                if time in (t0, tf):
                    return True
        return False

    def _draw_labels(self, ax, labels, prev_labels, dt, y0):
        for t0, (tf, cmd) in labels.items():
            if isinstance(cmd, PersistentValue):
                name = cmd.name if cmd.name else 'pv'
            elif isinstance(cmd, Acquire):
                name = cmd.name if cmd.name else 'acquire'
            else:
                name = cmd.name

            ax.annotate(r'%s' % name,
                        xy=((t0+tf)//2*dt, y0),
                        xytext=((t0+tf)//2*dt, y0-0.07),
                        fontsize=self.style.label_font_size,
                        ha='center', va='center')

            linestyle = self.style.label_ch_linestyle
            alpha = self.style.label_ch_alpha
            color = self.style.label_ch_color

            if not self._prev_label_at_time(prev_labels, t0):
                ax.axvline(t0*dt, -1, 1, color=color,
                           linestyle=linestyle, alpha=alpha)
            if not (self._prev_label_at_time(prev_labels, tf) or tf in labels):
                ax.axvline(tf*dt, -1, 1, color=color,
                           linestyle=linestyle, alpha=alpha)

    def _draw_channels(self, ax, output_channels, interp_method, t0, tf, dt, scale_dict,
                       label=False, framechange=True):
        y0 = 0
        prev_labels = []
        for channel, events in output_channels.items():
            if events.enable:
                # scaling value of this channel
                scale = 0.5 * scale_dict.get(channel, 0.5)
                # plot waveform
                waveform = events.waveform
                time = np.arange(t0, tf + 1, dtype=float) * dt
                if waveform.any():
                    time, re, im = interp_method(time, waveform, self.style.num_points)
                else:
                    # when input schedule is empty or comprises only frame changes,
                    # we should avoid interpolation due to lack of data points.
                    # instead, it just returns vector of zero.
                    re, im = np.zeros_like(time), np.zeros_like(time)
                color = self._get_channel_color(channel)
                # Minimum amplitude scaled
                amp_min = scale * abs(min(0, np.nanmin(re), np.nanmin(im)))
                # scaling and offset
                re = scale * re + y0
                im = scale * im + y0
                offset = np.zeros_like(time) + y0
                # plot
                ax.fill_between(x=time, y1=re, y2=offset,
                                facecolor=color[0], alpha=0.3,
                                edgecolor=color[0], linewidth=1.5,
                                label='real part')
                ax.fill_between(x=time, y1=im, y2=offset,
                                facecolor=color[1], alpha=0.3,
                                edgecolor=color[1], linewidth=1.5,
                                label='imaginary part')
                ax.plot((t0, tf), (y0, y0), color='#000000', linewidth=1.0)

                # plot frame changes
                fcs = events.framechanges
                if fcs and framechange:
                    self._draw_framechanges(ax, fcs, dt, y0)
                # plot labels
                labels = events.labels
                if labels and label:
                    self._draw_labels(ax, labels, prev_labels, dt, y0)
                prev_labels.append(labels)

            else:
                continue

            # plot label
            ax.text(x=0, y=y0, s=channel.name,
                    fontsize=self.style.axis_font_size,
                    ha='right', va='center')
            # show scaling factor
            ax.text(x=0, y=y0 - 0.1, s='x%.1f' % (2 * scale),
                    fontsize=0.7*self.style.axis_font_size,
                    ha='right', va='top')

            # change the y0 offset for removing spacing when a channel has negative values
            if self.style.remove_spacing:
                y0 -= 0.5 + amp_min
            else:
                y0 -= 1
        return y0

    def draw(self, schedule, dt, interp_method, plot_range,
             scale=None, channel_scales=None, channels_to_plot=None,
             plot_all=True, table=True, label=False, framechange=True,
             scaling=None, channels=None,
             show_framechange_channels=True):
        """Draw figure.

        Args:
            schedule (ScheduleComponent): Schedule to draw
            dt (float): time interval
            interp_method (Callable): interpolation function
                See `qiskit.visualization.interpolation` for more information
            plot_range (tuple[float]): plot range
            scale (float): Relative visual scaling of waveform amplitudes.
            channel_scales (dict[Channel, float]): Channel independent scaling as a
                dictionary of `Channel` object.
            channels_to_plot (list[OutputChannel]): deprecated, see `channels`
            plot_all (bool): if plot all channels even it is empty
            table (bool): Draw event table
            label (bool): Label individual instructions
            framechange (bool): Add framechange indicators
            scaling (float): Deprecated, see `scale`
            channels (list[OutputChannel]): channels to draw
            show_framechange_channels (bool): Plot channels with only framechanges

        Returns:
            matplotlib.figure: A matplotlib figure object for the pulse schedule
        Raises:
            VisualizationError: when schedule cannot be drawn
        """
        if scaling is not None:
            warnings.warn('The parameter "scaling" is being replaced by "scale"',
                          DeprecationWarning, 3)
            scale = scaling
        figure = plt.figure()

        if channels_to_plot is not None:
            warnings.warn('The parameter "channels_to_plot" is being replaced by "channels"',
                          DeprecationWarning, 3)
            channels = channels_to_plot

        if channels is None:
            channels = []
        interp_method = interp_method or interpolation.step_wise

        if channel_scales is None:
            channel_scales = {}

        # setup plot range
        if plot_range:
            t0 = int(np.floor(plot_range[0]/dt))
            tf = int(np.floor(plot_range[1]/dt))
        else:
            t0 = 0
            # when input schedule is empty or comprises only frame changes,
            # we need to overwrite pulse duration by an integer greater than zero,
            # otherwise waveform returns empty array and matplotlib will be crashed.
            if channels:
                tf = schedule.timeslots.ch_duration(*channels)
            else:
                tf = schedule.stop_time
            tf = tf or 1

        # prepare waveform channels
        (schedule_channels, output_channels,
         snapshot_channels) = self._build_channels(schedule, channels, t0, tf,
                                                   show_framechange_channels)

        # count numbers of valid waveform

        n_valid_waveform, scale_dict = self._count_valid_waveforms(output_channels,
                                                                   scale=scale,
                                                                   channel_scales=channel_scales,
                                                                   channels=channels,
                                                                   plot_all=plot_all)

        if table:
            ax = self._draw_table(figure, schedule_channels, dt, n_valid_waveform)

        else:
            ax = figure.add_subplot(111)
            figure.set_size_inches(self.style.figsize[0], self.style.figsize[1])

        ax.set_facecolor(self.style.bg_color)

        y0 = self._draw_channels(ax, output_channels, interp_method,
                                 t0, tf, dt, scale_dict, label=label,
                                 framechange=framechange)

        y_ub = 0.5 + self.style.vertical_span
        y_lb = y0 + 0.5 - self.style.vertical_span

        self._draw_snapshots(ax, snapshot_channels, dt, y_lb)

        ax.set_xlim(t0 * dt, tf * dt)
        ax.set_ylim(y_lb, y_ub)
        ax.set_yticklabels([])

        return figure<|MERGE_RESOLUTION|>--- conflicted
+++ resolved
@@ -32,15 +32,9 @@
 from qiskit.pulse.channels import (DriveChannel, ControlChannel,
                                    MeasureChannel, AcquireChannel,
                                    SnapshotChannel)
-<<<<<<< HEAD
-from qiskit.pulse.commands.frame_change import FrameChangeInstruction
+from qiskit.pulse.commands import FrameChangeInstruction
 from qiskit.pulse import (SamplePulse, PersistentValue, Snapshot,
                           Acquire, PulseError, ParametricPulse, ShiftPhase, FrameChange)
-=======
-from qiskit.pulse.commands import FrameChangeInstruction
-from qiskit.pulse import (SamplePulse, FrameChange, PersistentValue, Snapshot,
-                          Acquire, PulseError, ParametricPulse)
->>>>>>> aedf2f71
 
 
 class EventsOutputChannels:
