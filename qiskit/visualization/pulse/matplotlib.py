# This code is part of Qiskit.
#
# (C) Copyright IBM 2019.
#
# This code is licensed under the Apache License, Version 2.0. You may
# obtain a copy of this license in the LICENSE.txt file in the root directory
# of this source tree or at http://www.apache.org/licenses/LICENSE-2.0.
#
# Any modifications or derivative works of this code must retain this
# copyright notice, and modified files need to carry a notice indicating
# that they have been altered from the originals.

# pylint: disable=invalid-name

"""Matplotlib classes for pulse visualization."""

import collections
from typing import Dict, List, Tuple, Callable, Union, Any

import numpy as np

try:
    from matplotlib import pyplot as plt, gridspec
    HAS_MATPLOTLIB = True
except ImportError:
    HAS_MATPLOTLIB = False

from qiskit.visualization.pulse.qcstyle import PulseStyle, SchedStyle
from qiskit.visualization.pulse.interpolation import step_wise
from qiskit.pulse.channels import (DriveChannel, ControlChannel,
                                   MeasureChannel, AcquireChannel,
                                   SnapshotChannel, Channel)
from qiskit.pulse import (Waveform, SamplePulse, Snapshot, Play,
                          Acquire, PulseError, ParametricPulse, SetFrequency, ShiftPhase,
                          Instruction, ScheduleComponent, ShiftFrequency, SetPhase)


class EventsOutputChannels:
    """Pulse dataset for channel."""

    def __init__(self, t0: int, tf: int):
        """Create new channel dataset.

        TODO: remove PV

        Args:
            t0: starting time of plot
            tf: ending time of plot
        """
        self.pulses = {}
        self.t0 = t0
        self.tf = tf

        self._waveform = None
        self._framechanges = None
        self._setphase = None
        self._frequencychanges = None
        self._conditionals = None
        self._snapshots = None
        self._labels = None
        self.enable = False

    def add_instruction(self, start_time: int, instruction: Instruction):
        """Add new pulse instruction to channel.

        Args:
            start_time: Starting time of instruction
            instruction: Instruction object to be added
        """
        if isinstance(instruction, Play):
            pulse = instruction.pulse
        else:
            pulse = instruction
        if start_time in self.pulses.keys():
            self.pulses[start_time].append(pulse)
        else:
            self.pulses[start_time] = [pulse]

    @property
    def waveform(self) -> np.ndarray:
        """Get waveform."""
        if self._waveform is None:
            self._build_waveform()

        return self._waveform[self.t0:self.tf]

    @property
    def framechanges(self) -> Dict[int, ShiftPhase]:
        """Get frame changes."""
        if self._framechanges is None:
            self._build_waveform()

        return self._trim(self._framechanges)

    @property
    def setphase(self) -> Dict[int, SetPhase]:
        """Get the SetPhase phase values."""
        if self._setphase is None:
            self._build_waveform()

        return self._trim(self._setphase)

    @property
    def frequencychanges(self) -> Dict[int, SetFrequency]:
        """Get the frequency changes."""
        if self._frequencychanges is None:
            self._build_waveform()

        return self._trim(self._frequencychanges)

    @property
    def frequencyshift(self) -> Dict[int, ShiftFrequency]:
        """Set the frequency changes."""
        if self._frequencychanges is None:
            self._build_waveform()

        return self._trim(self._frequencychanges)

    @property
    def conditionals(self) -> Dict[int, str]:
        """Get conditionals."""
        if self._conditionals is None:
            self._build_waveform()

        return self._trim(self._conditionals)

    @property
    def snapshots(self) -> Dict[int, Snapshot]:
        """Get snapshots."""
        if self._snapshots is None:
            self._build_waveform()

        return self._trim(self._snapshots)

    @property
    def labels(self) -> Dict[int, Union[Waveform, Acquire]]:
        """Get labels."""
        if self._labels is None:
            self._build_waveform()

        return self._trim(self._labels)

    def is_empty(self) -> bool:
        """Return if pulse is empty.

        Returns:
            bool: if the channel has nothing to plot
        """
        if (any(self.waveform) or self.framechanges or self.setphase or
                self.conditionals or self.snapshots):
            return False

        return True

    def to_table(self, name: str) -> List[Tuple[int, str, str]]:
        """Get table contains.

        Args:
            name (str): name of channel

        Returns:
            A list of events in the channel
        """
        time_event = []

        framechanges = self.framechanges
        setphase = self.setphase
        conditionals = self.conditionals
        snapshots = self.snapshots
        frequencychanges = self.frequencychanges

        for key, val in framechanges.items():
            data_str = 'shift phase: %.2f' % val
            time_event.append((key, name, data_str))
        for key, val in setphase.items():
            data_str = 'set phase: %.2f' % val
            time_event.append((key, name, data_str))
        for key, val in conditionals.items():
            data_str = 'conditional, %s' % val
            time_event.append((key, name, data_str))
        for key, val in snapshots.items():
            data_str = 'snapshot: %s' % val
            time_event.append((key, name, data_str))
        for key, val in frequencychanges.items():
            data_str = 'frequency: %.4e' % val
            time_event.append((key, name, data_str))

        return time_event

    def _build_waveform(self):
        """Create waveform from stored pulses.
        """
        self._framechanges = {}
        self._setphase = {}
        self._frequencychanges = {}
        self._conditionals = {}
        self._snapshots = {}
        self._labels = {}
        fc = 0
        pv = np.zeros(self.tf + 1, dtype=np.complex128)
        wf = np.zeros(self.tf + 1, dtype=np.complex128)
        for time, commands in sorted(self.pulses.items()):
            if time > self.tf:
                break
            tmp_fc = 0
            tmp_set_phase = 0
            tmp_sf = None
            for command in commands:
                if isinstance(command, ShiftPhase):
                    tmp_fc += command.phase
                    pv[time:] = 0
                elif isinstance(command, SetPhase):
                    tmp_set_phase = command.phase
                    pv[time:] = 0
                elif isinstance(command, SetFrequency):
                    tmp_sf = command.frequency
                elif isinstance(command, ShiftFrequency):
                    tmp_sf = command.frequency
                elif isinstance(command, Snapshot):
                    self._snapshots[time] = command.name
            if tmp_fc != 0:
                self._framechanges[time] = tmp_fc
                fc += tmp_fc
            if tmp_set_phase != 0:
                self._setphase[time] = tmp_set_phase
                fc = tmp_set_phase
            if tmp_sf is not None:
                self._frequencychanges[time] = tmp_sf

            for command in commands:
                duration = command.duration
                tf = min(time + duration, self.tf)
                if isinstance(command, ParametricPulse):
                    command = command.get_waveform()
                if isinstance(command, (Waveform, SamplePulse)):
                    wf[time:tf] = np.exp(1j*fc) * command.samples[:tf-time]
                    pv[time:] = 0
                    self._labels[time] = (tf, command)

                elif isinstance(command, Acquire):
                    wf[time:tf] = np.ones(tf - time)
                    self._labels[time] = (tf, command)
        self._waveform = wf + pv

    def _trim(self, events: Dict[int, Any]) -> Dict[int, Any]:
        """Return events during given `time_range`.

        Args:
            events: time and operation of events.

        Returns:
            Events within the specified time range.
        """
        events_in_time_range = {}

        for k, v in events.items():
            if self.t0 <= k <= self.tf:
                events_in_time_range[k] = v

        return events_in_time_range


class WaveformDrawer:
    """A class to create figure for sample pulse."""

    def __init__(self, style: PulseStyle):
        """Create new figure.

        Args:
            style: Style sheet for pulse visualization.
        """
        self.style = style or PulseStyle()

    def draw(self, pulse: Waveform,
             dt: float = 1.0,
             interp_method: Callable = None,
             scale: float = 1, draw_title: bool = False):
        """Draw figure.

        Args:
            pulse: Waveform to draw.
            dt: time interval.
            interp_method: interpolation function.
            scale: Relative visual scaling of waveform amplitudes.
<<<<<<< HEAD
            draw_title: Add a title to the plot when set "True".
=======
            draw_title: Add a title to the plot when set to ``True``.
>>>>>>> 886644b6

        Returns:
            matplotlib.figure.Figure: A matplotlib figure object of the pulse envelope.
        """
        # If these self.style.dpi or self.style.figsize are None, they will
        # revert back to their default rcParam keys.
        figure = plt.figure(dpi=self.style.dpi, figsize=self.style.figsize)

        interp_method = interp_method or step_wise

        ax = figure.add_subplot(111)
        ax.set_facecolor(self.style.bg_color)

        samples = pulse.samples
        time = np.arange(0, len(samples) + 1, dtype=float) * dt

        time, re, im = interp_method(time, samples, self.style.num_points)

        # plot
        ax.fill_between(x=time, y1=re, y2=np.zeros_like(time),
                        facecolor=self.style.wave_color[0], alpha=0.3,
                        edgecolor=self.style.wave_color[0], linewidth=1.5,
                        label='real part')
        ax.fill_between(x=time, y1=im, y2=np.zeros_like(time),
                        facecolor=self.style.wave_color[1], alpha=0.3,
                        edgecolor=self.style.wave_color[1], linewidth=1.5,
                        label='imaginary part')

        ax.set_xlim(0, pulse.duration * dt)
        if scale:
            ax.set_ylim(-1/scale, 1/scale)
        else:
            v_max = max(max(np.abs(re)), max(np.abs(im)))
            ax.set_ylim(-1.2 * v_max, 1.2 * v_max)

        bbox = ax.get_position()

        # This check is here for backwards compatibility. Before, the check was around
        # the suptitle line, however since the font style can take on a type of None
        # we need to unfortunately check both the type and the value of the object.
        if isinstance(self.style.title_font_size, int) and self.style.title_font_size > 0:
            title_label = str('')
            if draw_title:
                title_label = str(pulse.name)
            figure.suptitle(title_label, fontsize=self.style.title_font_size, y=bbox.y1 + 0.02,
                            va='bottom')

        return figure


class ScheduleDrawer:
    """A class to create figure for schedule and channel."""

    def __init__(self, style: SchedStyle):
        """Create new figure.

        Args:
            style: Style sheet for pulse schedule visualization.
        """
        self.style = style or SchedStyle()

    def _build_channels(self, schedule: ScheduleComponent,
                        channels: List[Channel],
                        t0: int, tf: int,
                        show_framechange_channels: bool = True
                        ) -> Tuple[Dict[Channel, EventsOutputChannels],
                                   Dict[Channel, EventsOutputChannels],
                                   Dict[Channel, EventsOutputChannels]]:
        """Create event table of each pulse channels in the given schedule.

        Args:
            schedule: Schedule object to plot.
            channels: Channels to plot.
            t0: Start time of plot.
            tf: End time of plot.
            show_framechange_channels: Plot channels only with FrameChanges (ShiftPhase).

        Returns:
            channels: All channels.
            output_channels: All (D, M, U, A) channels.
            snapshot_channels: Snapshots.
        """
        # prepare waveform channels
        drive_channels = collections.OrderedDict()
        measure_channels = collections.OrderedDict()
        control_channels = collections.OrderedDict()
        acquire_channels = collections.OrderedDict()
        snapshot_channels = collections.OrderedDict()
        _channels = set()
        if show_framechange_channels:
            _channels.update(schedule.channels)
        # take channels that do not only contain framechanges
        else:
            for start_time, instruction in schedule.instructions:
                if not isinstance(instruction, (ShiftPhase, SetPhase)):
                    _channels.update(instruction.channels)

        _channels.update(channels)
        for chan in _channels:
            if isinstance(chan, DriveChannel):
                try:
                    drive_channels[chan] = EventsOutputChannels(t0, tf)
                except PulseError:
                    pass
            elif isinstance(chan, MeasureChannel):
                try:
                    measure_channels[chan] = EventsOutputChannels(t0, tf)
                except PulseError:
                    pass
            elif isinstance(chan, ControlChannel):
                try:
                    control_channels[chan] = EventsOutputChannels(t0, tf)
                except PulseError:
                    pass
            elif isinstance(chan, AcquireChannel):
                try:
                    acquire_channels[chan] = EventsOutputChannels(t0, tf)
                except PulseError:
                    pass
            elif isinstance(chan, SnapshotChannel):
                try:
                    snapshot_channels[chan] = EventsOutputChannels(t0, tf)
                except PulseError:
                    pass

        output_channels = {**drive_channels, **measure_channels,
                           **control_channels, **acquire_channels}
        channels = {**output_channels, **snapshot_channels}
        # sort by index then name to group qubits together.
        output_channels = collections.OrderedDict(sorted(output_channels.items(),
                                                         key=lambda x: (x[0].index, x[0].name)))
        channels = collections.OrderedDict(sorted(channels.items(),
                                                  key=lambda x: (x[0].index, x[0].name)))

        for start_time, instruction in schedule.instructions:
            for channel in instruction.channels:
                if channel in output_channels:
                    output_channels[channel].add_instruction(start_time, instruction)
                elif channel in snapshot_channels:
                    snapshot_channels[channel].add_instruction(start_time, instruction)
        return channels, output_channels, snapshot_channels

    @staticmethod
    def _scale_channels(output_channels: Dict[Channel, EventsOutputChannels],
                        scale: float,
                        channel_scales: Dict[Channel, float] = None,
                        channels: List[Channel] = None,
                        plot_all: bool = False) -> Dict[Channel, float]:
        """Count number of channels that contains any instruction to show
        and find scale factor of that channel.

        Args:
            output_channels: Event table of channels to show.
            scale: Global scale factor.
            channel_scales: Channel specific scale factors.
            channels: Specified channels to plot.
            plot_all: Plot empty channel.

        Returns:
            scale_dict: Scale factor of each channel.
        """
        # count numbers of valid waveform
        scale_dict = {chan: 0 for chan in output_channels.keys()}
        for channel, events in output_channels.items():
            v_max = 0
            if channels:
                if channel in channels:
                    waveform = events.waveform
                    v_max = max(v_max,
                                max(np.abs(np.real(waveform))),
                                max(np.abs(np.imag(waveform))))
                    events.enable = True
            else:
                if not events.is_empty() or plot_all:
                    waveform = events.waveform
                    v_max = max(v_max,
                                max(np.abs(np.real(waveform))),
                                max(np.abs(np.imag(waveform))))
                    events.enable = True

            scale_val = channel_scales.get(channel, scale)
            if not scale_val:
                # when input schedule is empty or comprises only frame changes,
                # we need to overwrite maximum amplitude by a value greater than zero,
                # otherwise auto axis scaling will fail with zero division.
                v_max = v_max or 1
                scale_dict[channel] = 1 / v_max
            else:
                scale_dict[channel] = scale_val

        return scale_dict

    def _draw_table(self, figure,
                    channels: Dict[Channel, EventsOutputChannels],
                    dt: float):
        """Draw event table if events exist.

        Args:
            figure (matpotlib.figure.Figure): Figure object
            channels: Dictionary of channel and event table
            dt: Time interval

        Returns:
            Tuple[matplotlib.axes.Axes]: Axis objects for table and canvas of pulses.
        """
        # create table
        table_data = []
        if self.style.use_table:
            for channel, events in channels.items():
                if events.enable:
                    table_data.extend(events.to_table(channel.name))
            table_data = sorted(table_data, key=lambda x: x[0])

        # plot table
        if table_data:
            # table area size
            ncols = self.style.table_columns
            nrows = int(np.ceil(len(table_data)/ncols))
            max_size = self.style.max_table_ratio * figure.get_size_inches()[1]
            max_rows = np.floor(max_size/self.style.fig_unit_h_table/ncols)
            nrows = int(min(nrows, max_rows))
            # don't overflow plot with table data
            table_data = table_data[:int(nrows*ncols)]
            # fig size
            h_table = nrows * self.style.fig_unit_h_table
            h_waves = (figure.get_size_inches()[1] - h_table)

            # create subplots
            gs = gridspec.GridSpec(2, 1, height_ratios=[h_table, h_waves], hspace=0)
            tb = plt.subplot(gs[0])
            ax = plt.subplot(gs[1])

            # configure each cell
            tb.axis('off')
            cell_value = [['' for _kk in range(ncols * 3)] for _jj in range(nrows)]
            cell_color = [self.style.table_color * ncols for _jj in range(nrows)]
            cell_width = [*([0.2, 0.2, 0.5] * ncols)]
            for ii, data in enumerate(table_data):
                # pylint: disable=unbalanced-tuple-unpacking
                r, c = np.unravel_index(ii, (nrows, ncols), order='f')
                # pylint: enable=unbalanced-tuple-unpacking
                time, ch_name, data_str = data
                # item
                cell_value[r][3 * c + 0] = 't = %s' % time * dt
                cell_value[r][3 * c + 1] = 'ch %s' % ch_name
                cell_value[r][3 * c + 2] = data_str
            table = tb.table(cellText=cell_value,
                             cellLoc='left',
                             rowLoc='center',
                             colWidths=cell_width,
                             bbox=[0, 0, 1, 1],
                             cellColours=cell_color)
            table.auto_set_font_size(False)
            table.set_fontsize = self.style.table_font_size
        else:
            tb = None
            ax = figure.add_subplot(111)

        return tb, ax

    @staticmethod
    def _draw_snapshots(ax,
                        snapshot_channels: Dict[Channel, EventsOutputChannels],
                        y0: float) -> None:
        """Draw snapshots to given mpl axis.

        Args:
            ax (matplotlib.axes.Axes): axis object to draw snapshots.
            snapshot_channels: Event table of snapshots.
            y0: vertical position to draw the snapshots.
        """
        for events in snapshot_channels.values():
            snapshots = events.snapshots
            if snapshots:
                for time in snapshots:
                    ax.annotate(s="\u25D8", xy=(time, y0), xytext=(time, y0+0.08),
                                arrowprops={'arrowstyle': 'wedge'}, ha='center')

    def _draw_framechanges(self, ax,
                           fcs: Dict[int, ShiftPhase],
                           y0: float) -> bool:
        """Draw frame change of given channel to given mpl axis.

        Args:
            ax (matplotlib.axes.Axes): axis object to draw frame changes.
            fcs: Event table of frame changes.
            y0: vertical position to draw the frame changes.
        """
        for time in fcs.keys():
            ax.text(x=time, y=y0, s=r'$\circlearrowleft$',
                    fontsize=self.style.icon_font_size,
                    ha='center', va='center')

    def _draw_frequency_changes(self, ax,
                                sf: Dict[int, SetFrequency],
                                y0: float) -> bool:
        """Draw set frequency of given channel to given mpl axis.

        Args:
            ax (matplotlib.axes.Axes): axis object to draw frame changes.
            sf: Event table of set frequency.
            y0: vertical position to draw the frame changes.
        """
        for time in sf.keys():
            ax.text(x=time, y=y0, s=r'$\leftrightsquigarrow$',
                    fontsize=self.style.icon_font_size,
                    ha='center', va='center', rotation=90)

    def _get_channel_color(self, channel: Channel) -> str:
        """Lookup table for waveform color.

        Args:
            channel: Type of channel.

        Return:
            Color code or name of color.
        """
        # choose color
        if isinstance(channel, DriveChannel):
            color = self.style.d_ch_color
        elif isinstance(channel, ControlChannel):
            color = self.style.u_ch_color
        elif isinstance(channel, MeasureChannel):
            color = self.style.m_ch_color
        elif isinstance(channel, AcquireChannel):
            color = self.style.a_ch_color
        else:
            color = 'black'
        return color

    @staticmethod
    def _prev_label_at_time(prev_labels: List[Dict[int, Union[Waveform, Acquire]]],
                            time: int) -> bool:
        """Check overlap of pulses with pervious channels.

        Args:
            prev_labels: List of labels in previous channels.
            time: Start time of current pulse instruction.

        Returns:
            `True` if current instruction overlaps with others.
        """
        for labels in prev_labels:
            for t0, (tf, _) in labels.items():
                if time in (t0, tf):
                    return True
        return False

    def _draw_labels(self, ax,
                     labels: Dict[int, Union[Waveform, Acquire]],
                     prev_labels: List[Dict[int, Union[Waveform, Acquire]]],
                     y0: float) -> None:
        """Draw label of pulse instructions on given mpl axis.

        Args:
            ax (matplotlib.axes.Axes): axis object to draw labels.
            labels: Pulse labels of channel.
            prev_labels: Pulse labels of previous channels.
            y0: vertical position to draw the labels.
        """
        for t0, (tf, cmd) in labels.items():
            if isinstance(cmd, Acquire):
                name = cmd.name if cmd.name else 'acquire'
            else:
                name = cmd.name

            ax.annotate(r'%s' % name,
                        xy=((t0+tf)//2, y0),
                        xytext=((t0+tf)//2, y0-0.07),
                        fontsize=self.style.label_font_size,
                        ha='center', va='center')

            linestyle = self.style.label_ch_linestyle
            alpha = self.style.label_ch_alpha
            color = self.style.label_ch_color

            if not self._prev_label_at_time(prev_labels, t0):
                ax.axvline(t0, -1, 1, color=color,
                           linestyle=linestyle, alpha=alpha)
            if not (self._prev_label_at_time(prev_labels, tf) or tf in labels):
                ax.axvline(tf, -1, 1, color=color,
                           linestyle=linestyle, alpha=alpha)

    def _draw_channels(self, ax,
                       output_channels: Dict[Channel, EventsOutputChannels],
                       interp_method: Callable,
                       t0: int, tf: int,
                       scale_dict: Dict[Channel, float],
                       label: bool = False,
                       framechange: bool = True,
                       frequencychange: bool = True) -> float:
        """Draw pulse instructions on given mpl axis.

        Args:
            ax (matplotlib.axes.Axes): axis object to draw pulses.
            output_channels: Event table of channels.
            interp_method: Callback function for waveform interpolation.
            t0: Start time of schedule.
            tf: End time of schedule.
            scale_dict: Scale factor for each channel.
            label: When set `True` draw labels.
            framechange: When set `True` draw frame change symbols.
            frequencychange: When set `True` draw frequency change symbols.

        Return:
            Value of final vertical axis of canvas.
        """
        y0 = 0
        prev_labels = []
        for channel, events in output_channels.items():
            if events.enable:
                # scaling value of this channel
                scale = 0.5 * scale_dict.get(channel, 0.5)
                # plot waveform
                waveform = events.waveform
                time = np.arange(t0, tf + 1, dtype=float)
                if waveform.any():
                    time, re, im = interp_method(time, waveform, self.style.num_points)
                else:
                    # when input schedule is empty or comprises only frame changes,
                    # we should avoid interpolation due to lack of data points.
                    # instead, it just returns vector of zero.
                    re, im = np.zeros_like(time), np.zeros_like(time)
                color = self._get_channel_color(channel)
                # Minimum amplitude scaled
                amp_min = scale * abs(min(0, np.nanmin(re), np.nanmin(im)))
                # scaling and offset
                re = scale * re + y0
                im = scale * im + y0
                offset = np.zeros_like(time) + y0
                # plot
                ax.fill_between(x=time, y1=re, y2=offset,
                                facecolor=color[0], alpha=0.3,
                                edgecolor=color[0], linewidth=1.5,
                                label='real part')
                ax.fill_between(x=time, y1=im, y2=offset,
                                facecolor=color[1], alpha=0.3,
                                edgecolor=color[1], linewidth=1.5,
                                label='imaginary part')
                ax.plot((t0, tf), (y0, y0), color='#000000', linewidth=1.0)

                # plot frame changes
                fcs = events.framechanges
                if fcs and framechange:
                    self._draw_framechanges(ax, fcs, y0)
                # plot frequency changes
                sf = events.frequencychanges
                if sf and frequencychange:
                    self._draw_frequency_changes(ax, sf, y0 + scale)
                # plot labels
                labels = events.labels
                if labels and label:
                    self._draw_labels(ax, labels, prev_labels, y0)
                prev_labels.append(labels)

            else:
                continue

            # plot label
            ax.text(x=t0, y=y0, s=channel.name,
                    fontsize=self.style.axis_font_size,
                    ha='right', va='center')
            # show scaling factor
            ax.text(x=t0, y=y0 - 0.1, s='x%.1f' % (2 * scale),
                    fontsize=0.7*self.style.axis_font_size,
                    ha='right', va='top')

            # change the y0 offset for removing spacing when a channel has negative values
            if self.style.remove_spacing:
                y0 -= 0.5 + amp_min
            else:
                y0 -= 1
        return y0

    def draw(self, schedule: ScheduleComponent,
             dt: float, interp_method: Callable,
             plot_range: Tuple[Union[int, float], Union[int, float]],
             scale: float = None,
             channel_scales: Dict[Channel, float] = None,
             plot_all: bool = True, table: bool = False,
             label: bool = False, framechange: bool = True,
             channels: List[Channel] = None,
             show_framechange_channels: bool = True,
             draw_title: bool = False):
        """Draw figure.

        Args:
            schedule: schedule object to plot.
            dt: Time interval of samples. Pulses are visualized in the unit of
                cycle time if not provided.
            interp_method: Interpolation function. See example.
                Interpolation is disabled in default.
                See `qiskit.visualization.pulse.interpolation` for more information.
            plot_range: A tuple of time range to plot.
            scale: Scaling of waveform amplitude. Pulses are automatically
                scaled channel by channel if not provided.
            channel_scales: Dictionary of scale factor for specific channels.
                Scale of channels not specified here is overwritten by `scale`.
            plot_all: When set `True` plot empty channels.
            table: When set `True` draw event table for supported commands.
            label: When set `True` draw label for individual instructions.
            framechange: When set `True` draw framechange indicators.
            channels: A list of channel names to plot.
                All non-empty channels are shown if not provided.
            show_framechange_channels: When set `True` plot channels
                with only framechange instructions.
<<<<<<< HEAD
            draw_title: Add a title to the plot when set "True".
=======
            draw_title: Add a title to the plot when set to ``True``.
>>>>>>> 886644b6

        Returns:
            matplotlib.figure.Figure: A matplotlib figure object for the pulse envelope.

        Raises:
            VisualizationError: When schedule cannot be drawn
        """
        figure = plt.figure(dpi=self.style.dpi, figsize=self.style.figsize)

        if channels is None:
            channels = []
        interp_method = interp_method or step_wise

        if channel_scales is None:
            channel_scales = {}

        # setup plot range
        if plot_range:
            t0 = int(np.floor(plot_range[0]))
            tf = int(np.floor(plot_range[1]))
        else:
            t0 = 0
            # when input schedule is empty or comprises only frame changes,
            # we need to overwrite pulse duration by an integer greater than zero,
            # otherwise waveform returns empty array and matplotlib will be crashed.
            if channels:
                tf = schedule.ch_duration(*channels)
            else:
                tf = schedule.stop_time
            tf = tf or 1

        # prepare waveform channels
        (schedule_channels, output_channels,
         snapshot_channels) = self._build_channels(schedule, channels, t0, tf,
                                                   show_framechange_channels)

        # count numbers of valid waveform
        scale_dict = self._scale_channels(output_channels,
                                          scale=scale,
                                          channel_scales=channel_scales,
                                          channels=channels,
                                          plot_all=plot_all)

        if table:
            tb, ax = self._draw_table(figure, schedule_channels, dt)
        else:
            tb = None
            ax = figure.add_subplot(111)

        ax.set_facecolor(self.style.bg_color)

        y0 = self._draw_channels(ax, output_channels, interp_method,
                                 t0, tf, scale_dict, label=label,
                                 framechange=framechange)

        y_ub = 0.5 + self.style.vertical_span
        y_lb = y0 + 0.5 - self.style.vertical_span

        self._draw_snapshots(ax, snapshot_channels, y_lb)

        ax.set_xlim(t0, tf)
        tick_labels = np.linspace(t0, tf, 5)
        ax.set_xticks(tick_labels)
        ax.set_xticklabels([self.style.axis_formatter % label for label in tick_labels * dt],
                           fontsize=self.style.axis_font_size)
        ax.set_ylim(y_lb, y_ub)
        ax.set_yticklabels([])

        if tb is not None:
            bbox = tb.get_position()
        else:
            bbox = ax.get_position()

        # This check is here for backwards compatibility. Before, the check was around
        # the suptitle line, however since the font style can take on a type of None
        # we need to unfortunately check both the type and the value of the object.
        if isinstance(self.style.title_font_size, int) and self.style.title_font_size > 0:
            title_label = str('')
            if draw_title:
                title_label = str(schedule.name)
            figure.suptitle(title_label,
                            fontsize=self.style.title_font_size,
                            y=bbox.y1 + 0.02,
                            va='bottom')

        return figure<|MERGE_RESOLUTION|>--- conflicted
+++ resolved
@@ -282,11 +282,7 @@
             dt: time interval.
             interp_method: interpolation function.
             scale: Relative visual scaling of waveform amplitudes.
-<<<<<<< HEAD
-            draw_title: Add a title to the plot when set "True".
-=======
             draw_title: Add a title to the plot when set to ``True``.
->>>>>>> 886644b6
 
         Returns:
             matplotlib.figure.Figure: A matplotlib figure object of the pulse envelope.
@@ -328,10 +324,8 @@
         # the suptitle line, however since the font style can take on a type of None
         # we need to unfortunately check both the type and the value of the object.
         if isinstance(self.style.title_font_size, int) and self.style.title_font_size > 0:
-            title_label = str('')
             if draw_title:
-                title_label = str(pulse.name)
-            figure.suptitle(title_label, fontsize=self.style.title_font_size, y=bbox.y1 + 0.02,
+                figure.suptitle(pulse.name, fontsize=self.style.title_font_size, y=bbox.y1 + 0.02,
                             va='bottom')
 
         return figure
@@ -793,11 +787,7 @@
                 All non-empty channels are shown if not provided.
             show_framechange_channels: When set `True` plot channels
                 with only framechange instructions.
-<<<<<<< HEAD
-            draw_title: Add a title to the plot when set "True".
-=======
             draw_title: Add a title to the plot when set to ``True``.
->>>>>>> 886644b6
 
         Returns:
             matplotlib.figure.Figure: A matplotlib figure object for the pulse envelope.
@@ -875,10 +865,8 @@
         # the suptitle line, however since the font style can take on a type of None
         # we need to unfortunately check both the type and the value of the object.
         if isinstance(self.style.title_font_size, int) and self.style.title_font_size > 0:
-            title_label = str('')
             if draw_title:
-                title_label = str(schedule.name)
-            figure.suptitle(title_label,
+                figure.suptitle(schedule.name,
                             fontsize=self.style.title_font_size,
                             y=bbox.y1 + 0.02,
                             va='bottom')
