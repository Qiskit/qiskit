# This code is part of Qiskit.
#
# (C) Copyright IBM 2019.
#
# This code is licensed under the Apache License, Version 2.0. You may
# obtain a copy of this license in the LICENSE.txt file in the root directory
# of this source tree or at http://www.apache.org/licenses/LICENSE-2.0.
#
# Any modifications or derivative works of this code must retain this
# copyright notice, and modified files need to carry a notice indicating
# that they have been altered from the originals.

# pylint: disable=invalid-name

"""Matplotlib classes for pulse visualization."""

import collections
from typing import Dict, List, Tuple, Callable, Union, Any

import numpy as np

from qiskit.visualization.matplotlib import HAS_MATPLOTLIB
from qiskit.exceptions import MissingOptionalLibraryError
from qiskit.visualization.pulse.qcstyle import PulseStyle, SchedStyle
from qiskit.visualization.pulse.interpolation import step_wise
from qiskit.pulse.channels import (
    DriveChannel,
    ControlChannel,
    MeasureChannel,
    AcquireChannel,
    SnapshotChannel,
    Channel,
)
from qiskit.pulse import (
    Waveform,
    Snapshot,
    Play,
    Acquire,
    PulseError,
    ParametricPulse,
    SetFrequency,
    ShiftPhase,
    Instruction,
    ShiftFrequency,
    SetPhase,
)
from qiskit.pulse.schedule import ScheduleComponent


class EventsOutputChannels:
    """Pulse dataset for channel."""

    def __init__(self, t0: int, tf: int):
        """Create new channel dataset.

        TODO: remove PV

        Args:
            t0: starting time of plot
            tf: ending time of plot
        """
        self.pulses = {}
        self.t0 = t0
        self.tf = tf

        self._waveform = None
        self._framechanges = None
        self._setphase = None
        self._frequencychanges = None
        self._conditionals = None
        self._snapshots = None
        self._labels = None
        self.enable = False

    def add_instruction(self, start_time: int, instruction: Instruction):
        """Add new pulse instruction to channel.

        Args:
            start_time: Starting time of instruction
            instruction: Instruction object to be added
        """
        if isinstance(instruction, Play):
            pulse = instruction.pulse
        else:
            pulse = instruction
        if start_time in self.pulses.keys():
            self.pulses[start_time].append(pulse)
        else:
            self.pulses[start_time] = [pulse]

    @property
    def waveform(self) -> np.ndarray:
        """Get waveform."""
        if self._waveform is None:
            self._build_waveform()

        return self._waveform[self.t0 : self.tf]

    @property
    def framechanges(self) -> Dict[int, ShiftPhase]:
        """Get frame changes."""
        if self._framechanges is None:
            self._build_waveform()

        return self._trim(self._framechanges)

    @property
    def setphase(self) -> Dict[int, SetPhase]:
        """Get the SetPhase phase values."""
        if self._setphase is None:
            self._build_waveform()

        return self._trim(self._setphase)

    @property
    def frequencychanges(self) -> Dict[int, SetFrequency]:
        """Get the frequency changes."""
        if self._frequencychanges is None:
            self._build_waveform()

        return self._trim(self._frequencychanges)

    @property
    def frequencyshift(self) -> Dict[int, ShiftFrequency]:
        """Set the frequency changes."""
        if self._frequencychanges is None:
            self._build_waveform()

        return self._trim(self._frequencychanges)

    @property
    def conditionals(self) -> Dict[int, str]:
        """Get conditionals."""
        if self._conditionals is None:
            self._build_waveform()

        return self._trim(self._conditionals)

    @property
    def snapshots(self) -> Dict[int, Snapshot]:
        """Get snapshots."""
        if self._snapshots is None:
            self._build_waveform()

        return self._trim(self._snapshots)

    @property
    def labels(self) -> Dict[int, Union[Waveform, Acquire]]:
        """Get labels."""
        if self._labels is None:
            self._build_waveform()

        return self._trim(self._labels)

    def is_empty(self) -> bool:
        """Return if pulse is empty.

        Returns:
            bool: if the channel has nothing to plot
        """
        if (
            any(self.waveform)
            or self.framechanges
            or self.setphase
            or self.conditionals
            or self.snapshots
        ):
            return False

        return True

    def to_table(self, name: str) -> List[Tuple[int, str, str]]:
        """Get table contains.

        Args:
            name (str): name of channel

        Returns:
            A list of events in the channel
        """
        time_event = []

        framechanges = self.framechanges
        setphase = self.setphase
        conditionals = self.conditionals
        snapshots = self.snapshots
        frequencychanges = self.frequencychanges

        for key, val in framechanges.items():
            data_str = "shift phase: %.2f" % val
            time_event.append((key, name, data_str))
        for key, val in setphase.items():
            data_str = "set phase: %.2f" % val
            time_event.append((key, name, data_str))
        for key, val in conditionals.items():
            data_str = "conditional, %s" % val
            time_event.append((key, name, data_str))
        for key, val in snapshots.items():
            data_str = "snapshot: %s" % val
            time_event.append((key, name, data_str))
        for key, val in frequencychanges.items():
            data_str = "frequency: %.4e" % val
            time_event.append((key, name, data_str))

        return time_event

    def _build_waveform(self):
        """Create waveform from stored pulses."""
        self._framechanges = {}
        self._setphase = {}
        self._frequencychanges = {}
        self._conditionals = {}
        self._snapshots = {}
        self._labels = {}
        fc = 0
        pv = np.zeros(self.tf + 1, dtype=np.complex128)
        wf = np.zeros(self.tf + 1, dtype=np.complex128)
        for time, commands in sorted(self.pulses.items()):
            if time > self.tf:
                break
            tmp_fc = 0
            tmp_set_phase = 0
            tmp_sf = None
            for command in commands:
                if isinstance(command, ShiftPhase):
                    tmp_fc += command.phase
                    pv[time:] = 0
                elif isinstance(command, SetPhase):
                    tmp_set_phase = command.phase
                    pv[time:] = 0
                elif isinstance(command, SetFrequency):
                    tmp_sf = command.frequency
                elif isinstance(command, ShiftFrequency):
                    tmp_sf = command.frequency
                elif isinstance(command, Snapshot):
                    self._snapshots[time] = command.name
            if tmp_fc != 0:
                self._framechanges[time] = tmp_fc
                fc += tmp_fc
            if tmp_set_phase != 0:
                self._setphase[time] = tmp_set_phase
                fc = tmp_set_phase
            if tmp_sf is not None:
                self._frequencychanges[time] = tmp_sf

            for command in commands:
                duration = command.duration
                tf = min(time + duration, self.tf)
                if isinstance(command, ParametricPulse):
                    command = command.get_waveform()
                if isinstance(command, Waveform):
                    wf[time:tf] = np.exp(1j * fc) * command.samples[: tf - time]
                    pv[time:] = 0
                    self._labels[time] = (tf, command)

                elif isinstance(command, Acquire):
                    wf[time:tf] = np.ones(tf - time)
                    self._labels[time] = (tf, command)
        self._waveform = wf + pv

    def _trim(self, events: Dict[int, Any]) -> Dict[int, Any]:
        """Return events during given `time_range`.

        Args:
            events: time and operation of events.

        Returns:
            Events within the specified time range.
        """
        events_in_time_range = {}

        for k, v in events.items():
            if self.t0 <= k <= self.tf:
                events_in_time_range[k] = v

        return events_in_time_range


class WaveformDrawer:
    """A class to create figure for sample pulse."""

    def __init__(self, style: PulseStyle):
        """Create new figure.

        Args:
            style: Style sheet for pulse visualization.
        """
        self.style = style or PulseStyle()

    def draw(
        self,
        pulse: Waveform,
        dt: float = 1.0,
        interp_method: Callable = None,
        scale: float = 1,
        draw_title: bool = False,
    ):
        """Draw figure.

        Args:
            pulse: Waveform to draw.
            dt: time interval.
            interp_method: interpolation function.
            scale: Relative visual scaling of waveform amplitudes.
            draw_title: Add a title to the plot when set to ``True``.

        Returns:
            matplotlib.figure.Figure: A matplotlib figure object of the pulse envelope.

        Raises:
            MissingOptionalLibraryError: If matplotlib is not installed
        """
        # If these self.style.dpi or self.style.figsize are None, they will
        # revert back to their default rcParam keys.
        if not HAS_MATPLOTLIB:
            raise MissingOptionalLibraryError(
                libname="Matplotlib",
                name="WaveformDrawer",
                pip_install="pip install matplotlib",
            )

        from matplotlib import pyplot as plt

        figure = plt.figure(dpi=self.style.dpi, figsize=self.style.figsize)

        interp_method = interp_method or step_wise

        ax = figure.add_subplot(111)
        ax.set_facecolor(self.style.bg_color)

        samples = pulse.samples
        time = np.arange(0, len(samples) + 1, dtype=float) * dt

        time, re, im = interp_method(time, samples, self.style.num_points)

        # plot
        ax.fill_between(
            x=time,
            y1=re,
            y2=np.zeros_like(time),
            facecolor=self.style.wave_color[0],
            alpha=0.3,
            edgecolor=self.style.wave_color[0],
            linewidth=1.5,
            label="real part",
        )
        ax.fill_between(
            x=time,
            y1=im,
            y2=np.zeros_like(time),
            facecolor=self.style.wave_color[1],
            alpha=0.3,
            edgecolor=self.style.wave_color[1],
            linewidth=1.5,
            label="imaginary part",
        )

        ax.set_xlim(0, pulse.duration * dt)
        if scale:
            ax.set_ylim(-1 / scale, 1 / scale)
        else:
            v_max = max(max(np.abs(re)), max(np.abs(im)))
            ax.set_ylim(-1.2 * v_max, 1.2 * v_max)

        bbox = ax.get_position()

        # This check is here for backwards compatibility. Before, the check was around
        # the suptitle line, however since the font style can take on a type of None
        # we need to unfortunately check both the type and the value of the object.
        if isinstance(self.style.title_font_size, int) and self.style.title_font_size > 0:
            if draw_title:
                figure.suptitle(
                    pulse.name, fontsize=self.style.title_font_size, y=bbox.y1 + 0.02, va="bottom"
                )

        return figure


class ScheduleDrawer:
    """A class to create figure for schedule and channel."""

    def __init__(self, style: SchedStyle):
        """Create new figure.

        Args:
            style: Style sheet for pulse schedule visualization.
        Raises:
            MissingOptionalLibraryError: If matplotlib is not installed
        """
        if not HAS_MATPLOTLIB:
            raise MissingOptionalLibraryError(
                libname="Matplotlib",
                name="ScheduleDrawer",
                pip_install="pip install matplotlib",
            )

        from matplotlib import pyplot as plt

        self.plt_mod = plt
        from matplotlib import gridspec

        self.gridspec_mod = gridspec
        self.style = style or SchedStyle()

    def _build_channels(
        self,
        schedule: ScheduleComponent,
        channels: List[Channel],
        t0: int,
        tf: int,
        show_framechange_channels: bool = True,
    ) -> Tuple[
        Dict[Channel, EventsOutputChannels],
        Dict[Channel, EventsOutputChannels],
        Dict[Channel, EventsOutputChannels],
    ]:
        """Create event table of each pulse channels in the given schedule.

        Args:
            schedule: Schedule object to plot.
            channels: Channels to plot.
            t0: Start time of plot.
            tf: End time of plot.
            show_framechange_channels: Plot channels only with FrameChanges (ShiftPhase).

        Returns:
            channels: All channels.
            output_channels: All (D, M, U, A) channels.
            snapshot_channels: Snapshots.
        """
        # prepare waveform channels
        drive_channels = collections.OrderedDict()
        measure_channels = collections.OrderedDict()
        control_channels = collections.OrderedDict()
        acquire_channels = collections.OrderedDict()
        snapshot_channels = collections.OrderedDict()
        _channels = set()
        if show_framechange_channels:
            _channels.update(schedule.channels)
        # take channels that do not only contain framechanges
        else:
            for start_time, instruction in schedule.instructions:
                if not isinstance(instruction, (ShiftPhase, SetPhase)):
                    _channels.update(instruction.channels)

        _channels.update(channels)
        for chan in _channels:
            if isinstance(chan, DriveChannel):
                try:
                    drive_channels[chan] = EventsOutputChannels(t0, tf)
                except PulseError:
                    pass
            elif isinstance(chan, MeasureChannel):
                try:
                    measure_channels[chan] = EventsOutputChannels(t0, tf)
                except PulseError:
                    pass
            elif isinstance(chan, ControlChannel):
                try:
                    control_channels[chan] = EventsOutputChannels(t0, tf)
                except PulseError:
                    pass
            elif isinstance(chan, AcquireChannel):
                try:
                    acquire_channels[chan] = EventsOutputChannels(t0, tf)
                except PulseError:
                    pass
            elif isinstance(chan, SnapshotChannel):
                try:
                    snapshot_channels[chan] = EventsOutputChannels(t0, tf)
                except PulseError:
                    pass

        output_channels = {
            **drive_channels,
            **measure_channels,
            **control_channels,
            **acquire_channels,
        }
        channels = {**output_channels, **snapshot_channels}
        # sort by index then name to group qubits together.
        output_channels = collections.OrderedDict(
            sorted(output_channels.items(), key=lambda x: (x[0].index, x[0].name))
        )
        channels = collections.OrderedDict(
            sorted(channels.items(), key=lambda x: (x[0].index, x[0].name))
        )

        for start_time, instruction in schedule.instructions:
            for channel in instruction.channels:
                if channel in output_channels:
                    output_channels[channel].add_instruction(start_time, instruction)
                elif channel in snapshot_channels:
                    snapshot_channels[channel].add_instruction(start_time, instruction)
        return channels, output_channels, snapshot_channels

    @staticmethod
    def _scale_channels(
        output_channels: Dict[Channel, EventsOutputChannels],
        scale: float,
        channel_scales: Dict[Channel, float] = None,
        channels: List[Channel] = None,
        plot_all: bool = False,
    ) -> Dict[Channel, float]:
        """Count number of channels that contains any instruction to show
        and find scale factor of that channel.

        Args:
            output_channels: Event table of channels to show.
            scale: Global scale factor.
            channel_scales: Channel specific scale factors.
            channels: Specified channels to plot.
            plot_all: Plot empty channel.

        Returns:
            scale_dict: Scale factor of each channel.
        """
        # count numbers of valid waveform
        scale_dict = {chan: 0 for chan in output_channels.keys()}
        for channel, events in output_channels.items():
            v_max = 0
            if channels:
                if channel in channels:
                    waveform = events.waveform
                    v_max = max(
                        v_max, max(np.abs(np.real(waveform))), max(np.abs(np.imag(waveform)))
                    )
                    events.enable = True
            else:
                if not events.is_empty() or plot_all:
                    waveform = events.waveform
                    v_max = max(
                        v_max, max(np.abs(np.real(waveform))), max(np.abs(np.imag(waveform)))
                    )
                    events.enable = True

            scale_val = channel_scales.get(channel, scale)
            if not scale_val:
                # when input schedule is empty or comprises only frame changes,
                # we need to overwrite maximum amplitude by a value greater than zero,
                # otherwise auto axis scaling will fail with zero division.
                v_max = v_max or 1
                scale_dict[channel] = 1 / v_max
            else:
                scale_dict[channel] = scale_val

        return scale_dict

    def _draw_table(self, figure, channels: Dict[Channel, EventsOutputChannels], dt: float):
        """Draw event table if events exist.

        Args:
            figure (matplotlib.figure.Figure): Figure object
            channels: Dictionary of channel and event table
            dt: Time interval

        Returns:
            Tuple[matplotlib.axes.Axes]: Axis objects for table and canvas of pulses.
        """
        # create table
        table_data = []
        if self.style.use_table:
            for channel, events in channels.items():
                if events.enable:
                    table_data.extend(events.to_table(channel.name))
            table_data = sorted(table_data, key=lambda x: x[0])

        # plot table
        if table_data:
            # table area size
            ncols = self.style.table_columns
            nrows = int(np.ceil(len(table_data) / ncols))
            max_size = self.style.max_table_ratio * figure.get_size_inches()[1]
            max_rows = np.floor(max_size / self.style.fig_unit_h_table / ncols)
            nrows = int(min(nrows, max_rows))
            # don't overflow plot with table data
            table_data = table_data[: int(nrows * ncols)]
            # fig size
            h_table = nrows * self.style.fig_unit_h_table
            h_waves = figure.get_size_inches()[1] - h_table

            # create subplots
            gs = self.gridspec_mod.GridSpec(2, 1, height_ratios=[h_table, h_waves], hspace=0)
            tb = self.plt_mod.subplot(gs[0])
            ax = self.plt_mod.subplot(gs[1])

            # configure each cell
            tb.axis("off")
            cell_value = [["" for _kk in range(ncols * 3)] for _jj in range(nrows)]
            cell_color = [self.style.table_color * ncols for _jj in range(nrows)]
            cell_width = [*([0.2, 0.2, 0.5] * ncols)]
            for ii, data in enumerate(table_data):
                # pylint: disable=unbalanced-tuple-unpacking
                r, c = np.unravel_index(ii, (nrows, ncols), order="f")
                # pylint: enable=unbalanced-tuple-unpacking
                time, ch_name, data_str = data
                # item
                cell_value[r][3 * c + 0] = "t = %s" % time * dt
                cell_value[r][3 * c + 1] = "ch %s" % ch_name
                cell_value[r][3 * c + 2] = data_str
            table = tb.table(
                cellText=cell_value,
                cellLoc="left",
                rowLoc="center",
                colWidths=cell_width,
                bbox=[0, 0, 1, 1],
                cellColours=cell_color,
            )
            table.auto_set_font_size(False)
            table.set_fontsize = self.style.table_font_size
        else:
            tb = None
            ax = figure.add_subplot(111)

        return tb, ax

    @staticmethod
    def _draw_snapshots(
        ax, snapshot_channels: Dict[Channel, EventsOutputChannels], y0: float
    ) -> None:
        """Draw snapshots to given mpl axis.

        Args:
            ax (matplotlib.axes.Axes): axis object to draw snapshots.
            snapshot_channels: Event table of snapshots.
            y0: vertical position to draw the snapshots.
        """
        for events in snapshot_channels.values():
            snapshots = events.snapshots
            if snapshots:
                for time in snapshots:
                    ax.annotate(
                        s="\u25D8",
                        xy=(time, y0),
                        xytext=(time, y0 + 0.08),
                        arrowprops={"arrowstyle": "wedge"},
                        ha="center",
                    )

    def _draw_framechanges(self, ax, fcs: Dict[int, ShiftPhase], y0: float) -> bool:
        """Draw frame change of given channel to given mpl axis.

        Args:
            ax (matplotlib.axes.Axes): axis object to draw frame changes.
            fcs: Event table of frame changes.
            y0: vertical position to draw the frame changes.
        """
        for time in fcs.keys():
            ax.text(
                x=time,
                y=y0,
                s=r"$\circlearrowleft$",
                fontsize=self.style.icon_font_size,
                ha="center",
                va="center",
            )

    def _draw_frequency_changes(self, ax, sf: Dict[int, SetFrequency], y0: float) -> bool:
        """Draw set frequency of given channel to given mpl axis.

        Args:
            ax (matplotlib.axes.Axes): axis object to draw frame changes.
            sf: Event table of set frequency.
            y0: vertical position to draw the frame changes.
        """
        for time in sf.keys():
            ax.text(
                x=time,
                y=y0,
                s=r"$\leftrightsquigarrow$",
                fontsize=self.style.icon_font_size,
                ha="center",
                va="center",
                rotation=90,
            )

    def _get_channel_color(self, channel: Channel) -> str:
        """Lookup table for waveform color.

        Args:
            channel: Type of channel.

        Return:
            Color code or name of color.
        """
        # choose color
        if isinstance(channel, DriveChannel):
            color = self.style.d_ch_color
        elif isinstance(channel, ControlChannel):
            color = self.style.u_ch_color
        elif isinstance(channel, MeasureChannel):
            color = self.style.m_ch_color
        elif isinstance(channel, AcquireChannel):
            color = self.style.a_ch_color
        else:
            color = "black"
        return color

    @staticmethod
    def _prev_label_at_time(
        prev_labels: List[Dict[int, Union[Waveform, Acquire]]], time: int
    ) -> bool:
        """Check overlap of pulses with previous channels.

        Args:
            prev_labels: List of labels in previous channels.
            time: Start time of current pulse instruction.

        Returns:
            `True` if current instruction overlaps with others.
        """
        for labels in prev_labels:
            for t0, (tf, _) in labels.items():
                if time in (t0, tf):
                    return True
        return False

    def _draw_labels(
        self,
        ax,
        labels: Dict[int, Union[Waveform, Acquire]],
        prev_labels: List[Dict[int, Union[Waveform, Acquire]]],
        y0: float,
    ) -> None:
        """Draw label of pulse instructions on given mpl axis.

        Args:
            ax (matplotlib.axes.Axes): axis object to draw labels.
            labels: Pulse labels of channel.
            prev_labels: Pulse labels of previous channels.
            y0: vertical position to draw the labels.
        """
        for t0, (tf, cmd) in labels.items():
            if isinstance(cmd, Acquire):
                name = cmd.name if cmd.name else "acquire"
            else:
                name = cmd.name

            ax.annotate(
                r"%s" % name,
                xy=((t0 + tf) // 2, y0),
                xytext=((t0 + tf) // 2, y0 - 0.07),
                fontsize=self.style.label_font_size,
                ha="center",
                va="center",
            )

            linestyle = self.style.label_ch_linestyle
            alpha = self.style.label_ch_alpha
            color = self.style.label_ch_color

            if not self._prev_label_at_time(prev_labels, t0):
                ax.axvline(t0, -1, 1, color=color, linestyle=linestyle, alpha=alpha)
            if not (self._prev_label_at_time(prev_labels, tf) or tf in labels):
                ax.axvline(tf, -1, 1, color=color, linestyle=linestyle, alpha=alpha)

    def _draw_channels(
        self,
        ax,
        output_channels: Dict[Channel, EventsOutputChannels],
        interp_method: Callable,
        t0: int,
        tf: int,
        scale_dict: Dict[Channel, float],
        label: bool = False,
        framechange: bool = True,
        frequencychange: bool = True,
    ) -> float:
        """Draw pulse instructions on given mpl axis.

        Args:
            ax (matplotlib.axes.Axes): axis object to draw pulses.
            output_channels: Event table of channels.
            interp_method: Callback function for waveform interpolation.
            t0: Start time of schedule.
            tf: End time of schedule.
            scale_dict: Scale factor for each channel.
            label: When set `True` draw labels.
            framechange: When set `True` draw frame change symbols.
            frequencychange: When set `True` draw frequency change symbols.

        Return:
            Value of final vertical axis of canvas.
        """
        y0 = 0
        prev_labels = []
        for channel, events in output_channels.items():
            if events.enable:
                # scaling value of this channel
                scale = 0.5 * scale_dict.get(channel, 0.5)
                # plot waveform
                waveform = events.waveform
                time = np.arange(t0, tf + 1, dtype=float)
                if waveform.any():
                    time, re, im = interp_method(time, waveform, self.style.num_points)
                else:
                    # when input schedule is empty or comprises only frame changes,
                    # we should avoid interpolation due to lack of data points.
                    # instead, it just returns vector of zero.
                    re, im = np.zeros_like(time), np.zeros_like(time)
                color = self._get_channel_color(channel)
                # Minimum amplitude scaled
                amp_min = scale * abs(min(0, np.nanmin(re), np.nanmin(im)))
                # scaling and offset
                re = scale * re + y0
                im = scale * im + y0
                offset = np.zeros_like(time) + y0
                # plot
                ax.fill_between(
                    x=time,
                    y1=re,
                    y2=offset,
                    facecolor=color[0],
                    alpha=0.3,
                    edgecolor=color[0],
                    linewidth=1.5,
                    label="real part",
                )
                ax.fill_between(
                    x=time,
                    y1=im,
                    y2=offset,
                    facecolor=color[1],
                    alpha=0.3,
                    edgecolor=color[1],
                    linewidth=1.5,
                    label="imaginary part",
                )
                ax.plot((t0, tf), (y0, y0), color="#000000", linewidth=1.0)

                # plot frame changes
                fcs = events.framechanges
                if fcs and framechange:
                    self._draw_framechanges(ax, fcs, y0)
                # plot frequency changes
                sf = events.frequencychanges
                if sf and frequencychange:
                    self._draw_frequency_changes(ax, sf, y0 + 0.05)
                # plot labels
                labels = events.labels
                if labels and label:
                    self._draw_labels(ax, labels, prev_labels, y0)
                prev_labels.append(labels)

            else:
                continue

            # plot label
            ax.text(
                x=t0,
                y=y0,
                s=channel.name,
                fontsize=self.style.axis_font_size,
                ha="right",
                va="center",
            )
            # show scaling factor
            ax.text(
                x=t0,
                y=y0 - 0.1,
                s="x%.1f" % (2 * scale),
                fontsize=0.7 * self.style.axis_font_size,
                ha="right",
                va="top",
            )

            # change the y0 offset for removing spacing when a channel has negative values
            if self.style.remove_spacing:
                y0 -= 0.5 + amp_min
            else:
                y0 -= 1
        return y0

<<<<<<< HEAD
    def draw(self, schedule: ScheduleComponent,
             dt: float, interp_method: Callable,
             plot_range: Tuple[float, float],
             scale: float = None,
             channel_scales: Dict[Channel, float] = None,
             plot_all: bool = True, table: bool = False,
             label: bool = False, framechange: bool = True,
             channels: List[Channel] = None,
             show_framechange_channels: bool = True,
             draw_title: bool = False):
=======
    def draw(
        self,
        schedule: ScheduleComponent,
        dt: float,
        interp_method: Callable,
        plot_range: Tuple[Union[int, float], Union[int, float]],
        scale: float = None,
        channel_scales: Dict[Channel, float] = None,
        plot_all: bool = True,
        table: bool = False,
        label: bool = False,
        framechange: bool = True,
        channels: List[Channel] = None,
        show_framechange_channels: bool = True,
        draw_title: bool = False,
    ):
>>>>>>> d5ab2640
        """Draw figure.

        Args:
            schedule: schedule object to plot.
            dt: Time interval of samples. Pulses are visualized in the unit of
                cycle time if not provided.
            interp_method: Interpolation function. See example.
                Interpolation is disabled in default.
                See `qiskit.visualization.pulse.interpolation` for more information.
            plot_range: A tuple of time range to plot.
            scale: Scaling of waveform amplitude. Pulses are automatically
                scaled channel by channel if not provided.
            channel_scales: Dictionary of scale factor for specific channels.
                Scale of channels not specified here is overwritten by `scale`.
            plot_all: When set `True` plot empty channels.
            table: When set `True` draw event table for supported commands.
            label: When set `True` draw label for individual instructions.
            framechange: When set `True` draw framechange indicators.
            channels: A list of channel names to plot.
                All non-empty channels are shown if not provided.
            show_framechange_channels: When set `True` plot channels
                with only framechange instructions.
            draw_title: Add a title to the plot when set to ``True``.

        Returns:
            matplotlib.figure.Figure: A matplotlib figure object for the pulse envelope.

        Raises:
            VisualizationError: When schedule cannot be drawn
        """
        figure = self.plt_mod.figure(dpi=self.style.dpi, figsize=self.style.figsize)

        if channels is None:
            channels = []
        interp_method = interp_method or step_wise

        if channel_scales is None:
            channel_scales = {}

        # setup plot range
        if plot_range:
            t0 = int(np.floor(plot_range[0]))
            tf = int(np.floor(plot_range[1]))
        else:
            t0 = 0
            # when input schedule is empty or comprises only frame changes,
            # we need to overwrite pulse duration by an integer greater than zero,
            # otherwise waveform returns empty array and matplotlib will be crashed.
            if channels:
                tf = schedule.ch_duration(*channels)
            else:
                tf = schedule.stop_time
            tf = tf or 1

        # prepare waveform channels
        (schedule_channels, output_channels, snapshot_channels) = self._build_channels(
            schedule, channels, t0, tf, show_framechange_channels
        )

        # count numbers of valid waveform
        scale_dict = self._scale_channels(
            output_channels,
            scale=scale,
            channel_scales=channel_scales,
            channels=channels,
            plot_all=plot_all,
        )

        if table:
            tb, ax = self._draw_table(figure, schedule_channels, dt)
        else:
            tb = None
            ax = figure.add_subplot(111)

        ax.set_facecolor(self.style.bg_color)

        y0 = self._draw_channels(
            ax,
            output_channels,
            interp_method,
            t0,
            tf,
            scale_dict,
            label=label,
            framechange=framechange,
        )

        y_ub = 0.5 + self.style.vertical_span
        y_lb = y0 + 0.5 - self.style.vertical_span

        self._draw_snapshots(ax, snapshot_channels, y_lb)

        ax.set_xlim(t0, tf)
        tick_labels = np.linspace(t0, tf, 5)
        ax.set_xticks(tick_labels)
        ax.set_xticklabels(
            [self.style.axis_formatter % label for label in tick_labels * dt],
            fontsize=self.style.axis_font_size,
        )
        ax.set_ylim(y_lb, y_ub)
        ax.set_yticklabels([])

        if tb is not None:
            bbox = tb.get_position()
        else:
            bbox = ax.get_position()

        # This check is here for backwards compatibility. Before, the check was around
        # the suptitle line, however since the font style can take on a type of None
        # we need to unfortunately check both the type and the value of the object.
        if isinstance(self.style.title_font_size, int) and self.style.title_font_size > 0:
            if draw_title:
                figure.suptitle(
                    schedule.name,
                    fontsize=self.style.title_font_size,
                    y=bbox.y1 + 0.02,
                    va="bottom",
                )
        return figure<|MERGE_RESOLUTION|>--- conflicted
+++ resolved
@@ -871,24 +871,12 @@
                 y0 -= 1
         return y0
 
-<<<<<<< HEAD
-    def draw(self, schedule: ScheduleComponent,
-             dt: float, interp_method: Callable,
-             plot_range: Tuple[float, float],
-             scale: float = None,
-             channel_scales: Dict[Channel, float] = None,
-             plot_all: bool = True, table: bool = False,
-             label: bool = False, framechange: bool = True,
-             channels: List[Channel] = None,
-             show_framechange_channels: bool = True,
-             draw_title: bool = False):
-=======
     def draw(
         self,
         schedule: ScheduleComponent,
         dt: float,
         interp_method: Callable,
-        plot_range: Tuple[Union[int, float], Union[int, float]],
+        plot_range: Tuple[float, float],
         scale: float = None,
         channel_scales: Dict[Channel, float] = None,
         plot_all: bool = True,
@@ -899,7 +887,6 @@
         show_framechange_channels: bool = True,
         draw_title: bool = False,
     ):
->>>>>>> d5ab2640
         """Draw figure.
 
         Args:
