--- conflicted
+++ resolved
@@ -566,11 +566,8 @@
     def draw(self, schedule, dt, interp_method, plot_range,
              scale=None, channels_to_plot=None, plot_all=True,
              table=True, label=False, framechange=True,
-<<<<<<< HEAD
-             scaling=None, channels=None):
-=======
-             channels=None, show_framechange_channels=True):
->>>>>>> 6f565d47
+             scaling=None, channels=None,
+             show_framechange_channels=True):
         """Draw figure.
 
         Args:
