--- conflicted
+++ resolved
@@ -82,13 +82,8 @@
     try:
         import subprocess
 
-<<<<<<< HEAD
-        _PROC = subprocess.Popen(
-            ["dot", "-V"],  # pylint: disable=invalid-name
-=======
         _PROC = subprocess.Popen(  # pylint: disable=invalid-name
             ["dot", "-V"],
->>>>>>> 5c5a7eab
             stdout=subprocess.PIPE,
             stderr=subprocess.PIPE,
         )
@@ -112,22 +107,13 @@
         )
     try:
         import pydot
-<<<<<<< HEAD
+            raise ImportError
     except ImportError as ex:
         raise MissingOptionalLibraryError(
             libname="pydot", name="pass_manager_drawer", pip_install="pip install pydot"
-=======
-
-        if not HAS_GRAPHVIZ:
-            raise ImportError
-    except ImportError as ex:
-        raise ImportError(
-            "pass_manager_drawer requires pydot and graphviz. "
-            "Run 'pip install pydot'. "
-            "Graphviz can be installed using 'brew install graphviz' on Mac"
-            " or by downloading it from the website."
->>>>>>> 5c5a7eab
-        ) from ex
+
+    if not HAS_GRAPHVIZ:
+        raise MissingOptionalLibraryError(libname="graphviz", name="pass_manager_drawer", pip_install="Graphviz can be installed using 'brew install graphviz' on Mac or by downloading it from the website.")
 
     passes = pass_manager.passes()
 
