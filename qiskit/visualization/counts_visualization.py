# This code is part of Qiskit.
#
# (C) Copyright IBM 2017, 2018.
#
# This code is licensed under the Apache License, Version 2.0. You may
# obtain a copy of this license in the LICENSE.txt file in the root directory
# of this source tree or at http://www.apache.org/licenses/LICENSE-2.0.
#
# Any modifications or derivative works of this code must retain this
# copyright notice, and modified files need to carry a notice indicating
# that they have been altered from the originals.

"""
Visualization functions for measurement counts.
"""

from collections import OrderedDict
import functools

import numpy as np

from qiskit.utils import optionals as _optionals
from qiskit.utils.deprecation import deprecate_arg
from qiskit.result import QuasiDistribution, ProbDistribution
from .exceptions import VisualizationError
from .utils import matplotlib_close_if_inline


def hamming_distance(str1, str2):
    """Calculate the Hamming distance between two bit strings

    Args:
        str1 (str): First string.
        str2 (str): Second string.
    Returns:
        int: Distance between strings.
    Raises:
        VisualizationError: Strings not same length
    """
    if len(str1) != len(str2):
        raise VisualizationError("Strings not same length.")
    return sum(s1 != s2 for s1, s2 in zip(str1, str2))


VALID_SORTS = ["asc", "desc", "hamming", "value", "value_desc"]
DIST_MEAS = {"hamming": hamming_distance}


def _is_deprecated_data_format(data) -> bool:
    if not isinstance(data, list):
        data = [data]
    for dat in data:
        if isinstance(dat, (QuasiDistribution, ProbDistribution)) or isinstance(
            next(iter(dat.values())), float
        ):
            return True
    return False


@deprecate_arg(
    "data",
    deprecation_description=(
        "Using plot_histogram() ``data`` argument with QuasiDistribution, ProbDistribution, or a "
        "distribution dictionary"
    ),
    since="0.22.0",
    additional_msg="Instead, use ``plot_distribution()``.",
    predicate=_is_deprecated_data_format,
    pending=True,
)
def plot_histogram(
    data,
    figsize=None,
    color=None,
    number_to_keep=None,
    sort="asc",
    target_string=None,
    legend=None,
    bar_labels=False,
    title=None,
    ax=None,
    filename=None,
):
    """Plot a histogram of input counts data.

    Args:
        data (list or dict): This is either a list of dictionaries or a single
            dict containing the values to represent (ex ``{'001': 130}``)
        figsize (tuple): Figure size in inches.
        color (list or str): String or list of strings for histogram bar colors.
        number_to_keep (int): The number of terms to plot per dataset.  The rest is made into a
            single bar called 'rest'.  If multiple datasets are given, the ``number_to_keep``
            applies to each dataset individually, which may result in more bars than
            ``number_to_keep + 1``.  The ``number_to_keep`` applies to the total values, rather than
            the x-axis sort.
        sort (string): Could be `'asc'`, `'desc'`, `'hamming'`, `'value'`, or
            `'value_desc'`. If set to `'value'` or `'value_desc'` the x axis
            will be sorted by the number of counts for each bitstring.
            Defaults to `'asc'`.
        target_string (str): Target string if 'sort' is a distance measure.
        legend(list): A list of strings to use for labels of the data.
            The number of entries must match the length of data (if data is a
            list or 1 if it's a dict)
        bar_labels (bool): Label each bar in histogram with counts value.
        title (str): A string to use for the plot title
        ax (matplotlib.axes.Axes): An optional Axes object to be used for
            the visualization output. If none is specified a new matplotlib
            Figure will be created and used. Additionally, if specified there
            will be no returned Figure since it is redundant.
        filename (str): file path to save image to.

    Returns:
        matplotlib.Figure:
            A figure for the rendered histogram, if the ``ax``
            kwarg is not set.

    Raises:
        MissingOptionalLibraryError: Matplotlib not available.
        VisualizationError: When legend is provided and the length doesn't
            match the input data.
        VisualizationError: Input must be Counts or a dict

    Examples:
        .. plot::
           :include-source:

            # Plot two counts in the same figure with legends and colors specified.

            from qiskit.visualization import plot_histogram

            counts1 = {'00': 525, '11': 499}
            counts2 = {'00': 511, '11': 514}

            legend = ['First execution', 'Second execution']

            plot_histogram([counts1, counts2], legend=legend, color=['crimson','midnightblue'],
                            title="New Histogram")

            # You can sort the bitstrings using different methods.

            counts = {'001': 596, '011': 211, '010': 50, '000': 117, '101': 33, '111': 8,
                    '100': 6, '110': 3}

            # Sort by the counts in descending order
            hist1 = plot_histogram(counts, sort='value_desc')

            # Sort by the hamming distance (the number of bit flips to change from
            # one bitstring to the other) from a target string.
            hist2 = plot_histogram(counts, sort='hamming', target_string='001')
    """
    if not isinstance(data, list):
        data = [data]

    kind = "counts"
    for dat in data:
        if isinstance(dat, (QuasiDistribution, ProbDistribution)) or isinstance(
            next(iter(dat.values())), float
        ):
            kind = "distribution"
    return _plotting_core(
        data,
        figsize,
        color,
        number_to_keep,
        sort,
        target_string,
        legend,
        bar_labels,
        title,
        ax,
        filename,
        kind=kind,
    )


def plot_distribution(
    data,
    figsize=(7, 5),
    color=None,
    number_to_keep=None,
    sort="asc",
    target_string=None,
    legend=None,
    bar_labels=True,
    title=None,
    ax=None,
    filename=None,
):
    """Plot a distribution from input sampled data.

    Args:
        data (list or dict): This is either a list of dictionaries or a single
            dict containing the values to represent (ex {'001': 130})
        figsize (tuple): Figure size in inches.
        color (list or str): String or list of strings for distribution bar colors.
        number_to_keep (int): The number of terms to plot per dataset.  The rest is made into a
            single bar called 'rest'.  If multiple datasets are given, the ``number_to_keep``
            applies to each dataset individually, which may result in more bars than
            ``number_to_keep + 1``.  The ``number_to_keep`` applies to the total values, rather than
            the x-axis sort.
        sort (string): Could be `'asc'`, `'desc'`, `'hamming'`, `'value'`, or
            `'value_desc'`. If set to `'value'` or `'value_desc'` the x axis
            will be sorted by the maximum probability for each bitstring.
            Defaults to `'asc'`.
        target_string (str): Target string if 'sort' is a distance measure.
        legend(list): A list of strings to use for labels of the data.
            The number of entries must match the length of data (if data is a
            list or 1 if it's a dict)
        bar_labels (bool): Label each bar in histogram with probability value.
        title (str): A string to use for the plot title
        ax (matplotlib.axes.Axes): An optional Axes object to be used for
            the visualization output. If none is specified a new matplotlib
            Figure will be created and used. Additionally, if specified there
            will be no returned Figure since it is redundant.
        filename (str): file path to save image to.

    Returns:
        matplotlib.Figure:
            A figure for the rendered distribution, if the ``ax``
            kwarg is not set.

    Raises:
        MissingOptionalLibraryError: Matplotlib not available.
        VisualizationError: When legend is provided and the length doesn't
            match the input data.

    Examples:
        .. plot::
           :include-source:

            # Plot two counts in the same figure with legends and colors specified.

            from qiskit.visualization import plot_distribution

            counts1 = {'00': 525, '11': 499}
            counts2 = {'00': 511, '11': 514}

            legend = ['First execution', 'Second execution']

            plot_distribution([counts1, counts2], legend=legend, color=['crimson','midnightblue'],
                            title="New Distribution")

            # You can sort the bitstrings using different methods.

            counts = {'001': 596, '011': 211, '010': 50, '000': 117, '101': 33, '111': 8,
                    '100': 6, '110': 3}

            # Sort by the counts in descending order
            dist1 = plot_distribution(counts, sort='value_desc')

            # Sort by the hamming distance (the number of bit flips to change from
            # one bitstring to the other) from a target string.
            dist2 = plot_distribution(counts, sort='hamming', target_string='001')

    """
    return _plotting_core(
        data,
        figsize,
        color,
        number_to_keep,
        sort,
        target_string,
        legend,
        bar_labels,
        title,
        ax,
        filename,
        kind="distribution",
    )


@_optionals.HAS_MATPLOTLIB.require_in_call
def _plotting_core(
    data,
    figsize=(7, 5),
    color=None,
    number_to_keep=None,
    sort="asc",
    target_string=None,
    legend=None,
    bar_labels=True,
    title=None,
    ax=None,
    filename=None,
    kind="counts",
):
    import matplotlib.pyplot as plt
    from matplotlib.ticker import MaxNLocator

    if sort not in VALID_SORTS:
        raise VisualizationError(
            "Value of sort option, %s, isn't a "
            "valid choice. Must be 'asc', "
            "'desc', 'hamming', 'value', 'value_desc'"
        )
    if sort in DIST_MEAS and target_string is None:
        err_msg = "Must define target_string when using distance measure."
        raise VisualizationError(err_msg)

    if isinstance(data, dict):
        data = [data]

    if legend and len(legend) != len(data):
        raise VisualizationError(
            f"Length of legend ({len(legend)}) doesn't match number of input executions ({len(data)})."
        )

    # Set bar colors
    if color is None:
        color = plt.rcParams["axes.prop_cycle"].by_key()["color"]
    elif isinstance(color, str):
        color = [color]

    if ax is None:
        fig, ax = plt.subplots(figsize=figsize)
    else:
        fig = None

    labels = sorted(functools.reduce(lambda x, y: x.union(y.keys()), data, set()))
    if number_to_keep is not None:
        labels.append("rest")

    if sort in DIST_MEAS:
        dist = []
        for item in labels:
            dist.append(DIST_MEAS[sort](item, target_string) if item != "rest" else 0)

        labels = [list(x) for x in zip(*sorted(zip(dist, labels), key=lambda pair: pair[0]))][1]
    elif "value" in sort:
        combined_counts = {}
        if isinstance(data, dict):
            combined_counts = data
        else:
            for counts in data:
                for count in counts:
                    prev_count = combined_counts.get(count, 0)
                    combined_counts[count] = max(prev_count, counts[count])
        labels = sorted(combined_counts.keys(), key=lambda key: combined_counts[key])

    length = len(data)
    width = 1 / (len(data) + 1)  # the width of the bars

    labels_dict, all_pvalues, all_inds = _plot_data(data, labels, number_to_keep, kind=kind)
    rects = []
    for item, _ in enumerate(data):
        label = None
        for idx, val in enumerate(all_pvalues[item]):
            if not idx and legend:
                label = legend[item]
            if val > 0:
                rects.append(
                    ax.bar(
                        idx + item * width,
                        val,
                        width,
                        label=label,
                        color=color[item % len(color)],
                        zorder=2,
                    )
                )
                label = None
        bar_center = (width / 2) * (length - 1)
        ax.set_xticks(all_inds[item] + bar_center)
        ax.set_xticklabels(labels_dict.keys(), rotation=70, ha="right", rotation_mode="anchor")
        # attach some text labels
        if bar_labels:
            for rect in rects:
                for rec in rect:
                    height = rec.get_height()
                    if kind == "distribution":
                        height = round(height, 3)
                    if height >= 1e-3:
                        ax.text(
                            rec.get_x() + rec.get_width() / 2.0,
                            1.05 * height,
                            str(height),
                            ha="center",
                            va="bottom",
                            zorder=3,
                        )
                    else:
                        ax.text(
                            rec.get_x() + rec.get_width() / 2.0,
                            1.05 * height,
                            "0",
                            ha="center",
                            va="bottom",
                            zorder=3,
                        )

    # add some text for labels, title, and axes ticks
<<<<<<< HEAD
    ax.set_ylabel("Probabilities")
    all_vals = np.concatenate(all_pvalues).ravel()
    ax.set_ylim([0.0, min([1.1, max(1.1 * val for val in all_vals)])])
=======
    if kind == "counts":
        ax.set_ylabel("Count", fontsize=14)
    else:
        ax.set_ylabel("Quasi-probability", fontsize=14)
    all_vals = np.concatenate(all_pvalues).ravel()
    min_ylim = 0.0
    if kind == "distribution":
        min_ylim = min(0.0, min(1.1 * val for val in all_vals))
    ax.set_ylim([min_ylim, min([1.1 * sum(all_vals), max(1.1 * val for val in all_vals)])])
>>>>>>> 7bc2bfd4
    if "desc" in sort:
        ax.invert_xaxis()

    ax.yaxis.set_major_locator(MaxNLocator(5))
    plt.grid(which="major", axis="y", zorder=0, linestyle="--")
    if title:
        plt.title(title)

    if legend:
        ax.legend(
            loc="upper left",
            bbox_to_anchor=(1.01, 1.0),
            ncol=1,
            borderaxespad=0,
            frameon=True,
        )
    if fig:
        matplotlib_close_if_inline(fig)
    if filename is None:
        return fig
    else:
        return fig.savefig(filename)


def _keep_largest_items(execution, number_to_keep):
    """Keep only the largest values in a dictionary, and sum the rest into a new key 'rest'."""
    sorted_counts = sorted(execution.items(), key=lambda p: p[1])
    rest = sum(count for key, count in sorted_counts[:-number_to_keep])
    return dict(sorted_counts[-number_to_keep:], rest=rest)


def _unify_labels(data):
    """Make all dictionaries in data have the same set of keys, using 0 for missing values."""
    data = tuple(data)
    all_labels = set().union(*(execution.keys() for execution in data))
    base = {label: 0 for label in all_labels}
    out = []
    for execution in data:
        new_execution = base.copy()
        new_execution.update(execution)
        out.append(new_execution)
    return out


def _plot_data(data, labels, number_to_keep, kind="counts"):
    """Generate the data needed for plotting counts.

    Parameters:
        data (list or dict): This is either a list of dictionaries or a single
            dict containing the values to represent (ex {'001': 130})
        labels (list): The list of bitstring labels for the plot.
        number_to_keep (int): The number of terms to plot and rest
            is made into a single bar called 'rest'.
        kind (str): One of 'counts' or 'distribution`

    Returns:
        tuple: tuple containing:
            (dict): The labels actually used in the plotting.
            (list): List of ndarrays for the bars in each experiment.
            (list): Indices for the locations of the bars for each
                    experiment.
    """
    labels_dict = OrderedDict()
    all_pvalues = []
    all_inds = []

    if isinstance(data, dict):
        data = [data]
    if number_to_keep is not None:
        data = _unify_labels(_keep_largest_items(execution, number_to_keep) for execution in data)

    for execution in data:
        values = []
        for key in labels:
            if key not in execution:
                if number_to_keep is None:
                    labels_dict[key] = 1
                    values.append(0)
            else:
                labels_dict[key] = 1
                values.append(execution[key])
        if kind == "counts":
            pvalues = np.array(values, dtype=int)
        else:
            pvalues = np.array(values, dtype=float)
            pvalues /= np.sum(pvalues)
        all_pvalues.append(pvalues)
        numelem = len(values)
        ind = np.arange(numelem)  # the x locations for the groups
        all_inds.append(ind)

    return labels_dict, all_pvalues, all_inds<|MERGE_RESOLUTION|>--- conflicted
+++ resolved
@@ -389,11 +389,6 @@
                         )
 
     # add some text for labels, title, and axes ticks
-<<<<<<< HEAD
-    ax.set_ylabel("Probabilities")
-    all_vals = np.concatenate(all_pvalues).ravel()
-    ax.set_ylim([0.0, min([1.1, max(1.1 * val for val in all_vals)])])
-=======
     if kind == "counts":
         ax.set_ylabel("Count", fontsize=14)
     else:
@@ -403,7 +398,6 @@
     if kind == "distribution":
         min_ylim = min(0.0, min(1.1 * val for val in all_vals))
     ax.set_ylim([min_ylim, min([1.1 * sum(all_vals), max(1.1 * val for val in all_vals)])])
->>>>>>> 7bc2bfd4
     if "desc" in sort:
         ax.invert_xaxis()
 
