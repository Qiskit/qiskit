# This code is part of Qiskit.
#
# (C) Copyright IBM 2017, 2018.
#
# This code is licensed under the Apache License, Version 2.0. You may
# obtain a copy of this license in the LICENSE.txt file in the root directory
# of this source tree or at http://www.apache.org/licenses/LICENSE-2.0.
#
# Any modifications or derivative works of this code must retain this
# copyright notice, and modified files need to carry a notice indicating
# that they have been altered from the originals.

"""A module for visualizing device coupling maps"""

import math
import numpy as np
from typing import List
from qiskit.exceptions import QiskitError, MissingOptionalLibraryError
from .matplotlib import HAS_MATPLOTLIB
from .exceptions import VisualizationError
from .utils import matplotlib_close_if_inline


def plot_gate_map(
    backend,
    figsize=None,
    plot_directed=False,
    label_qubits=True,
    qubit_size=None,
    line_width=4,
    font_size=None,
    qubit_color=None,
    qubit_labels=None,
    line_color=None,
    font_color="w",
    ax=None,
):
    """Plots the gate map of a device.

    Args:
        backend (BaseBackend): The backend instance that will be used to plot the device
            gate map.
        figsize (tuple): Output figure size (wxh) in inches.
        plot_directed (bool): Plot directed coupling map.
        label_qubits (bool): Label the qubits.
        qubit_size (float): Size of qubit marker.
        line_width (float): Width of lines.
        font_size (int): Font size of qubit labels.
        qubit_color (list): A list of colors for the qubits
        qubit_labels (list): A list of qubit labels
        line_color (list): A list of colors for each line from coupling_map.
        font_color (str): The font color for the qubit labels.
        ax (Axes): A Matplotlib axes instance.

    Returns:
        Figure: A Matplotlib figure instance.

    Raises:
        QiskitError: if tried to pass a simulator, or if the backend is None,
            but one of num_qubits, mpl_data, or cmap is None.
        MissingOptionalLibraryError: if matplotlib not installed.

    Example:
        .. jupyter-execute::
            :hide-code:
            :hide-output:

            from qiskit.test.ibmq_mock import mock_get_backend
            mock_get_backend('FakeVigo')

        .. jupyter-execute::

           from qiskit import QuantumCircuit, execute, IBMQ
           from qiskit.visualization import plot_gate_map
           %matplotlib inline

           provider = IBMQ.load_account()
           accountProvider = IBMQ.get_provider(hub='ibm-q')
           backend = accountProvider.get_backend('ibmq_vigo')
           plot_gate_map(backend)
    """
    if not HAS_MATPLOTLIB:
        raise MissingOptionalLibraryError(
            libname="Matplotlib",
            name="plot_gate_map",
            pip_install="pip install matplotlib",
        )
<<<<<<< HEAD
=======
    import matplotlib.pyplot as plt
    import matplotlib.patches as mpatches

>>>>>>> 23774bcc
    if backend.configuration().simulator:
        raise QiskitError("Requires a device backend, not simulator.")

    qubit_coordinates_map = {}

    qubit_coordinates_map[1] = [[0, 0]]

    qubit_coordinates_map[5] = [[1, 0], [0, 1], [1, 1], [1, 2], [2, 1]]

    qubit_coordinates_map[7] = [[0, 0], [0, 1], [0, 2], [1, 1], [2, 0], [2, 1], [2, 2]]

    qubit_coordinates_map[20] = [
        [0, 0],
        [0, 1],
        [0, 2],
        [0, 3],
        [0, 4],
        [1, 0],
        [1, 1],
        [1, 2],
        [1, 3],
        [1, 4],
        [2, 0],
        [2, 1],
        [2, 2],
        [2, 3],
        [2, 4],
        [3, 0],
        [3, 1],
        [3, 2],
        [3, 3],
        [3, 4],
    ]

    qubit_coordinates_map[15] = [
        [0, 0],
        [0, 1],
        [0, 2],
        [0, 3],
        [0, 4],
        [0, 5],
        [0, 6],
        [1, 7],
        [1, 6],
        [1, 5],
        [1, 4],
        [1, 3],
        [1, 2],
        [1, 1],
        [1, 0],
    ]

    qubit_coordinates_map[16] = [
        [1, 0],
        [1, 1],
        [2, 1],
        [3, 1],
        [1, 2],
        [3, 2],
        [0, 3],
        [1, 3],
        [3, 3],
        [4, 3],
        [1, 4],
        [3, 4],
        [1, 5],
        [2, 5],
        [3, 5],
        [1, 6],
    ]

    qubit_coordinates_map[27] = [
        [1, 0],
        [1, 1],
        [2, 1],
        [3, 1],
        [1, 2],
        [3, 2],
        [0, 3],
        [1, 3],
        [3, 3],
        [4, 3],
        [1, 4],
        [3, 4],
        [1, 5],
        [2, 5],
        [3, 5],
        [1, 6],
        [3, 6],
        [0, 7],
        [1, 7],
        [3, 7],
        [4, 7],
        [1, 8],
        [3, 8],
        [1, 9],
        [2, 9],
        [3, 9],
        [3, 10],
    ]

    qubit_coordinates_map[28] = [
        [0, 2],
        [0, 3],
        [0, 4],
        [0, 5],
        [0, 6],
        [1, 2],
        [1, 6],
        [2, 0],
        [2, 1],
        [2, 2],
        [2, 3],
        [2, 4],
        [2, 5],
        [2, 6],
        [2, 7],
        [2, 8],
        [3, 0],
        [3, 4],
        [3, 8],
        [4, 0],
        [4, 1],
        [4, 2],
        [4, 3],
        [4, 4],
        [4, 5],
        [4, 6],
        [4, 7],
        [4, 8],
    ]

    qubit_coordinates_map[53] = [
        [0, 2],
        [0, 3],
        [0, 4],
        [0, 5],
        [0, 6],
        [1, 2],
        [1, 6],
        [2, 0],
        [2, 1],
        [2, 2],
        [2, 3],
        [2, 4],
        [2, 5],
        [2, 6],
        [2, 7],
        [2, 8],
        [3, 0],
        [3, 4],
        [3, 8],
        [4, 0],
        [4, 1],
        [4, 2],
        [4, 3],
        [4, 4],
        [4, 5],
        [4, 6],
        [4, 7],
        [4, 8],
        [5, 2],
        [5, 6],
        [6, 0],
        [6, 1],
        [6, 2],
        [6, 3],
        [6, 4],
        [6, 5],
        [6, 6],
        [6, 7],
        [6, 8],
        [7, 0],
        [7, 4],
        [7, 8],
        [8, 0],
        [8, 1],
        [8, 2],
        [8, 3],
        [8, 4],
        [8, 5],
        [8, 6],
        [8, 7],
        [8, 8],
        [9, 2],
        [9, 6],
    ]

    qubit_coordinates_map[65] = [
        [0, 0],
        [0, 1],
        [0, 2],
        [0, 3],
        [0, 4],
        [0, 5],
        [0, 6],
        [0, 7],
        [0, 8],
        [0, 9],
        [1, 0],
        [1, 4],
        [1, 8],
        [2, 0],
        [2, 1],
        [2, 2],
        [2, 3],
        [2, 4],
        [2, 5],
        [2, 6],
        [2, 7],
        [2, 8],
        [2, 9],
        [2, 10],
        [3, 2],
        [3, 6],
        [3, 10],
        [4, 0],
        [4, 1],
        [4, 2],
        [4, 3],
        [4, 4],
        [4, 5],
        [4, 6],
        [4, 7],
        [4, 8],
        [4, 9],
        [4, 10],
        [5, 0],
        [5, 4],
        [5, 8],
        [6, 0],
        [6, 1],
        [6, 2],
        [6, 3],
        [6, 4],
        [6, 5],
        [6, 6],
        [6, 7],
        [6, 8],
        [6, 9],
        [6, 10],
        [7, 2],
        [7, 6],
        [7, 10],
        [8, 1],
        [8, 2],
        [8, 3],
        [8, 4],
        [8, 5],
        [8, 6],
        [8, 7],
        [8, 8],
        [8, 9],
        [8, 10],
    ]

    config = backend.configuration()
    num_qubits = config.n_qubits
    coupling_map = config.coupling_map
    qubit_coordinates = None
    if num_qubits in qubit_coordinates_map.keys():
        qubit_coordinates = qubit_coordinates_map[num_qubits]
    return plot_coupling_map(
        num_qubits,
        qubit_coordinates,
        coupling_map,
        figsize,
        plot_directed,
        label_qubits,
        qubit_size,
        line_width,
        font_size,
        qubit_color,
        qubit_labels,
        line_color,
        font_color,
        ax,
    )


def plot_coupling_map(
    num_qubits: int,
    qubit_coordinates: List[List[int]],
    coupling_map: List[List[int]],
    figsize=None,
    plot_directed=False,
    label_qubits=True,
    qubit_size=None,
    line_width=4,
    font_size=None,
    qubit_color=None,
    qubit_labels=None,
    line_color=None,
    font_color="w",
    ax=None,
):
    """Plots an arbitrary coupling map of qubits (embedded in a plane).

    Args:
        num_qubits (int): The number of qubits defined and plotted.
        qubit_coordinates (List[List[int]]): A list of two-element lists, with entries of each nested
            list being the planar coordinates in a 0-based square grid where each qubit is located.
        coupling_map (List[List[int]]): A list of two-element lists, with entries of each nested
            list being the qubit numbers of the bonds to be plotted.
        figsize (tuple): Output figure size (wxh) in inches.
        plot_directed (bool): Plot directed coupling map.
        label_qubits (bool): Label the qubits.
        qubit_size (float): Size of qubit marker.
        line_width (float): Width of lines.
        font_size (int): Font size of qubit labels.
        qubit_color (list): A list of colors for the qubits
        qubit_labels (list): A list of qubit labels
        line_color (list): A list of colors for each line from coupling_map.
        font_color (str): The font color for the qubit labels.
        ax (Axes): A Matplotlib axes instance.

    Returns:
        Figure: A Matplotlib figure instance.

    Raises:
        MissingOptionalLibraryError: if matplotlib not installed.

    Example:
        .. jupyter-execute::
            :hide-code:
            :hide-output:

            from qiskit.test.ibmq_mock import mock_get_backend
            mock_get_backend('FakeVigo')

        .. jupyter-execute::

            from qiskit import QuantumCircuit, execute, IBMQ
            from qiskit.visualization import plot_coupling_map
            %matplotlib inline

            num_qubits = 8
            coupling_map = [[0, 1], [1, 2], [2, 3], [3, 5], [4, 5], [5, 6], [2, 4], [6, 7]]
            qubit_coordinates = [[0, 1], [1, 1], [1, 0], [1, 2], [2, 0],
                                 [2, 2], [2, 1], [3, 1]]
            plot_gate_map(num_qubits, coupling_map, qubit_coordinates)
    """

    if not HAS_MATPLOTLIB:
        raise MissingOptionalLibraryError(
            libname="Matplotlib",
            name="plot_coupling_map",
            pip_install="pip install matplotlib",
        )
    from matplotlib import get_backend
    import matplotlib.pyplot as plt
    import matplotlib.patches as mpatches

    input_axes = False
    if ax:
        input_axes = True

    if font_size is None:
        font_size = 12

    if qubit_size is None:
        qubit_size = 24
    if num_qubits > 20:
        qubit_size = 28
        font_size = 10

    if qubit_labels is None:
        qubit_labels = list(range(num_qubits))
    else:
        if len(qubit_labels) != num_qubits:
            raise QiskitError("Length of qubit labels " "does not equal number " "of qubits.")

    if qubit_coordinates is not None:
        grid_data = qubit_coordinates
    else:
        if not input_axes:
            fig, ax = plt.subplots(figsize=(5, 5))
            ax.axis("off")
            return fig

    x_max = max(d[1] for d in grid_data)
    y_max = max(d[0] for d in grid_data)
    max_dim = max(x_max, y_max)

    if figsize is None:
        if num_qubits == 1 or (x_max / max_dim > 0.33 and y_max / max_dim > 0.33):
            figsize = (5, 5)
        else:
            figsize = (9, 3)

    if ax is None:
        fig, ax = plt.subplots(figsize=figsize)
        ax.axis("off")

    # set coloring
    if qubit_color is None:
        qubit_color = ["#648fff"] * num_qubits
    if line_color is None:
        line_color = ["#648fff"] * len(coupling_map) if coupling_map else []

    # Add lines for couplings
    if num_qubits != 1:
        for ind, edge in enumerate(coupling_map):
            is_symmetric = False
            if edge[::-1] in coupling_map:
                is_symmetric = True
            y_start = grid_data[edge[0]][0]
            x_start = grid_data[edge[0]][1]
            y_end = grid_data[edge[1]][0]
            x_end = grid_data[edge[1]][1]

            if is_symmetric:
                if y_start == y_end:
                    x_end = (x_end - x_start) / 2 + x_start

                elif x_start == x_end:
                    y_end = (y_end - y_start) / 2 + y_start

                else:
                    x_end = (x_end - x_start) / 2 + x_start
                    y_end = (y_end - y_start) / 2 + y_start
            ax.add_artist(
                plt.Line2D(
                    [x_start, x_end],
                    [-y_start, -y_end],
                    color=line_color[ind],
                    linewidth=line_width,
                    zorder=0,
                )
            )
            if plot_directed:
                dx = x_end - x_start
                dy = y_end - y_start
                if is_symmetric:
                    x_arrow = x_start + dx * 0.95
                    y_arrow = -y_start - dy * 0.95
                    dx_arrow = dx * 0.01
                    dy_arrow = -dy * 0.01
                    head_width = 0.15
                else:
                    x_arrow = x_start + dx * 0.5
                    y_arrow = -y_start - dy * 0.5
                    dx_arrow = dx * 0.2
                    dy_arrow = -dy * 0.2
                    head_width = 0.2
                ax.add_patch(
                    mpatches.FancyArrow(
                        x_arrow,
                        y_arrow,
                        dx_arrow,
                        dy_arrow,
                        head_width=head_width,
                        length_includes_head=True,
                        edgecolor=None,
                        linewidth=0,
                        facecolor=line_color[ind],
                        zorder=1,
                    )
                )

    # Add circles for qubits
    for var, idx in enumerate(grid_data):
        _idx = [idx[1], -idx[0]]
        ax.add_artist(
            mpatches.Ellipse(
                _idx,
                qubit_size / 48,
                qubit_size / 48,  # This is here so that the changes
                color=qubit_color[var],
                zorder=1,
            )
        )  # to how qubits are plotted does
        if label_qubits:  # not affect qubit size kwarg.
            ax.text(
                *_idx,
                s=qubit_labels[var],
                horizontalalignment="center",
                verticalalignment="center",
                color=font_color,
                size=font_size,
                weight="bold",
            )
    ax.set_xlim([-1, x_max + 1])
    ax.set_ylim([-(y_max + 1), 1])
    ax.set_aspect("equal")
    if not input_axes:
        matplotlib_close_if_inline(fig)
        return fig
    return None


def plot_circuit_layout(circuit, backend, view="virtual"):
    """Plot the layout of a circuit transpiled for a given
    target backend.

    Args:
        circuit (QuantumCircuit): Input quantum circuit.
        backend (BaseBackend): Target backend.
        view (str): Layout view: either 'virtual' or 'physical'.

    Returns:
        Figure: A matplotlib figure showing layout.

    Raises:
        QiskitError: Invalid view type given.
        VisualizationError: Circuit has no layout attribute.

    Example:
        .. jupyter-execute::
            :hide-code:
            :hide-output:

            from qiskit.test.ibmq_mock import mock_get_backend
            mock_get_backend('FakeVigo')

        .. jupyter-execute::

            import numpy as np
            from qiskit import QuantumCircuit, IBMQ, transpile
            from qiskit.visualization import plot_histogram, plot_gate_map, plot_circuit_layout
            from qiskit.tools.monitor import job_monitor
            import matplotlib.pyplot as plt
            %matplotlib inline

            IBMQ.load_account()

            ghz = QuantumCircuit(3, 3)
            ghz.h(0)
            for idx in range(1,3):
                ghz.cx(0,idx)
            ghz.measure(range(3), range(3))

            provider = IBMQ.get_provider(hub='ibm-q')
            backend = provider.get_backend('ibmq_vigo')
            new_circ_lv3 = transpile(ghz, backend=backend, optimization_level=3)
            plot_circuit_layout(new_circ_lv3, backend)
    """
    if circuit._layout is None:
        raise QiskitError("Circuit has no layout. " "Perhaps it has not been transpiled.")

    num_qubits = backend.configuration().n_qubits

    qubits = []
    qubit_labels = [None] * num_qubits

    bit_locations = {
        bit: {"register": register, "index": index}
        for register in circuit._layout.get_registers()
        for index, bit in enumerate(register)
    }
    for index, qubit in enumerate(circuit._layout.get_virtual_bits()):
        if qubit not in bit_locations:
            bit_locations[qubit] = {"register": None, "index": index}

    if view == "virtual":
        for key, val in circuit._layout.get_virtual_bits().items():
            bit_register = bit_locations[key]["register"]
            if bit_register is None or bit_register.name != "ancilla":
                qubits.append(val)
                qubit_labels[val] = bit_locations[key]["index"]

    elif view == "physical":
        for key, val in circuit._layout.get_physical_bits().items():
            bit_register = bit_locations[val]["register"]
            if bit_register is None or bit_register.name != "ancilla":
                qubits.append(key)
                qubit_labels[key] = key

    else:
        raise VisualizationError("Layout view must be 'virtual' or 'physical'.")

    qcolors = ["#648fff"] * num_qubits
    for k in qubits:
        qcolors[k] = "k"

    cmap = backend.configuration().coupling_map

    lcolors = ["#648fff"] * len(cmap)

    for idx, edge in enumerate(cmap):
        if edge[0] in qubits and edge[1] in qubits:
            lcolors[idx] = "k"

    fig = plot_gate_map(backend, qubit_color=qcolors, qubit_labels=qubit_labels, line_color=lcolors)
    return fig


def plot_error_map(backend, figsize=(12, 9), show_title=True):
    """Plots the error map of a given backend.

    Args:
        backend (IBMQBackend): Given backend.
        figsize (tuple): Figure size in inches.
        show_title (bool): Show the title or not.

    Returns:
        Figure: A matplotlib figure showing error map.

    Raises:
        VisualizationError: Input is not IBMQ backend.
        MissingOptionalLibraryError: If seaborn is not installed

    Example:
        .. jupyter-execute::
            :hide-code:
            :hide-output:

            from qiskit.test.ibmq_mock import mock_get_backend
            mock_get_backend('FakeVigo')

        .. jupyter-execute::

            from qiskit import QuantumCircuit, execute, IBMQ
            from qiskit.visualization import plot_error_map
            %matplotlib inline

            IBMQ.load_account()
            provider = IBMQ.get_provider(hub='ibm-q')
            backend = provider.get_backend('ibmq_vigo')
            plot_error_map(backend)
    """
    try:
        import seaborn as sns
    except ImportError as ex:
        raise MissingOptionalLibraryError(
            libname="seaborn",
            name="plot_error_map",
            pip_install="pip install seaborn",
        ) from ex
    if not HAS_MATPLOTLIB:
        raise MissingOptionalLibraryError(
            libname="Matplotlib",
            name="plot_error_map",
            pip_install="pip install matplotlib",
        )
    import matplotlib
    import matplotlib.pyplot as plt
    import matplotlib.gridspec as gridspec
    from matplotlib import ticker

    color_map = sns.cubehelix_palette(reverse=True, as_cmap=True)

    props = backend.properties().to_dict()
    config = backend.configuration().to_dict()

    num_qubits = config["n_qubits"]

    # U2 error rates
    single_gate_errors = [0] * num_qubits
    for gate in props["gates"]:
        if gate["gate"] == "u2":
            _qubit = gate["qubits"][0]
            single_gate_errors[_qubit] = gate["parameters"][0]["value"]

    # Convert to percent
    single_gate_errors = 100 * np.asarray(single_gate_errors)
    avg_1q_err = np.mean(single_gate_errors)

    single_norm = matplotlib.colors.Normalize(
        vmin=min(single_gate_errors), vmax=max(single_gate_errors)
    )
    q_colors = [color_map(single_norm(err)) for err in single_gate_errors]

    cmap = config["coupling_map"]

    directed = False
    line_colors = []
    if cmap:
        directed = False
        if num_qubits < 20:
            for edge in cmap:
                if not [edge[1], edge[0]] in cmap:
                    directed = True
                    break

        cx_errors = []
        for line in cmap:
            for item in props["gates"]:
                if item["qubits"] == line:
                    cx_errors.append(item["parameters"][0]["value"])
                    break
            else:
                continue

        # Convert to percent
        cx_errors = 100 * np.asarray(cx_errors)
        avg_cx_err = np.mean(cx_errors)

        cx_norm = matplotlib.colors.Normalize(vmin=min(cx_errors), vmax=max(cx_errors))
        line_colors = [color_map(cx_norm(err)) for err in cx_errors]

    # Measurement errors

    read_err = []

    for qubit in range(num_qubits):
        for item in props["qubits"][qubit]:
            if item["name"] == "readout_error":
                read_err.append(item["value"])

    read_err = 100 * np.asarray(read_err)
    avg_read_err = np.mean(read_err)
    max_read_err = np.max(read_err)

    fig = plt.figure(figsize=figsize)
    gridspec.GridSpec(nrows=2, ncols=3)

    grid_spec = gridspec.GridSpec(
        12, 12, height_ratios=[1] * 11 + [0.5], width_ratios=[2, 1, 1, 1, 1, 1, 1, 1, 1, 1, 1, 2]
    )

    left_ax = plt.subplot(grid_spec[2:10, :1])
    main_ax = plt.subplot(grid_spec[:11, 1:11])
    right_ax = plt.subplot(grid_spec[2:10, 11:])
    bleft_ax = plt.subplot(grid_spec[-1, :5])
    if cmap:
        bright_ax = plt.subplot(grid_spec[-1, 7:])

    qubit_size = 28
    if num_qubits <= 5:
        qubit_size = 20
    plot_gate_map(
        backend,
        qubit_color=q_colors,
        line_color=line_colors,
        qubit_size=qubit_size,
        line_width=5,
        plot_directed=directed,
        ax=main_ax,
    )
    main_ax.axis("off")
    main_ax.set_aspect(1)
    if cmap:
        single_cb = matplotlib.colorbar.ColorbarBase(
            bleft_ax, cmap=color_map, norm=single_norm, orientation="horizontal"
        )
        tick_locator = ticker.MaxNLocator(nbins=5)
        single_cb.locator = tick_locator
        single_cb.update_ticks()
        single_cb.update_ticks()
        bleft_ax.set_title(f"H error rate (%) [Avg. = {round(avg_1q_err, 3)}]")

    if cmap is None:
        bleft_ax.axis("off")
        bleft_ax.set_title(f"H error rate (%) = {round(avg_1q_err, 3)}")

    if cmap:
        cx_cb = matplotlib.colorbar.ColorbarBase(
            bright_ax, cmap=color_map, norm=cx_norm, orientation="horizontal"
        )
        tick_locator = ticker.MaxNLocator(nbins=5)
        cx_cb.locator = tick_locator
        cx_cb.update_ticks()
        bright_ax.set_title(f"CNOT error rate (%) [Avg. = {round(avg_cx_err, 3)}]")

    if num_qubits < 10:
        num_left = num_qubits
        num_right = 0
    else:
        num_left = math.ceil(num_qubits / 2)
        num_right = num_qubits - num_left

    left_ax.barh(range(num_left), read_err[:num_left], align="center", color="#DDBBBA")
    left_ax.axvline(avg_read_err, linestyle="--", color="#212121")
    left_ax.set_yticks(range(num_left))
    left_ax.set_xticks([0, round(avg_read_err, 2), round(max_read_err, 2)])
    left_ax.set_yticklabels([str(kk) for kk in range(num_left)], fontsize=12)
    left_ax.invert_yaxis()
    left_ax.set_title("Readout Error (%)", fontsize=12)

    for spine in left_ax.spines.values():
        spine.set_visible(False)

    if num_right:
        right_ax.barh(
            range(num_left, num_qubits), read_err[num_left:], align="center", color="#DDBBBA"
        )
        right_ax.axvline(avg_read_err, linestyle="--", color="#212121")
        right_ax.set_yticks(range(num_left, num_qubits))
        right_ax.set_xticks([0, round(avg_read_err, 2), round(max_read_err, 2)])
        right_ax.set_yticklabels([str(kk) for kk in range(num_left, num_qubits)], fontsize=12)
        right_ax.invert_yaxis()
        right_ax.invert_xaxis()
        right_ax.yaxis.set_label_position("right")
        right_ax.yaxis.tick_right()
        right_ax.set_title("Readout Error (%)", fontsize=12)
    else:
        right_ax.axis("off")

    for spine in right_ax.spines.values():
        spine.set_visible(False)

    if show_title:
        fig.suptitle(f"{backend.name()} Error Map", fontsize=24, y=0.9)
    matplotlib_close_if_inline(fig)
    return fig<|MERGE_RESOLUTION|>--- conflicted
+++ resolved
@@ -85,12 +85,7 @@
             name="plot_gate_map",
             pip_install="pip install matplotlib",
         )
-<<<<<<< HEAD
-=======
-    import matplotlib.pyplot as plt
-    import matplotlib.patches as mpatches
-
->>>>>>> 23774bcc
+
     if backend.configuration().simulator:
         raise QiskitError("Requires a device backend, not simulator.")
 
