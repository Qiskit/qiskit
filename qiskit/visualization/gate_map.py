# -*- coding: utf-8 -*-

# This code is part of Qiskit.
#
# (C) Copyright IBM 2017, 2018.
#
# This code is licensed under the Apache License, Version 2.0. You may
# obtain a copy of this license in the LICENSE.txt file in the root directory
# of this source tree or at http://www.apache.org/licenses/LICENSE-2.0.
#
# Any modifications or derivative works of this code must retain this
# copyright notice, and modified files need to carry a notice indicating
# that they have been altered from the originals.

"""A module for visualizing device coupling maps"""

import math
import numpy as np
from qiskit.exceptions import QiskitError
from .matplotlib import HAS_MATPLOTLIB
from .exceptions import VisualizationError

if HAS_MATPLOTLIB:
    import matplotlib
    from matplotlib import get_backend
    import matplotlib.pyplot as plt  # pylint: disable=import-error
    import matplotlib.patches as mpatches
    import matplotlib.cm as cm
    import matplotlib.gridspec as gridspec
    from matplotlib import ticker


class _GraphDist():
    """Transform the circles properly for non-square axes.
    """

    def __init__(self, size, ax, x=True):
        self.size = size
        self.ax = ax  # pylint: disable=invalid-name
        self.x = x

    @property
    def dist_real(self):
        """Compute distance.
        """
        x0, y0 = self.ax.transAxes.transform(  # pylint: disable=invalid-name
            (0, 0))
        x1, y1 = self.ax.transAxes.transform(  # pylint: disable=invalid-name
            (1, 1))
        value = x1 - x0 if self.x else y1 - y0
        return value

    @property
    def dist_abs(self):
        """Distance abs
        """
        bounds = self.ax.get_xlim() if self.x else self.ax.get_ylim()
        return bounds[0] - bounds[1]

    @property
    def value(self):
        """Return value.
        """
        return (self.size / self.dist_real) * self.dist_abs

    def __mul__(self, obj):
        return self.value * obj


def plot_gate_map(backend, figsize=None,
                  plot_directed=False,
                  label_qubits=True,
                  qubit_size=24,
                  line_width=4,
                  font_size=12,
                  qubit_color=None,
                  qubit_labels=None,
                  line_color=None,
                  font_color='w',
                  ax=None):
    """Plots the gate map of a device.

    Args:
        backend (BaseBackend): A backend instance,
        figsize (tuple): Output figure size (wxh) in inches.
        plot_directed (bool): Plot directed coupling map.
        label_qubits (bool): Label the qubits.
        qubit_size (float): Size of qubit marker.
        line_width (float): Width of lines.
        font_size (int): Font size of qubit labels.
        qubit_color (list): A list of colors for the qubits
        qubit_labels (list): A list of qubit labels
        line_color (list): A list of colors for each line from coupling_map.
        font_color (str): The font color for the qubit labels.
        ax (Axes): A Matplotlib axes instance.

    Returns:
        Figure: A Matplotlib figure instance.

    Raises:
        QiskitError: if tried to pass a simulator.
        ImportError: if matplotlib not installed.

    Example:
        .. code-block::

           from qiskit import QuantumCircuit, BasicAer, execute, IBMQ
           from qiskit.visualization import plot_gate_map
           %matplotlib inline

           provider = IBMQ.load_account()
           accountProvider = IBMQ.get_provider(hub='ibm-q')
           backend = accountProvider.get_backend('ibmq_vigo')
           plot_gate_map(backend)
    """
    if not HAS_MATPLOTLIB:
        raise ImportError('Must have Matplotlib installed.')

    if backend.configuration().simulator:
        raise QiskitError('Requires a device backend, not simulator.')

    input_axes = False
    if ax:
        input_axes = True

    mpl_data = {}

    mpl_data[20] = [[0, 0], [0, 1], [0, 2], [0, 3], [0, 4],
                    [1, 0], [1, 1], [1, 2], [1, 3], [1, 4],
                    [2, 0], [2, 1], [2, 2], [2, 3], [2, 4],
                    [3, 0], [3, 1], [3, 2], [3, 3], [3, 4]]

    mpl_data[14] = [[0, 0], [0, 1], [0, 2], [0, 3], [0, 4],
                    [0, 5], [0, 6], [1, 7], [1, 6], [1, 5],
                    [1, 4], [1, 3], [1, 2], [1, 1]]

    mpl_data[16] = [[1, 0], [0, 0], [0, 1], [0, 2], [0, 3],
                    [0, 4], [0, 5], [0, 6], [0, 7], [1, 7],
                    [1, 6], [1, 5], [1, 4], [1, 3], [1, 2], [1, 1]]

    mpl_data[5] = [[1, 0], [0, 1], [1, 1], [1, 2], [2, 1]]

    mpl_data[53] = [[0, 2], [0, 3], [0, 4], [0, 5], [0, 6],
                    [1, 2], [1, 6],
                    [2, 0], [2, 1], [2, 2], [2, 3], [2, 4],
                    [2, 5], [2, 6], [2, 7], [2, 8],
                    [3, 0], [3, 4], [3, 8],
                    [4, 0], [4, 1], [4, 2], [4, 3], [4, 4],
                    [4, 5], [4, 6], [4, 7], [4, 8],
                    [5, 2], [5, 6],
                    [6, 0], [6, 1], [6, 2], [6, 3], [6, 4],
                    [6, 5], [6, 6], [6, 7], [6, 8],
                    [7, 0], [7, 4], [7, 8],
                    [8, 0], [8, 1], [8, 2], [8, 3], [8, 4],
                    [8, 5], [8, 6], [8, 7], [8, 8],
                    [9, 2], [9, 6]]

    config = backend.configuration()
    n_qubits = config.n_qubits
    cmap = config.coupling_map

    if qubit_labels is None:
        qubit_labels = list(range(n_qubits))
    else:
        if len(qubit_labels) != n_qubits:
            raise QiskitError('Length of qubit labels '
                              'does not equal number '
                              'of qubits.')

    if n_qubits in mpl_data.keys():
        grid_data = mpl_data[n_qubits]
    else:
        if not input_axes:
            fig, ax = plt.subplots(figsize=(5, 5))  # pylint: disable=invalid-name
            ax.axis('off')
            return fig

    x_max = max([d[1] for d in grid_data])
    y_max = max([d[0] for d in grid_data])
    max_dim = max(x_max, y_max)

    if figsize is None:
        if x_max / max_dim > 0.33 and y_max / max_dim > 0.33:
            figsize = (5, 5)
        else:
            figsize = (9, 3)

    if ax is None:
        fig, ax = plt.subplots(figsize=figsize)  # pylint: disable=invalid-name
        ax.axis('off')

    # set coloring
    if qubit_color is None:
        qubit_color = ['#648fff'] * config.n_qubits
    if line_color is None:
        line_color = ['#648fff'] * len(cmap)

    # Add lines for couplings
    for ind, edge in enumerate(cmap):
        is_symmetric = False
        if edge[::-1] in cmap:
            is_symmetric = True
        y_start = grid_data[edge[0]][0]
        x_start = grid_data[edge[0]][1]
        y_end = grid_data[edge[1]][0]
        x_end = grid_data[edge[1]][1]

        if is_symmetric:
            if y_start == y_end:
                x_end = (x_end - x_start) / 2 + x_start

            elif x_start == x_end:
                y_end = (y_end - y_start) / 2 + y_start

            else:
                x_end = (x_end - x_start) / 2 + x_start
                y_end = (y_end - y_start) / 2 + y_start
        ax.add_artist(plt.Line2D([x_start, x_end], [-y_start, -y_end],
                                 color=line_color[ind], linewidth=line_width,
                                 zorder=0))
        if plot_directed:
            dx = x_end - x_start  # pylint: disable=invalid-name
            dy = y_end - y_start  # pylint: disable=invalid-name
            if is_symmetric:
                x_arrow = x_start + dx * 0.95
                y_arrow = -y_start - dy * 0.95
                dx_arrow = dx * 0.01
                dy_arrow = -dy * 0.01
                head_width = 0.15
            else:
                x_arrow = x_start + dx * 0.5
                y_arrow = -y_start - dy * 0.5
                dx_arrow = dx * 0.2
                dy_arrow = -dy * 0.2
                head_width = 0.2
            ax.add_patch(mpatches.FancyArrow(x_arrow,
                                             y_arrow,
                                             dx_arrow,
                                             dy_arrow,
                                             head_width=head_width,
                                             length_includes_head=True,
                                             edgecolor=None,
                                             linewidth=0,
                                             facecolor=line_color[ind],
                                             zorder=1))

    # Add circles for qubits
    for var, idx in enumerate(grid_data):
        _idx = [idx[1], -idx[0]]
        width = _GraphDist(qubit_size, ax, True)
        height = _GraphDist(qubit_size, ax, False)
        ax.add_artist(mpatches.Ellipse(
            _idx, width, height, color=qubit_color[var], zorder=1))
        if label_qubits:
            ax.text(*_idx, s=qubit_labels[var],
                    horizontalalignment='center',
                    verticalalignment='center',
                    color=font_color, size=font_size, weight='bold')
    ax.set_xlim([-1, x_max + 1])
    ax.set_ylim([-(y_max + 1), 1])
    if not input_axes:
        if get_backend() in ['module://ipykernel.pylab.backend_inline',
                             'nbAgg']:
            plt.close(fig)
        return fig
    return None


def plot_circuit_layout(circuit, backend, view='virtual'):
    """Plot the layout of a circuit transpiled for a given
    target backend.

    Args:
        circuit (QuantumCircuit): Input quantum circuit.
        backend (BaseBackend): Target backend.
        view (str): Layout view: either 'virtual' or 'physical'.

    Returns:
        Figure: A matplotlib figure showing layout.

    Raises:
        QiskitError: Invalid view type given.
        VisualizationError: Circuit has no layout attribute.

    Example:
        .. code-block::

            import numpy as np
            from qiskit import *
            from qiskit.visualization import plot_histogram, plot_gate_map, plot_circuit_layout
            from qiskit.tools.monitor import job_monitor
            import matplotlib.pyplot as plt
            %matplotlib inline

            provider = IBMQ.get_provider(group='open')
            ghz = QuantumCircuit(5, 5)
            ghz.h(0)
            for idx in range(1,5):
                ghz.cx(0,idx)
                ghz.barrier(range(5))
                ghz.measure(range(5), range(5))
                backend = provider.get_backend('ibmq_16_melbourne')
                new_circ_lv0 = transpile(ghz, backend=backend, optimization_level=0)
                plot_circuit_layout(new_circ_lv0, backend)
    """
    if circuit._layout is None:
        raise QiskitError('Circuit has no layout. '
                          'Perhaps it has not been transpiled.')

    n_qubits = backend.configuration().n_qubits

    qubits = []
    qubit_labels = [None] * n_qubits

    if view == 'virtual':
        for key, val in circuit._layout.get_virtual_bits().items():
            if key.register.name != 'ancilla':
                qubits.append(val)
                qubit_labels[val] = key.index

    elif view == 'physical':
        for key, val in circuit._layout.get_physical_bits().items():
            if val.register.name != 'ancilla':
                qubits.append(key)
                qubit_labels[key] = key

    else:
        raise VisualizationError("Layout view must be 'virtual' or 'physical'.")

    qcolors = ['#648fff'] * n_qubits
    for k in qubits:
        qcolors[k] = 'k'

    cmap = backend.configuration().coupling_map

    lcolors = ['#648fff'] * len(cmap)

    for idx, edge in enumerate(cmap):
        if edge[0] in qubits and edge[1] in qubits:
            lcolors[idx] = 'k'

    fig = plot_gate_map(backend,
                        qubit_color=qcolors,
                        qubit_labels=qubit_labels,
                        line_color=lcolors)
    return fig


def plot_error_map(backend, figsize=(12, 9), show_title=True,
                   remove_badcal_edges=False):
    """Plots the error map of a given backend.

    Args:
        backend (IBMQBackend): Given backend.
        figsize (tuple): Figure size in inches.
        show_title (bool): Show the title or not.
        remove_badcal_edges (bool): Do not show entangling edges that
                                    have failed calibrations.

    Returns:
        Figure: A matplotlib figure showing error map.

    Raises:
        VisualizationError: Input is not IBMQ backend.

    Example:
        .. code-block::

            from qiskit import QuantumCircuit, BasicAer, execute, IBMQ
            from qiskit.visualization import plot_error_map
            %matplotlib inline
            provider = IBMQ.load_account()
            accountProvider = IBMQ.get_provider(hub='ibm-q')
            backend = accountProvider.get_backend('ibmq_vigo')
            plot_error_map(backend)
    """
    color_map = cm.viridis

    props = backend.properties().to_dict()
    config = backend.configuration().to_dict()

    n_qubits = config['n_qubits']

    # U2 error rates
    single_gate_errors = [0]*n_qubits
    for gate in props['gates']:
        if gate['gate'] == 'u2':
            _qubit = gate['qubits'][0]
            single_gate_errors[_qubit] = gate['parameters'][0]['value']

    # Convert to percent
    single_gate_errors = 100 * np.asarray(single_gate_errors)
    avg_1q_err = np.mean(single_gate_errors)

    single_norm = matplotlib.colors.Normalize(
        vmin=min(single_gate_errors), vmax=max(single_gate_errors))
    q_colors = [color_map(single_norm(err)) for err in single_gate_errors]

    cmap = config['coupling_map']

    directed = False
    if n_qubits < 20:
        for edge in cmap:
            if not [edge[1], edge[0]] in cmap:
                directed = True
                break

    cx_errors = []
    for line in cmap:
        for item in props['gates']:
            if item['qubits'] == line:
                cx_errors.append(item['parameters'][0]['value'])
                break
        else:
            continue

    # Convert to percent
<<<<<<< HEAD
    cx_errors = 100*np.asarray(cx_errors)

    if remove_badcal_edges:
        cx_idx = np.where(cx_errors != 100.0)[0]
    else:
        cx_idx = np.arange(len(cx_errors))

    avg_cx_err = np.mean(cx_errors[cx_idx])
=======
    cx_errors = 100 * np.asarray(cx_errors)
    avg_cx_err = np.mean(cx_errors)
>>>>>>> 299277d3

    cx_norm = matplotlib.colors.Normalize(
        vmin=min(cx_errors[cx_idx]), vmax=max(cx_errors[cx_idx]))

    line_colors = []
    for err in cx_errors:
        if err != 100.0 or not remove_badcal_edges:
            line_colors.append(color_map(cx_norm(err)))
        else:
            # All bad edges red
            line_colors.append('#ff0011')
    # Measurement errors

    read_err = []

    for qubit in range(n_qubits):
        for item in props['qubits'][qubit]:
            if item['name'] == 'readout_error':
                read_err.append(item['value'])

    read_err = 100 * np.asarray(read_err)
    avg_read_err = np.mean(read_err)
    max_read_err = np.max(read_err)

    fig = plt.figure(figsize=figsize)
    gridspec.GridSpec(nrows=2, ncols=3)

    grid_spec = gridspec.GridSpec(12, 12, height_ratios=[1] * 11 + [0.5],
                                  width_ratios=[2, 1, 1, 1, 1, 1, 1, 1, 1, 1, 1, 2])

    left_ax = plt.subplot(grid_spec[2:10, :1])
    main_ax = plt.subplot(grid_spec[:11, 1:11])
    right_ax = plt.subplot(grid_spec[2:10, 11:])
    bleft_ax = plt.subplot(grid_spec[-1, :5])
    bright_ax = plt.subplot(grid_spec[-1, 7:])

    plot_gate_map(backend, qubit_color=q_colors,
                  line_color=line_colors,
                  qubit_size=28,
                  line_width=5,
                  plot_directed=directed,
                  ax=main_ax)
    main_ax.axis('off')
    main_ax.set_aspect(1)

    single_cb = matplotlib.colorbar.ColorbarBase(bleft_ax, cmap=color_map,
                                                 norm=single_norm,
                                                 orientation='horizontal')
    tick_locator = ticker.MaxNLocator(nbins=5)
    single_cb.locator = tick_locator
    single_cb.update_ticks()
    single_cb.update_ticks()
    bleft_ax.set_title('H error rate (%) [Avg. = {}]'.format(round(avg_1q_err, 3)))

    cx_cb = matplotlib.colorbar.ColorbarBase(bright_ax, cmap=color_map,
                                             norm=cx_norm,
                                             orientation='horizontal')
    tick_locator = ticker.MaxNLocator(nbins=5)
    cx_cb.locator = tick_locator
    cx_cb.update_ticks()
    bright_ax.set_title('CNOT error rate (%) [Avg. = {}]'.format(round(avg_cx_err, 3)))

    if n_qubits < 10:
        num_left = n_qubits
        num_right = 0
    else:
        num_left = math.ceil(n_qubits / 2)
        num_right = n_qubits - num_left

    left_ax.barh(range(num_left), read_err[:num_left], align='center', color='#007d79')
    left_ax.axvline(avg_read_err, linestyle='--', color='#212121')
    left_ax.set_yticks(range(num_left))
    left_ax.set_xticks([0, round(avg_read_err, 2), round(max_read_err, 2)])
    left_ax.set_yticklabels([str(kk) for kk in range(num_left)], fontsize=12)
    left_ax.invert_yaxis()
    left_ax.set_title('Readout Error (%)', fontsize=12)

    for spine in left_ax.spines.values():
        spine.set_visible(False)

    if num_right:
        right_ax.barh(range(num_left, n_qubits), read_err[num_left:],
                      align='center', color='#007d79')
        right_ax.axvline(avg_read_err, linestyle='--', color='#212121')
        right_ax.set_yticks(range(num_left, n_qubits))
        right_ax.set_xticks([0, round(avg_read_err, 2), round(max_read_err, 2)])
        right_ax.set_yticklabels([str(kk) for kk in range(num_left, n_qubits)],
                                 fontsize=12)
        right_ax.invert_yaxis()
        right_ax.invert_xaxis()
        right_ax.yaxis.set_label_position("right")
        right_ax.yaxis.tick_right()
        right_ax.set_title('Readout Error (%)', fontsize=12)
    else:
        right_ax.axis('off')

    for spine in right_ax.spines.values():
        spine.set_visible(False)

    if show_title:
        fig.suptitle('{name} Error Map'.format(name=backend.name()),
                     fontsize=24, y=0.9)
    if get_backend() in ['module://ipykernel.pylab.backend_inline',
                         'nbAgg']:
        plt.close(fig)
    return fig<|MERGE_RESOLUTION|>--- conflicted
+++ resolved
@@ -415,7 +415,6 @@
             continue
 
     # Convert to percent
-<<<<<<< HEAD
     cx_errors = 100*np.asarray(cx_errors)
 
     if remove_badcal_edges:
@@ -424,10 +423,6 @@
         cx_idx = np.arange(len(cx_errors))
 
     avg_cx_err = np.mean(cx_errors[cx_idx])
-=======
-    cx_errors = 100 * np.asarray(cx_errors)
-    avg_cx_err = np.mean(cx_errors)
->>>>>>> 299277d3
 
     cx_norm = matplotlib.colors.Normalize(
         vmin=min(cx_errors[cx_idx]), vmax=max(cx_errors[cx_idx]))
