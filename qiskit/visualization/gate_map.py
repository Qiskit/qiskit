# This code is part of Qiskit.
#
# (C) Copyright IBM 2017, 2018.
#
# This code is licensed under the Apache License, Version 2.0. You may
# obtain a copy of this license in the LICENSE.txt file in the root directory
# of this source tree or at http://www.apache.org/licenses/LICENSE-2.0.
#
# Any modifications or derivative works of this code must retain this
# copyright notice, and modified files need to carry a notice indicating
# that they have been altered from the originals.

"""A module for visualizing device coupling maps"""

import math
import numpy as np
from qiskit.exceptions import QiskitError, MissingOptionalLibraryError
from .matplotlib import HAS_MATPLOTLIB
from .exceptions import VisualizationError


class _GraphDist:
    """Transform the circles properly for non-square axes."""

    def __init__(self, size, ax, x=True):
        self.size = size
        self.ax = ax  # pylint: disable=invalid-name
        self.x = x

    @property
    def dist_real(self):
        """Compute distance."""
        x0, y0 = self.ax.transAxes.transform((0, 0))
        x1, y1 = self.ax.transAxes.transform((1, 1))
        value = x1 - x0 if self.x else y1 - y0
        return value

    @property
    def dist_abs(self):
        """Distance abs"""
        bounds = self.ax.get_xlim() if self.x else self.ax.get_ylim()
        return bounds[0] - bounds[1]

    @property
    def value(self):
        """Return value."""
        return (self.size / self.dist_real) * self.dist_abs

    def __mul__(self, obj):
        return self.value * obj


def plot_gate_map(
    backend,
    figsize=None,
    plot_directed=False,
    label_qubits=True,
    qubit_size=24,
    line_width=4,
    font_size=12,
    qubit_color=None,
    qubit_labels=None,
    line_color=None,
    font_color="w",
    ax=None,
):
    """Plots the gate map of a device.

    Args:
        backend (BaseBackend): A backend instance,
        figsize (tuple): Output figure size (wxh) in inches.
        plot_directed (bool): Plot directed coupling map.
        label_qubits (bool): Label the qubits.
        qubit_size (float): Size of qubit marker.
        line_width (float): Width of lines.
        font_size (int): Font size of qubit labels.
        qubit_color (list): A list of colors for the qubits
        qubit_labels (list): A list of qubit labels
        line_color (list): A list of colors for each line from coupling_map.
        font_color (str): The font color for the qubit labels.
        ax (Axes): A Matplotlib axes instance.

    Returns:
        Figure: A Matplotlib figure instance.

    Raises:
        QiskitError: if tried to pass a simulator.
        MissingOptionalLibraryError: if matplotlib not installed.

    Example:
        .. jupyter-execute::
            :hide-code:
            :hide-output:

            from qiskit.test.ibmq_mock import mock_get_backend
            mock_get_backend('FakeVigo')

        .. jupyter-execute::

           from qiskit import QuantumCircuit, execute, IBMQ
           from qiskit.visualization import plot_gate_map
           %matplotlib inline

           provider = IBMQ.load_account()
           accountProvider = IBMQ.get_provider(hub='ibm-q')
           backend = accountProvider.get_backend('ibmq_vigo')
           plot_gate_map(backend)
    """
    if not HAS_MATPLOTLIB:
<<<<<<< HEAD
        raise MissingOptionalLibraryError(
            libname="Matplotlib",
            name="plot_gate_map",
            pip_install="pip install matplotlib",
=======
        raise ImportError(
            "Must have Matplotlib installed. To install, " 'run "pip install matplotlib".'
>>>>>>> 5c5a7eab
        )
    from matplotlib import get_backend
    import matplotlib.pyplot as plt
    import matplotlib.patches as mpatches

    if backend.configuration().simulator:
        raise QiskitError("Requires a device backend, not simulator.")

    input_axes = False
    if ax:
        input_axes = True

    mpl_data = {}

    mpl_data[1] = [[0, 0]]

    mpl_data[5] = [[1, 0], [0, 1], [1, 1], [1, 2], [2, 1]]

    mpl_data[7] = [[0, 0], [0, 1], [0, 2], [1, 1], [2, 0], [2, 1], [2, 2]]

    mpl_data[20] = [
        [0, 0],
        [0, 1],
        [0, 2],
        [0, 3],
        [0, 4],
        [1, 0],
        [1, 1],
        [1, 2],
        [1, 3],
        [1, 4],
        [2, 0],
        [2, 1],
        [2, 2],
        [2, 3],
        [2, 4],
        [3, 0],
        [3, 1],
        [3, 2],
        [3, 3],
        [3, 4],
    ]

    mpl_data[15] = [
        [0, 0],
        [0, 1],
        [0, 2],
        [0, 3],
        [0, 4],
        [0, 5],
        [0, 6],
        [1, 7],
        [1, 6],
        [1, 5],
        [1, 4],
        [1, 3],
        [1, 2],
        [1, 1],
        [1, 0],
    ]

    mpl_data[16] = [
        [1, 0],
        [1, 1],
        [2, 1],
        [3, 1],
        [1, 2],
        [3, 2],
        [0, 3],
        [1, 3],
        [3, 3],
        [4, 3],
        [1, 4],
        [3, 4],
        [1, 5],
        [2, 5],
        [3, 5],
        [1, 6],
    ]

    mpl_data[27] = [
        [1, 0],
        [1, 1],
        [2, 1],
        [3, 1],
        [1, 2],
        [3, 2],
        [0, 3],
        [1, 3],
        [3, 3],
        [4, 3],
        [1, 4],
        [3, 4],
        [1, 5],
        [2, 5],
        [3, 5],
        [1, 6],
        [3, 6],
        [0, 7],
        [1, 7],
        [3, 7],
        [4, 7],
        [1, 8],
        [3, 8],
        [1, 9],
        [2, 9],
        [3, 9],
        [3, 10],
    ]

    mpl_data[28] = [
        [0, 2],
        [0, 3],
        [0, 4],
        [0, 5],
        [0, 6],
        [1, 2],
        [1, 6],
        [2, 0],
        [2, 1],
        [2, 2],
        [2, 3],
        [2, 4],
        [2, 5],
        [2, 6],
        [2, 7],
        [2, 8],
        [3, 0],
        [3, 4],
        [3, 8],
        [4, 0],
        [4, 1],
        [4, 2],
        [4, 3],
        [4, 4],
        [4, 5],
        [4, 6],
        [4, 7],
        [4, 8],
    ]

    mpl_data[53] = [
        [0, 2],
        [0, 3],
        [0, 4],
        [0, 5],
        [0, 6],
        [1, 2],
        [1, 6],
        [2, 0],
        [2, 1],
        [2, 2],
        [2, 3],
        [2, 4],
        [2, 5],
        [2, 6],
        [2, 7],
        [2, 8],
        [3, 0],
        [3, 4],
        [3, 8],
        [4, 0],
        [4, 1],
        [4, 2],
        [4, 3],
        [4, 4],
        [4, 5],
        [4, 6],
        [4, 7],
        [4, 8],
        [5, 2],
        [5, 6],
        [6, 0],
        [6, 1],
        [6, 2],
        [6, 3],
        [6, 4],
        [6, 5],
        [6, 6],
        [6, 7],
        [6, 8],
        [7, 0],
        [7, 4],
        [7, 8],
        [8, 0],
        [8, 1],
        [8, 2],
        [8, 3],
        [8, 4],
        [8, 5],
        [8, 6],
        [8, 7],
        [8, 8],
        [9, 2],
        [9, 6],
    ]

    mpl_data[65] = [
        [0, 0],
        [0, 1],
        [0, 2],
        [0, 3],
        [0, 4],
        [0, 5],
        [0, 6],
        [0, 7],
        [0, 8],
        [0, 9],
        [1, 0],
        [1, 4],
        [1, 8],
        [2, 0],
        [2, 1],
        [2, 2],
        [2, 3],
        [2, 4],
        [2, 5],
        [2, 6],
        [2, 7],
        [2, 8],
        [2, 9],
        [2, 10],
        [3, 2],
        [3, 6],
        [3, 10],
        [4, 0],
        [4, 1],
        [4, 2],
        [4, 3],
        [4, 4],
        [4, 5],
        [4, 6],
        [4, 7],
        [4, 8],
        [4, 9],
        [4, 10],
        [5, 0],
        [5, 4],
        [5, 8],
        [6, 0],
        [6, 1],
        [6, 2],
        [6, 3],
        [6, 4],
        [6, 5],
        [6, 6],
        [6, 7],
        [6, 8],
        [6, 9],
        [6, 10],
        [7, 2],
        [7, 6],
        [7, 10],
        [8, 1],
        [8, 2],
        [8, 3],
        [8, 4],
        [8, 5],
        [8, 6],
        [8, 7],
        [8, 8],
        [8, 9],
        [8, 10],
    ]

    config = backend.configuration()
    num_qubits = config.n_qubits
    cmap = config.coupling_map

    if qubit_labels is None:
        qubit_labels = list(range(num_qubits))
    else:
        if len(qubit_labels) != num_qubits:
<<<<<<< HEAD
            raise QiskitError(
                "Length of qubit labels " "does not equal number " "of qubits."
            )
=======
            raise QiskitError("Length of qubit labels " "does not equal number " "of qubits.")
>>>>>>> 5c5a7eab

    if num_qubits in mpl_data.keys():
        grid_data = mpl_data[num_qubits]
    else:
        if not input_axes:
            fig, ax = plt.subplots(figsize=(5, 5))
            ax.axis("off")
            return fig

    x_max = max([d[1] for d in grid_data])
    y_max = max([d[0] for d in grid_data])
    max_dim = max(x_max, y_max)

    if figsize is None:
        if num_qubits == 1 or (x_max / max_dim > 0.33 and y_max / max_dim > 0.33):
            figsize = (5, 5)
        else:
            figsize = (9, 3)

    if ax is None:
        fig, ax = plt.subplots(figsize=figsize)
        ax.axis("off")

    # set coloring
    if qubit_color is None:
        qubit_color = ["#648fff"] * config.n_qubits
    if line_color is None:
        line_color = ["#648fff"] * len(cmap) if cmap else []

    # Add lines for couplings
    if num_qubits != 1:
        for ind, edge in enumerate(cmap):
            is_symmetric = False
            if edge[::-1] in cmap:
                is_symmetric = True
            y_start = grid_data[edge[0]][0]
            x_start = grid_data[edge[0]][1]
            y_end = grid_data[edge[1]][0]
            x_end = grid_data[edge[1]][1]

            if is_symmetric:
                if y_start == y_end:
                    x_end = (x_end - x_start) / 2 + x_start

                elif x_start == x_end:
                    y_end = (y_end - y_start) / 2 + y_start

                else:
                    x_end = (x_end - x_start) / 2 + x_start
                    y_end = (y_end - y_start) / 2 + y_start
            ax.add_artist(
                plt.Line2D(
                    [x_start, x_end],
                    [-y_start, -y_end],
                    color=line_color[ind],
                    linewidth=line_width,
                    zorder=0,
                )
            )
            if plot_directed:
                dx = x_end - x_start
                dy = y_end - y_start
                if is_symmetric:
                    x_arrow = x_start + dx * 0.95
                    y_arrow = -y_start - dy * 0.95
                    dx_arrow = dx * 0.01
                    dy_arrow = -dy * 0.01
                    head_width = 0.15
                else:
                    x_arrow = x_start + dx * 0.5
                    y_arrow = -y_start - dy * 0.5
                    dx_arrow = dx * 0.2
                    dy_arrow = -dy * 0.2
                    head_width = 0.2
                ax.add_patch(
                    mpatches.FancyArrow(
                        x_arrow,
                        y_arrow,
                        dx_arrow,
                        dy_arrow,
                        head_width=head_width,
                        length_includes_head=True,
                        edgecolor=None,
                        linewidth=0,
                        facecolor=line_color[ind],
                        zorder=1,
                    )
                )

    # Add circles for qubits
    for var, idx in enumerate(grid_data):
        _idx = [idx[1], -idx[0]]
        width = _GraphDist(qubit_size, ax, True)
        height = _GraphDist(qubit_size, ax, False)
<<<<<<< HEAD
        ax.add_artist(
            mpatches.Ellipse(_idx, width, height, color=qubit_color[var], zorder=1)
        )
=======
        ax.add_artist(mpatches.Ellipse(_idx, width, height, color=qubit_color[var], zorder=1))
>>>>>>> 5c5a7eab
        if label_qubits:
            ax.text(
                *_idx,
                s=qubit_labels[var],
                horizontalalignment="center",
                verticalalignment="center",
                color=font_color,
                size=font_size,
<<<<<<< HEAD
                weight="bold"
=======
                weight="bold",
>>>>>>> 5c5a7eab
            )
    ax.set_xlim([-1, x_max + 1])
    ax.set_ylim([-(y_max + 1), 1])
    if not input_axes:
        if get_backend() in ["module://ipykernel.pylab.backend_inline", "nbAgg"]:
            plt.close(fig)
        return fig
    return None


def plot_circuit_layout(circuit, backend, view="virtual"):
    """Plot the layout of a circuit transpiled for a given
    target backend.

    Args:
        circuit (QuantumCircuit): Input quantum circuit.
        backend (BaseBackend): Target backend.
        view (str): Layout view: either 'virtual' or 'physical'.

    Returns:
        Figure: A matplotlib figure showing layout.

    Raises:
        QiskitError: Invalid view type given.
        VisualizationError: Circuit has no layout attribute.

    Example:
        .. jupyter-execute::
            :hide-code:
            :hide-output:

            from qiskit.test.ibmq_mock import mock_get_backend
            mock_get_backend('FakeVigo')

        .. jupyter-execute::

            import numpy as np
            from qiskit import QuantumCircuit, IBMQ, transpile
            from qiskit.visualization import plot_histogram, plot_gate_map, plot_circuit_layout
            from qiskit.tools.monitor import job_monitor
            import matplotlib.pyplot as plt
            %matplotlib inline

            IBMQ.load_account()

            ghz = QuantumCircuit(3, 3)
            ghz.h(0)
            for idx in range(1,3):
                ghz.cx(0,idx)
            ghz.measure(range(3), range(3))

            provider = IBMQ.get_provider(hub='ibm-q')
            backend = provider.get_backend('ibmq_vigo')
            new_circ_lv3 = transpile(ghz, backend=backend, optimization_level=3)
            plot_circuit_layout(new_circ_lv3, backend)
    """
    if circuit._layout is None:
<<<<<<< HEAD
        raise QiskitError(
            "Circuit has no layout. " "Perhaps it has not been transpiled."
        )
=======
        raise QiskitError("Circuit has no layout. " "Perhaps it has not been transpiled.")
>>>>>>> 5c5a7eab

    num_qubits = backend.configuration().n_qubits

    qubits = []
    qubit_labels = [None] * num_qubits

<<<<<<< HEAD
    if view == "virtual":
        for key, val in circuit._layout.get_virtual_bits().items():
            if key.register.name != "ancilla":
=======
    bit_locations = {
        bit: {"register": register, "index": index}
        for register in circuit._layout.get_registers()
        for index, bit in enumerate(register)
    }
    for index, qubit in enumerate(circuit._layout.get_virtual_bits()):
        if qubit not in bit_locations:
            bit_locations[qubit] = {"register": None, "index": index}

    if view == "virtual":
        for key, val in circuit._layout.get_virtual_bits().items():
            bit_register = bit_locations[key]["register"]
            if bit_register is None or bit_register.name != "ancilla":
>>>>>>> 5c5a7eab
                qubits.append(val)
                qubit_labels[val] = bit_locations[key]["index"]

    elif view == "physical":
        for key, val in circuit._layout.get_physical_bits().items():
<<<<<<< HEAD
            if val.register.name != "ancilla":
=======
            bit_register = bit_locations[val]["register"]
            if bit_register is None or bit_register.name != "ancilla":
>>>>>>> 5c5a7eab
                qubits.append(key)
                qubit_labels[key] = key

    else:
        raise VisualizationError("Layout view must be 'virtual' or 'physical'.")

    qcolors = ["#648fff"] * num_qubits
    for k in qubits:
        qcolors[k] = "k"

    cmap = backend.configuration().coupling_map

    lcolors = ["#648fff"] * len(cmap)

    for idx, edge in enumerate(cmap):
        if edge[0] in qubits and edge[1] in qubits:
            lcolors[idx] = "k"

<<<<<<< HEAD
    fig = plot_gate_map(
        backend, qubit_color=qcolors, qubit_labels=qubit_labels, line_color=lcolors
    )
=======
    fig = plot_gate_map(backend, qubit_color=qcolors, qubit_labels=qubit_labels, line_color=lcolors)
>>>>>>> 5c5a7eab
    return fig


def plot_error_map(backend, figsize=(12, 9), show_title=True):
    """Plots the error map of a given backend.

    Args:
        backend (IBMQBackend): Given backend.
        figsize (tuple): Figure size in inches.
        show_title (bool): Show the title or not.

    Returns:
        Figure: A matplotlib figure showing error map.

    Raises:
        VisualizationError: Input is not IBMQ backend.
        ImportError: If seaborn is not installed

    Example:
        .. jupyter-execute::
            :hide-code:
            :hide-output:

            from qiskit.test.ibmq_mock import mock_get_backend
            mock_get_backend('FakeVigo')

        .. jupyter-execute::

            from qiskit import QuantumCircuit, execute, IBMQ
            from qiskit.visualization import plot_error_map
            %matplotlib inline

            IBMQ.load_account()
            provider = IBMQ.get_provider(hub='ibm-q')
            backend = provider.get_backend('ibmq_vigo')
            plot_error_map(backend)
    """
    try:
        import seaborn as sns
    except ImportError as ex:
        raise ImportError(
            "Must have seaborn installed to use plot_error_map. "
            'To install, run "pip install seaborn".'
        ) from ex
    if not HAS_MATPLOTLIB:
        raise ImportError(
<<<<<<< HEAD
            "Must have Matplotlib installed. To install, "
            'run "pip install matplotlib".'
=======
            "Must have Matplotlib installed. To install, " 'run "pip install matplotlib".'
>>>>>>> 5c5a7eab
        )
    import matplotlib
    from matplotlib import get_backend
    import matplotlib.pyplot as plt
    import matplotlib.gridspec as gridspec
    from matplotlib import ticker

    color_map = sns.cubehelix_palette(reverse=True, as_cmap=True)

    props = backend.properties().to_dict()
    config = backend.configuration().to_dict()

    num_qubits = config["n_qubits"]

    # U2 error rates
    single_gate_errors = [0] * num_qubits
    for gate in props["gates"]:
        if gate["gate"] == "u2":
            _qubit = gate["qubits"][0]
            single_gate_errors[_qubit] = gate["parameters"][0]["value"]

    # Convert to percent
    single_gate_errors = 100 * np.asarray(single_gate_errors)
    avg_1q_err = np.mean(single_gate_errors)

    single_norm = matplotlib.colors.Normalize(
        vmin=min(single_gate_errors), vmax=max(single_gate_errors)
    )
    q_colors = [color_map(single_norm(err)) for err in single_gate_errors]

    cmap = config["coupling_map"]

    directed = False
    line_colors = []
    if cmap:
        directed = False
        if num_qubits < 20:
            for edge in cmap:
                if not [edge[1], edge[0]] in cmap:
                    directed = True
                    break

        cx_errors = []
        for line in cmap:
            for item in props["gates"]:
                if item["qubits"] == line:
                    cx_errors.append(item["parameters"][0]["value"])
                    break
            else:
                continue

        # Convert to percent
        cx_errors = 100 * np.asarray(cx_errors)
        avg_cx_err = np.mean(cx_errors)

        cx_norm = matplotlib.colors.Normalize(vmin=min(cx_errors), vmax=max(cx_errors))
        line_colors = [color_map(cx_norm(err)) for err in cx_errors]

    # Measurement errors

    read_err = []

    for qubit in range(num_qubits):
        for item in props["qubits"][qubit]:
            if item["name"] == "readout_error":
                read_err.append(item["value"])

    read_err = 100 * np.asarray(read_err)
    avg_read_err = np.mean(read_err)
    max_read_err = np.max(read_err)

    fig = plt.figure(figsize=figsize)
    gridspec.GridSpec(nrows=2, ncols=3)

    grid_spec = gridspec.GridSpec(
<<<<<<< HEAD
        12,
        12,
        height_ratios=[1] * 11 + [0.5],
        width_ratios=[2, 1, 1, 1, 1, 1, 1, 1, 1, 1, 1, 2],
=======
        12, 12, height_ratios=[1] * 11 + [0.5], width_ratios=[2, 1, 1, 1, 1, 1, 1, 1, 1, 1, 1, 2]
>>>>>>> 5c5a7eab
    )

    left_ax = plt.subplot(grid_spec[2:10, :1])
    main_ax = plt.subplot(grid_spec[:11, 1:11])
    right_ax = plt.subplot(grid_spec[2:10, 11:])
    bleft_ax = plt.subplot(grid_spec[-1, :5])
    if cmap:
        bright_ax = plt.subplot(grid_spec[-1, 7:])

    plot_gate_map(
        backend,
        qubit_color=q_colors,
        line_color=line_colors,
        qubit_size=28,
        line_width=5,
        plot_directed=directed,
        ax=main_ax,
    )
    main_ax.axis("off")
    main_ax.set_aspect(1)
    if cmap:
        single_cb = matplotlib.colorbar.ColorbarBase(
            bleft_ax, cmap=color_map, norm=single_norm, orientation="horizontal"
        )
        tick_locator = ticker.MaxNLocator(nbins=5)
        single_cb.locator = tick_locator
        single_cb.update_ticks()
        single_cb.update_ticks()
        bleft_ax.set_title("H error rate (%) [Avg. = {}]".format(round(avg_1q_err, 3)))

    if cmap is None:
        bleft_ax.axis("off")
        bleft_ax.set_title("H error rate (%) = {}".format(round(avg_1q_err, 3)))

    if cmap:
        cx_cb = matplotlib.colorbar.ColorbarBase(
            bright_ax, cmap=color_map, norm=cx_norm, orientation="horizontal"
        )
        tick_locator = ticker.MaxNLocator(nbins=5)
        cx_cb.locator = tick_locator
        cx_cb.update_ticks()
<<<<<<< HEAD
        bright_ax.set_title(
            "CNOT error rate (%) [Avg. = {}]".format(round(avg_cx_err, 3))
        )
=======
        bright_ax.set_title("CNOT error rate (%) [Avg. = {}]".format(round(avg_cx_err, 3)))
>>>>>>> 5c5a7eab

    if num_qubits < 10:
        num_left = num_qubits
        num_right = 0
    else:
        num_left = math.ceil(num_qubits / 2)
        num_right = num_qubits - num_left

    left_ax.barh(range(num_left), read_err[:num_left], align="center", color="#DDBBBA")
    left_ax.axvline(avg_read_err, linestyle="--", color="#212121")
    left_ax.set_yticks(range(num_left))
    left_ax.set_xticks([0, round(avg_read_err, 2), round(max_read_err, 2)])
    left_ax.set_yticklabels([str(kk) for kk in range(num_left)], fontsize=12)
    left_ax.invert_yaxis()
    left_ax.set_title("Readout Error (%)", fontsize=12)

    for spine in left_ax.spines.values():
        spine.set_visible(False)

    if num_right:
        right_ax.barh(
<<<<<<< HEAD
            range(num_left, num_qubits),
            read_err[num_left:],
            align="center",
            color="#DDBBBA",
=======
            range(num_left, num_qubits), read_err[num_left:], align="center", color="#DDBBBA"
>>>>>>> 5c5a7eab
        )
        right_ax.axvline(avg_read_err, linestyle="--", color="#212121")
        right_ax.set_yticks(range(num_left, num_qubits))
        right_ax.set_xticks([0, round(avg_read_err, 2), round(max_read_err, 2)])
<<<<<<< HEAD
        right_ax.set_yticklabels(
            [str(kk) for kk in range(num_left, num_qubits)], fontsize=12
        )
=======
        right_ax.set_yticklabels([str(kk) for kk in range(num_left, num_qubits)], fontsize=12)
>>>>>>> 5c5a7eab
        right_ax.invert_yaxis()
        right_ax.invert_xaxis()
        right_ax.yaxis.set_label_position("right")
        right_ax.yaxis.tick_right()
        right_ax.set_title("Readout Error (%)", fontsize=12)
    else:
        right_ax.axis("off")

    for spine in right_ax.spines.values():
        spine.set_visible(False)

    if show_title:
        fig.suptitle("{name} Error Map".format(name=backend.name()), fontsize=24, y=0.9)
    if get_backend() in ["module://ipykernel.pylab.backend_inline", "nbAgg"]:
        plt.close(fig)
    return fig<|MERGE_RESOLUTION|>--- conflicted
+++ resolved
@@ -107,15 +107,10 @@
            plot_gate_map(backend)
     """
     if not HAS_MATPLOTLIB:
-<<<<<<< HEAD
         raise MissingOptionalLibraryError(
             libname="Matplotlib",
             name="plot_gate_map",
             pip_install="pip install matplotlib",
-=======
-        raise ImportError(
-            "Must have Matplotlib installed. To install, " 'run "pip install matplotlib".'
->>>>>>> 5c5a7eab
         )
     from matplotlib import get_backend
     import matplotlib.pyplot as plt
@@ -389,13 +384,7 @@
         qubit_labels = list(range(num_qubits))
     else:
         if len(qubit_labels) != num_qubits:
-<<<<<<< HEAD
-            raise QiskitError(
-                "Length of qubit labels " "does not equal number " "of qubits."
-            )
-=======
             raise QiskitError("Length of qubit labels " "does not equal number " "of qubits.")
->>>>>>> 5c5a7eab
 
     if num_qubits in mpl_data.keys():
         grid_data = mpl_data[num_qubits]
@@ -490,13 +479,7 @@
         _idx = [idx[1], -idx[0]]
         width = _GraphDist(qubit_size, ax, True)
         height = _GraphDist(qubit_size, ax, False)
-<<<<<<< HEAD
-        ax.add_artist(
-            mpatches.Ellipse(_idx, width, height, color=qubit_color[var], zorder=1)
-        )
-=======
         ax.add_artist(mpatches.Ellipse(_idx, width, height, color=qubit_color[var], zorder=1))
->>>>>>> 5c5a7eab
         if label_qubits:
             ax.text(
                 *_idx,
@@ -505,11 +488,7 @@
                 verticalalignment="center",
                 color=font_color,
                 size=font_size,
-<<<<<<< HEAD
-                weight="bold"
-=======
                 weight="bold",
->>>>>>> 5c5a7eab
             )
     ax.set_xlim([-1, x_max + 1])
     ax.set_ylim([-(y_max + 1), 1])
@@ -567,24 +546,13 @@
             plot_circuit_layout(new_circ_lv3, backend)
     """
     if circuit._layout is None:
-<<<<<<< HEAD
-        raise QiskitError(
-            "Circuit has no layout. " "Perhaps it has not been transpiled."
-        )
-=======
         raise QiskitError("Circuit has no layout. " "Perhaps it has not been transpiled.")
->>>>>>> 5c5a7eab
 
     num_qubits = backend.configuration().n_qubits
 
     qubits = []
     qubit_labels = [None] * num_qubits
 
-<<<<<<< HEAD
-    if view == "virtual":
-        for key, val in circuit._layout.get_virtual_bits().items():
-            if key.register.name != "ancilla":
-=======
     bit_locations = {
         bit: {"register": register, "index": index}
         for register in circuit._layout.get_registers()
@@ -598,18 +566,13 @@
         for key, val in circuit._layout.get_virtual_bits().items():
             bit_register = bit_locations[key]["register"]
             if bit_register is None or bit_register.name != "ancilla":
->>>>>>> 5c5a7eab
                 qubits.append(val)
                 qubit_labels[val] = bit_locations[key]["index"]
 
     elif view == "physical":
         for key, val in circuit._layout.get_physical_bits().items():
-<<<<<<< HEAD
-            if val.register.name != "ancilla":
-=======
             bit_register = bit_locations[val]["register"]
             if bit_register is None or bit_register.name != "ancilla":
->>>>>>> 5c5a7eab
                 qubits.append(key)
                 qubit_labels[key] = key
 
@@ -628,13 +591,7 @@
         if edge[0] in qubits and edge[1] in qubits:
             lcolors[idx] = "k"
 
-<<<<<<< HEAD
-    fig = plot_gate_map(
-        backend, qubit_color=qcolors, qubit_labels=qubit_labels, line_color=lcolors
-    )
-=======
     fig = plot_gate_map(backend, qubit_color=qcolors, qubit_labels=qubit_labels, line_color=lcolors)
->>>>>>> 5c5a7eab
     return fig
 
 
@@ -681,12 +638,8 @@
         ) from ex
     if not HAS_MATPLOTLIB:
         raise ImportError(
-<<<<<<< HEAD
             "Must have Matplotlib installed. To install, "
             'run "pip install matplotlib".'
-=======
-            "Must have Matplotlib installed. To install, " 'run "pip install matplotlib".'
->>>>>>> 5c5a7eab
         )
     import matplotlib
     from matplotlib import get_backend
@@ -762,14 +715,7 @@
     gridspec.GridSpec(nrows=2, ncols=3)
 
     grid_spec = gridspec.GridSpec(
-<<<<<<< HEAD
-        12,
-        12,
-        height_ratios=[1] * 11 + [0.5],
-        width_ratios=[2, 1, 1, 1, 1, 1, 1, 1, 1, 1, 1, 2],
-=======
         12, 12, height_ratios=[1] * 11 + [0.5], width_ratios=[2, 1, 1, 1, 1, 1, 1, 1, 1, 1, 1, 2]
->>>>>>> 5c5a7eab
     )
 
     left_ax = plt.subplot(grid_spec[2:10, :1])
@@ -811,13 +757,7 @@
         tick_locator = ticker.MaxNLocator(nbins=5)
         cx_cb.locator = tick_locator
         cx_cb.update_ticks()
-<<<<<<< HEAD
-        bright_ax.set_title(
-            "CNOT error rate (%) [Avg. = {}]".format(round(avg_cx_err, 3))
-        )
-=======
         bright_ax.set_title("CNOT error rate (%) [Avg. = {}]".format(round(avg_cx_err, 3)))
->>>>>>> 5c5a7eab
 
     if num_qubits < 10:
         num_left = num_qubits
@@ -839,25 +779,12 @@
 
     if num_right:
         right_ax.barh(
-<<<<<<< HEAD
-            range(num_left, num_qubits),
-            read_err[num_left:],
-            align="center",
-            color="#DDBBBA",
-=======
             range(num_left, num_qubits), read_err[num_left:], align="center", color="#DDBBBA"
->>>>>>> 5c5a7eab
         )
         right_ax.axvline(avg_read_err, linestyle="--", color="#212121")
         right_ax.set_yticks(range(num_left, num_qubits))
         right_ax.set_xticks([0, round(avg_read_err, 2), round(max_read_err, 2)])
-<<<<<<< HEAD
-        right_ax.set_yticklabels(
-            [str(kk) for kk in range(num_left, num_qubits)], fontsize=12
-        )
-=======
         right_ax.set_yticklabels([str(kk) for kk in range(num_left, num_qubits)], fontsize=12)
->>>>>>> 5c5a7eab
         right_ax.invert_yaxis()
         right_ax.invert_xaxis()
         right_ax.yaxis.set_label_position("right")
