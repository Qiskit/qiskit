# This code is part of Qiskit.
#
# (C) Copyright IBM 2019.
#
# This code is licensed under the Apache License, Version 2.0. You may
# obtain a copy of this license in the LICENSE.txt file in the root directory
# of this source tree or at http://www.apache.org/licenses/LICENSE-2.0.
#
# Any modifications or derivative works of this code must retain this
# copyright notice, and modified files need to carry a notice indicating
# that they have been altered from the originals.

"""
matplotlib pulse visualization.
"""
import warnings

from typing import Union, Callable, List, Dict, Tuple

from qiskit.exceptions import MissingOptionalLibraryError
from qiskit.pulse import Schedule, Instruction, Waveform
from qiskit.pulse.channels import Channel
from qiskit.visualization.pulse.qcstyle import PulseStyle, SchedStyle
from qiskit.visualization.exceptions import VisualizationError
from qiskit.visualization.pulse import matplotlib as _matplotlib
from qiskit.visualization.matplotlib import HAS_MATPLOTLIB


<<<<<<< HEAD
def pulse_drawer(data: Union[Waveform, Union[Schedule, Instruction]],
                 dt: int = 1,
                 style: Union[PulseStyle, SchedStyle] = None,
                 filename: str = None,
                 interp_method: Callable = None,
                 scale: float = None,
                 channel_scales: Dict[Channel, float] = None,
                 plot_all: bool = False,
                 plot_range: Tuple[float, float] = None,
                 interactive: bool = False,
                 table: bool = False,
                 label: bool = False,
                 framechange: bool = True,
                 channels: List[Channel] = None,
                 show_framechange_channels: bool = True,
                 draw_title: bool = False):
=======
def pulse_drawer(
    data: Union[Waveform, Union[Schedule, Instruction]],
    dt: int = 1,
    style: Union[PulseStyle, SchedStyle] = None,
    filename: str = None,
    interp_method: Callable = None,
    scale: float = None,
    channel_scales: Dict[Channel, float] = None,
    plot_all: bool = False,
    plot_range: Tuple[Union[int, float], Union[int, float]] = None,
    interactive: bool = False,
    table: bool = False,
    label: bool = False,
    framechange: bool = True,
    channels: List[Channel] = None,
    show_framechange_channels: bool = True,
    draw_title: bool = False,
):
>>>>>>> d5ab2640
    """Deprecated.

    Plot the interpolated envelope of pulse and schedule.

    Args:
        data: Pulse or schedule object to plot.
        dt: Time interval of samples. Pulses are visualized in the unit of
            cycle time if not provided.
        style: A style sheet to configure plot appearance.
            See :mod:`~qiskit.visualization.pulse.qcstyle` for more information.
        filename: Name required to save pulse image. The drawer just returns
            `matplot.Figure` object if not provided.
        interp_method: Interpolation function. Interpolation is disabled in default.
            See :mod:`~qiskit.visualization.pulse.interpolation` for more information.
        scale: Scaling of waveform amplitude. Pulses are automatically
            scaled channel by channel if not provided.
        channel_scales: Dictionary of scale factor for specific channels.
            Scale of channels not specified here is overwritten by `scale`.
        plot_all: When set `True` plot empty channels.
        plot_range: A tuple of time range to plot.
        interactive: When set `True` show the circuit in a new window.
            This depends on the matplotlib backend being used supporting this.
        table: When set `True` draw event table for supported commands.
        label: When set `True` draw label for individual instructions.
        framechange: When set `True` draw framechange indicators.
        channels: A list of channel names to plot.
            All non-empty channels are shown if not provided.
        show_framechange_channels: When set `True` plot channels
            with only framechange instructions.
        draw_title: Add a title to the plot when set to ``True``.

    Returns:
        matplotlib.figure.Figure: A matplotlib figure object for the pulse envelope.

    Example:
        This example shows how to visualize your pulse schedule.
        Pulse names are added to the plot, unimportant channels are removed
        and the time window is truncated to draw out U3 pulse sequence of interest.

        .. jupyter-execute::

            import numpy as np
            import qiskit
            from qiskit import pulse
            from qiskit.test.mock.backends.almaden import FakeAlmaden

            inst_map = FakeAlmaden().defaults().instruction_schedule_map

            sched = pulse.Schedule()
            sched += inst_map.get('u3', 0, np.pi, 0, np.pi)
            sched += inst_map.get('measure', list(range(20))) << sched.duration

            channels = [pulse.DriveChannel(0), pulse.MeasureChannel(0)]
            scales = {pulse.DriveChannel(0): 10}

            qiskit.visualization.pulse_drawer(sched,
                                              channels=channels,
                                              plot_range=(0, 1000),
                                              label=True,
                                              channel_scales=scales)

        You are also able to call visualization module from the instance method::

            sched.draw(channels=channels, plot_range=(0, 1000), label=True, channel_scales=scales)

        To customize the format of the schedule plot, you can setup your style sheet.

        .. jupyter-execute::

            import numpy as np
            import qiskit
            from qiskit import pulse
            from qiskit.test.mock.backends.almaden import FakeAlmaden

            inst_map = FakeAlmaden().defaults().instruction_schedule_map

            sched = pulse.Schedule()
            sched += inst_map.get('u3', 0, np.pi, 0, np.pi)
            sched += inst_map.get('measure', list(range(20))) << sched.duration

            # setup style sheet
            my_style = qiskit.visualization.SchedStyle(
                figsize = (10, 5),
                bg_color='w',
                d_ch_color = ['#32cd32', '#556b2f'])

            channels = [pulse.DriveChannel(0), pulse.MeasureChannel(0)]
            scales = {pulse.DriveChannel(0): 10}

            qiskit.visualization.pulse_drawer(sched, style=my_style,
                                              channels=channels,
                                              plot_range=(0, 1000),
                                              label=True,
                                              channel_scales=scales)

    Raises:
        VisualizationError: when invalid data is given
        MissingOptionalLibraryError: when matplotlib is not installed
    """
    warnings.warn(
        "This legacy pulse drawer is deprecated and will be removed no earlier than "
        "3 months after the release date. Use `qiskit.visualization.pulse_drawer_v2` "
        "instead. After the legacy drawer is removed, the import path of this module "
        "will be dedicated to the v2 drawer. "
        "New drawer will provide much more flexibility with richer stylesheets "
        "and cleaner visualization.",
        DeprecationWarning,
    )

    if not HAS_MATPLOTLIB:
        raise MissingOptionalLibraryError(
            libname="Matplotlib",
            name="pulse_drawer",
            pip_install="pip install matplotlib",
        )
    from matplotlib import get_backend
    from matplotlib import pyplot as plt

    if isinstance(data, Waveform):
        drawer = _matplotlib.WaveformDrawer(style=style)
        image = drawer.draw(data, dt=dt, interp_method=interp_method, scale=scale)
    elif isinstance(data, (Schedule, Instruction)):
        drawer = _matplotlib.ScheduleDrawer(style=style)
        image = drawer.draw(
            data,
            dt=dt,
            interp_method=interp_method,
            scale=scale,
            channel_scales=channel_scales,
            plot_range=plot_range,
            plot_all=plot_all,
            table=table,
            label=label,
            framechange=framechange,
            channels=channels,
            show_framechange_channels=show_framechange_channels,
            draw_title=draw_title,
        )
    else:
        raise VisualizationError("This data cannot be visualized.")

    if filename:
        image.savefig(filename, dpi=drawer.style.dpi, bbox_inches="tight")

    if get_backend() in ["module://ipykernel.pylab.backend_inline", "nbAgg"]:
        plt.close(image)
    if image and interactive:
        image.show()
    return image<|MERGE_RESOLUTION|>--- conflicted
+++ resolved
@@ -26,24 +26,6 @@
 from qiskit.visualization.matplotlib import HAS_MATPLOTLIB
 
 
-<<<<<<< HEAD
-def pulse_drawer(data: Union[Waveform, Union[Schedule, Instruction]],
-                 dt: int = 1,
-                 style: Union[PulseStyle, SchedStyle] = None,
-                 filename: str = None,
-                 interp_method: Callable = None,
-                 scale: float = None,
-                 channel_scales: Dict[Channel, float] = None,
-                 plot_all: bool = False,
-                 plot_range: Tuple[float, float] = None,
-                 interactive: bool = False,
-                 table: bool = False,
-                 label: bool = False,
-                 framechange: bool = True,
-                 channels: List[Channel] = None,
-                 show_framechange_channels: bool = True,
-                 draw_title: bool = False):
-=======
 def pulse_drawer(
     data: Union[Waveform, Union[Schedule, Instruction]],
     dt: int = 1,
@@ -53,7 +35,7 @@
     scale: float = None,
     channel_scales: Dict[Channel, float] = None,
     plot_all: bool = False,
-    plot_range: Tuple[Union[int, float], Union[int, float]] = None,
+    plot_range: Tuple[float, float] = None,
     interactive: bool = False,
     table: bool = False,
     label: bool = False,
@@ -62,7 +44,6 @@
     show_framechange_channels: bool = True,
     draw_title: bool = False,
 ):
->>>>>>> d5ab2640
     """Deprecated.
 
     Plot the interpolated envelope of pulse and schedule.
