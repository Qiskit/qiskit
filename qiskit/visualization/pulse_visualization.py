# -*- coding: utf-8 -*-

# This code is part of Qiskit.
#
# (C) Copyright IBM 2019.
#
# This code is licensed under the Apache License, Version 2.0. You may
# obtain a copy of this license in the LICENSE.txt file in the root directory
# of this source tree or at http://www.apache.org/licenses/LICENSE-2.0.
#
# Any modifications or derivative works of this code must retain this
# copyright notice, and modified files need to carry a notice indicating
# that they have been altered from the originals.

# pylint: disable=invalid-name

"""
matplotlib pulse visualization.
"""
import warnings

import warnings
from qiskit.pulse import Schedule, Instruction, SamplePulse
from qiskit.visualization.exceptions import VisualizationError
from qiskit.visualization.pulse import matplotlib as _matplotlib

if _matplotlib.HAS_MATPLOTLIB:
    from matplotlib import get_backend


def pulse_drawer(data, dt=1, style=None, filename=None,
                 interp_method=None, scale=None, channels_to_plot=None,
                 plot_all=False, plot_range=None, interactive=False,
<<<<<<< HEAD
                 table=True, label=False, framechange=True, scaling=None):
=======
                 table=True, label=False, framechange=True,
                 channels=None):
>>>>>>> debbd39f
    """Plot the interpolated envelope of pulse

    Args:
        data (ScheduleComponent or SamplePulse): Data to plot
        dt (float): Time interval of samples
        style (PulseStyle or SchedStyle): A style sheet to configure
            plot appearance
        filename (str): Name required to save pulse image
        interp_method (Callable): interpolation function
            See `qiskit.visualization.interpolation` for more information
<<<<<<< HEAD
        scale (float): scaling of waveform amplitude
        channels_to_plot (list): A list of channel names to plot
=======
        scaling (float): scaling of waveform amplitude
        channels_to_plot (list): Deprecated, see `channels`
>>>>>>> debbd39f
        plot_all (bool): Plot empty channels
        plot_range (tuple): A tuple of time range to plot
        interactive (bool): When set true show the circuit in a new window
            (this depends on the matplotlib backend being used supporting this)
        table (bool): Draw event table for supported commands
        label (bool): Label individual instructions
        framechange (bool): Add framechange indicators
<<<<<<< HEAD
        scaling (float): Deprecated, see `scale`
=======
        channels (list): A list of channel names to plot
>>>>>>> debbd39f

    Returns:
        matplotlib.figure: A matplotlib figure object for the pulse envelope

    Raises:
        VisualizationError: when invalid data is given or lack of information
        ImportError: when matplotlib is not installed
    """
<<<<<<< HEAD
    if scaling:
        warnings.warn('The parameter "scaling" is being replaced by "scale"'
                      '', DeprecationWarning, 3)
        scale = scaling
=======
    if channels_to_plot:
        warnings.warn('The parameter "channels_to_plot" is being replaced by "channels"',
                      DeprecationWarning, 3)
        channels = channels_to_plot

>>>>>>> debbd39f
    if not _matplotlib.HAS_MATPLOTLIB:
        raise ImportError('Must have Matplotlib installed.')
    if isinstance(data, SamplePulse):
        drawer = _matplotlib.SamplePulseDrawer(style=style)
        image = drawer.draw(data, dt=dt, interp_method=interp_method, scale=scale)
    elif isinstance(data, (Schedule, Instruction)):
        drawer = _matplotlib.ScheduleDrawer(style=style)
<<<<<<< HEAD
        image = drawer.draw(data, dt=dt, interp_method=interp_method, scale=scale,
                            plot_range=plot_range, channels_to_plot=channels_to_plot,
                            plot_all=plot_all, table=table, label=label,
                            framechange=framechange)
=======
        image = drawer.draw(data, dt=dt, interp_method=interp_method, scaling=scaling,
                            plot_range=plot_range, plot_all=plot_all, table=table,
                            label=label, framechange=framechange, channels=channels)
>>>>>>> debbd39f
    else:
        raise VisualizationError('This data cannot be visualized.')

    if filename:
        image.savefig(filename, dpi=drawer.style.dpi, bbox_inches='tight')

    if get_backend() in ['module://ipykernel.pylab.backend_inline',
                         'nbAgg']:
        _matplotlib.plt.close(image)
    if image and interactive:
        image.show()
    return image<|MERGE_RESOLUTION|>--- conflicted
+++ resolved
@@ -31,12 +31,8 @@
 def pulse_drawer(data, dt=1, style=None, filename=None,
                  interp_method=None, scale=None, channels_to_plot=None,
                  plot_all=False, plot_range=None, interactive=False,
-<<<<<<< HEAD
-                 table=True, label=False, framechange=True, scaling=None):
-=======
                  table=True, label=False, framechange=True,
-                 channels=None):
->>>>>>> debbd39f
+                 channels=None, scaling=None):
     """Plot the interpolated envelope of pulse
 
     Args:
@@ -47,13 +43,8 @@
         filename (str): Name required to save pulse image
         interp_method (Callable): interpolation function
             See `qiskit.visualization.interpolation` for more information
-<<<<<<< HEAD
         scale (float): scaling of waveform amplitude
-        channels_to_plot (list): A list of channel names to plot
-=======
-        scaling (float): scaling of waveform amplitude
         channels_to_plot (list): Deprecated, see `channels`
->>>>>>> debbd39f
         plot_all (bool): Plot empty channels
         plot_range (tuple): A tuple of time range to plot
         interactive (bool): When set true show the circuit in a new window
@@ -61,11 +52,8 @@
         table (bool): Draw event table for supported commands
         label (bool): Label individual instructions
         framechange (bool): Add framechange indicators
-<<<<<<< HEAD
         scaling (float): Deprecated, see `scale`
-=======
         channels (list): A list of channel names to plot
->>>>>>> debbd39f
 
     Returns:
         matplotlib.figure: A matplotlib figure object for the pulse envelope
@@ -74,18 +62,15 @@
         VisualizationError: when invalid data is given or lack of information
         ImportError: when matplotlib is not installed
     """
-<<<<<<< HEAD
     if scaling:
         warnings.warn('The parameter "scaling" is being replaced by "scale"'
                       '', DeprecationWarning, 3)
         scale = scaling
-=======
     if channels_to_plot:
         warnings.warn('The parameter "channels_to_plot" is being replaced by "channels"',
                       DeprecationWarning, 3)
         channels = channels_to_plot
 
->>>>>>> debbd39f
     if not _matplotlib.HAS_MATPLOTLIB:
         raise ImportError('Must have Matplotlib installed.')
     if isinstance(data, SamplePulse):
@@ -93,16 +78,9 @@
         image = drawer.draw(data, dt=dt, interp_method=interp_method, scale=scale)
     elif isinstance(data, (Schedule, Instruction)):
         drawer = _matplotlib.ScheduleDrawer(style=style)
-<<<<<<< HEAD
         image = drawer.draw(data, dt=dt, interp_method=interp_method, scale=scale,
-                            plot_range=plot_range, channels_to_plot=channels_to_plot,
-                            plot_all=plot_all, table=table, label=label,
-                            framechange=framechange)
-=======
-        image = drawer.draw(data, dt=dt, interp_method=interp_method, scaling=scaling,
                             plot_range=plot_range, plot_all=plot_all, table=table,
                             label=label, framechange=framechange, channels=channels)
->>>>>>> debbd39f
     else:
         raise VisualizationError('This data cannot be visualized.')
 
