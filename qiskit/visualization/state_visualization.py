# -*- coding: utf-8 -*-

# This code is part of Qiskit.
#
# (C) Copyright IBM 2017, 2018.
#
# This code is licensed under the Apache License, Version 2.0. You may
# obtain a copy of this license in the LICENSE.txt file in the root directory
# of this source tree or at http://www.apache.org/licenses/LICENSE-2.0.
#
# Any modifications or derivative works of this code must retain this
# copyright notice, and modified files need to carry a notice indicating
# that they have been altered from the originals.

# pylint: disable=invalid-name,ungrouped-imports,import-error
# pylint: disable=inconsistent-return-statements

"""
Visualization functions for quantum states.
"""

from functools import reduce
import colorsys
import numpy as np
from scipy import linalg
from qiskit.quantum_info.operators.pauli import pauli_group, Pauli
from .matplotlib import HAS_MATPLOTLIB

if HAS_MATPLOTLIB:
    from matplotlib import get_backend
    from matplotlib import pyplot as plt
    from matplotlib.patches import FancyArrowPatch
    from matplotlib.patches import Circle
    import matplotlib.colors as mcolors
    from matplotlib.colors import Normalize, LightSource
    import matplotlib.gridspec as gridspec
    from mpl_toolkits.mplot3d import proj3d
    from mpl_toolkits.mplot3d.art3d import Poly3DCollection
    from qiskit.visualization.exceptions import VisualizationError
    from qiskit.visualization.bloch import Bloch
    from qiskit.visualization.utils import _validate_input_state


if HAS_MATPLOTLIB:
    class Arrow3D(FancyArrowPatch):
        """Standard 3D arrow."""

        def __init__(self, xs, ys, zs, *args, **kwargs):
            """Create arrow."""
            FancyArrowPatch.__init__(self, (0, 0), (0, 0), *args, **kwargs)
            self._verts3d = xs, ys, zs

        def draw(self, renderer):
            """Draw the arrow."""
            xs3d, ys3d, zs3d = self._verts3d
            xs, ys, _ = proj3d.proj_transform(xs3d, ys3d, zs3d, renderer.M)
            self.set_positions((xs[0], ys[0]), (xs[1], ys[1]))
            FancyArrowPatch.draw(self, renderer)


def plot_state_hinton(rho, title='', figsize=None, ax_real=None, ax_imag=None):
    """Plot a hinton diagram for the quanum state.

    Args:
        rho (ndarray): Numpy array for state vector or density matrix.
        title (str): a string that represents the plot title
        figsize (tuple): Figure size in inches.
        ax_real (matplotlib.axes.Axes): An optional Axes object to be used for
            the visualization output. If none is specified a new matplotlib
            Figure will be created and used. If this is specified without an
            ax_imag only the real component plot will be generated.
            Additionally, if specified there will be no returned Figure since
            it is redundant.
        ax_imag (matplotlib.axes.Axes): An optional Axes object to be used for
            the visualization output. If none is specified a new matplotlib
            Figure will be created and used. If this is specified without an
            ax_imag only the real component plot will be generated.
            Additionally, if specified there will be no returned Figure since
            it is redundant.

    Returns:
         matplotlib.Figure: The matplotlib.Figure of the visualization if
            neither ax_real or ax_imag is set.

    Raises:
        ImportError: Requires matplotlib.
    """
    if not HAS_MATPLOTLIB:
        raise ImportError('Must have Matplotlib installed.')
    rho = _validate_input_state(rho)
    if figsize is None:
        figsize = (8, 5)
    num = int(np.log2(len(rho)))
    if not ax_real and not ax_imag:
        fig, (ax1, ax2) = plt.subplots(1, 2, figsize=figsize)
    else:
        if ax_real:
            fig = ax_real.get_figure()
        else:
            fig = ax_imag.get_figure()
        ax1 = ax_real
        ax2 = ax_imag
    max_weight = 2 ** np.ceil(np.log(np.abs(rho).max()) / np.log(2))
    datareal = np.real(rho)
    dataimag = np.imag(rho)
    column_names = [bin(i)[2:].zfill(num) for i in range(2**num)]
    row_names = [bin(i)[2:].zfill(num) for i in range(2**num)]
    lx = len(datareal[0])            # Work out matrix dimensions
    ly = len(datareal[:, 0])
    # Real
    if ax1:
        ax1.patch.set_facecolor('gray')
        ax1.set_aspect('equal', 'box')
        ax1.xaxis.set_major_locator(plt.NullLocator())
        ax1.yaxis.set_major_locator(plt.NullLocator())

        for (x, y), w in np.ndenumerate(datareal):
            color = 'white' if w > 0 else 'black'
            size = np.sqrt(np.abs(w) / max_weight)
            rect = plt.Rectangle([x - size / 2, y - size / 2], size, size,
                                 facecolor=color, edgecolor=color)
            ax1.add_patch(rect)

        ax1.set_xticks(np.arange(0, lx+0.5, 1))
        ax1.set_yticks(np.arange(0, ly+0.5, 1))
        ax1.set_yticklabels(row_names, fontsize=14)
        ax1.set_xticklabels(column_names, fontsize=14, rotation=90)
        ax1.autoscale_view()
        ax1.invert_yaxis()
        ax1.set_title('Re[$\\rho$]', fontsize=14)
    # Imaginary
    if ax2:
        ax2.patch.set_facecolor('gray')
        ax2.set_aspect('equal', 'box')
        ax2.xaxis.set_major_locator(plt.NullLocator())
        ax2.yaxis.set_major_locator(plt.NullLocator())

        for (x, y), w in np.ndenumerate(dataimag):
            color = 'white' if w > 0 else 'black'
            size = np.sqrt(np.abs(w) / max_weight)
            rect = plt.Rectangle([x - size / 2, y - size / 2], size, size,
                                 facecolor=color, edgecolor=color)
            ax2.add_patch(rect)

        ax2.set_xticks(np.arange(0, lx+0.5, 1))
        ax2.set_yticks(np.arange(0, ly+0.5, 1))
        ax2.set_yticklabels(row_names, fontsize=14)
        ax2.set_xticklabels(column_names, fontsize=14, rotation=90)

        ax2.autoscale_view()
        ax2.invert_yaxis()
        ax2.set_title('Im[$\\rho$]', fontsize=14)
    if title:
        fig.suptitle(title, fontsize=16)
    if ax_real is None and ax_imag is None:
        if get_backend() in ['module://ipykernel.pylab.backend_inline',
                             'nbAgg']:
            plt.close(fig)
        return fig


def plot_bloch_vector(bloch, title="", ax=None, figsize=None):
    """Plot the Bloch sphere.

    Plot a sphere, axes, the Bloch vector, and its projections onto each axis.

    Args:
        bloch (list[double]): array of three elements where [<x>, <y>, <z>]
        title (str): a string that represents the plot title
        ax (matplotlib.axes.Axes): An Axes to use for rendering the bloch
            sphere
        figsize (tuple): Figure size in inches. Has no effect is passing `ax`.

    Returns:
        Figure: A matplotlib figure instance if `ax = None`.

    Raises:
        ImportError: Requires matplotlib.
    """
    if not HAS_MATPLOTLIB:
        raise ImportError('Must have Matplotlib installed.')
    if figsize is None:
        figsize = (5, 5)
    B = Bloch(axes=ax)
    B.add_vectors(bloch)
    B.render(title=title)
    if ax is None:
        fig = B.fig
        fig.set_size_inches(figsize[0], figsize[1])
        if get_backend() in ['module://ipykernel.pylab.backend_inline',
                             'nbAgg']:
            plt.close(fig)
        return fig
    return None


def plot_bloch_multivector(rho, title='', figsize=None):
    """Plot the Bloch sphere.

    Plot a sphere, axes, the Bloch vector, and its projections onto each axis.

    Args:
        rho (ndarray): Numpy array for state vector or density matrix.
        title (str): a string that represents the plot title
        figsize (tuple): Has no effect, here for compatibility only.

    Returns:
        Figure: A matplotlib figure instance.

    Raises:
        ImportError: Requires matplotlib.
    """
    if not HAS_MATPLOTLIB:
        raise ImportError('Must have Matplotlib installed.')
    rho = _validate_input_state(rho)
    num = int(np.log2(len(rho)))
    width, height = plt.figaspect(1/num)
    fig = plt.figure(figsize=(width, height))
    for i in range(num):
        ax = fig.add_subplot(1, num, i + 1, projection='3d')
        pauli_singles = [
            Pauli.pauli_single(num, i, 'X'),
            Pauli.pauli_single(num, i, 'Y'),
            Pauli.pauli_single(num, i, 'Z')
        ]
        bloch_state = list(
            map(lambda x: np.real(np.trace(np.dot(x.to_matrix(), rho))),
                pauli_singles))
        plot_bloch_vector(bloch_state, "qubit " + str(i), ax=ax,
                          figsize=figsize)
    fig.suptitle(title, fontsize=16)
    if get_backend() in ['module://ipykernel.pylab.backend_inline',
                         'nbAgg']:
        plt.close(fig)
    return fig


def plot_state_city(rho, title="", figsize=None, color=None,
                    alpha=1, ax_real=None, ax_imag=None):
    """Plot the cityscape of quantum state.

    Plot two 3d bar graphs (two dimensional) of the real and imaginary
    part of the density matrix rho.

    Args:
        rho (ndarray): Numpy array for state vector or density matrix.
        title (str): a string that represents the plot title
        figsize (tuple): Figure size in inches.
        color (list): A list of len=2 giving colors for real and
        imaginary components of matrix elements.
        alpha (float): Transparency value for bars
        ax_real (matplotlib.axes.Axes): An optional Axes object to be used for
            the visualization output. If none is specified a new matplotlib
            Figure will be created and used. If this is specified without an
            ax_imag only the real component plot will be generated.
            Additionally, if specified there will be no returned Figure since
            it is redundant.
        ax_imag (matplotlib.axes.Axes): An optional Axes object to be used for
            the visualization output. If none is specified a new matplotlib
            Figure will be created and used. If this is specified without an
            ax_imag only the real component plot will be generated.
            Additionally, if specified there will be no returned Figure since
            it is redundant.

    Returns:
         matplotlib.Figure: The matplotlib.Figure of the visualization if the
             ``ax_real`` and ``ax_imag`` kwargs are not set

    Raises:
        ImportError: Requires matplotlib.
        ValueError: When 'color' is not a list of len=2.
    """
    if not HAS_MATPLOTLIB:
        raise ImportError('Must have Matplotlib installed.')
    rho = _validate_input_state(rho)

    num = int(np.log2(len(rho)))
    # get the real and imag parts of rho
    datareal = np.real(rho)
    dataimag = np.imag(rho)

    # get the labels
    column_names = [bin(i)[2:].zfill(num) for i in range(2**num)]
    row_names = [bin(i)[2:].zfill(num) for i in range(2**num)]

    lx = len(datareal[0])            # Work out matrix dimensions
    ly = len(datareal[:, 0])
    xpos = np.arange(0, lx, 1)    # Set up a mesh of positions
    ypos = np.arange(0, ly, 1)
    xpos, ypos = np.meshgrid(xpos+0.25, ypos+0.25)

    xpos = xpos.flatten()
    ypos = ypos.flatten()
    zpos = np.zeros(lx*ly)

    dx = 0.5 * np.ones_like(zpos)  # width of bars
    dy = dx.copy()
    dzr = datareal.flatten()
    dzi = dataimag.flatten()

    if color is None:
        color = ["#648fff", "#648fff"]
    else:
        if len(color) != 2:
            raise ValueError("'color' must be a list of len=2.")
        if color[0] is None:
            color[0] = "#648fff"
        if color[1] is None:
            color[1] = "#648fff"
    if ax_real is None and ax_imag is None:
        # set default figure size
        if figsize is None:
            figsize = (15, 5)

        fig = plt.figure(figsize=figsize)
        ax1 = fig.add_subplot(1, 2, 1, projection='3d')
        ax2 = fig.add_subplot(1, 2, 2, projection='3d')
    elif ax_real is not None:
        fig = ax_real.get_figure()
        ax1 = ax_real
        if ax_imag is not None:
            ax2 = ax_imag
    else:
        fig = ax_imag.get_figure()
        ax1 = None
        ax2 = ax_imag

    x = [0, max(xpos)+0.5, max(xpos)+0.5, 0]
    y = [0, 0, max(ypos)+0.5, max(ypos)+0.5]
    z = [0, 0, 0, 0]
    verts = [list(zip(x, y, z))]
    max_dzr = max(dzr)
    min_dzr = min(dzr)
    min_dzi = np.min(dzi)
    max_dzi = np.max(dzi)

    if ax1 is not None:
        fc1 = generate_facecolors(xpos, ypos, zpos, dx, dy, dzr, color[0])
        for idx, cur_zpos in enumerate(zpos):
            if dzr[idx] > 0:
                zorder = 2
            else:
                zorder = 0
            b1 = ax1.bar3d(xpos[idx], ypos[idx], cur_zpos,
                           dx[idx], dy[idx], dzr[idx],
                           alpha=alpha, zorder=zorder)
            b1.set_facecolors(fc1[6*idx:6*idx+6])

        pc1 = Poly3DCollection(verts, alpha=0.15, facecolor='k',
                               linewidths=1, zorder=1)

        if min(dzr) < 0 < max(dzr):
            ax1.add_collection3d(pc1)
        ax1.set_xticks(np.arange(0.5, lx+0.5, 1))
        ax1.set_yticks(np.arange(0.5, ly+0.5, 1))
        if max_dzr != min_dzr:
            ax1.axes.set_zlim3d(np.min(dzr), max(np.max(dzr) + 1e-9, max_dzi))
        else:
            if min_dzr == 0:
                ax1.axes.set_zlim3d(np.min(dzr), max(np.max(dzr)+1e-9, np.max(dzi)))
            else:
                ax1.axes.set_zlim3d(auto=True)
        ax1.get_autoscalez_on()
        ax1.w_xaxis.set_ticklabels(row_names, fontsize=14, rotation=45)
        ax1.w_yaxis.set_ticklabels(column_names, fontsize=14, rotation=-22.5)
        ax1.set_zlabel('Re[$\\rho$]', fontsize=14)
        for tick in ax1.zaxis.get_major_ticks():
            tick.label.set_fontsize(14)

    if ax2 is not None:
        fc2 = generate_facecolors(xpos, ypos, zpos, dx, dy, dzi, color[1])
        for idx, cur_zpos in enumerate(zpos):
            if dzi[idx] > 0:
                zorder = 2
            else:
                zorder = 0
            b2 = ax2.bar3d(xpos[idx], ypos[idx], cur_zpos,
                           dx[idx], dy[idx], dzi[idx],
                           alpha=alpha, zorder=zorder)
            b2.set_facecolors(fc2[6*idx:6*idx+6])

        pc2 = Poly3DCollection(verts, alpha=0.2, facecolor='k',
                               linewidths=1, zorder=1)

        if min(dzi) < 0 < max(dzi):
            ax2.add_collection3d(pc2)
<<<<<<< HEAD
    if ax1 is not None:
        ax1.set_xticks(np.arange(0.5, lx+0.5, 1))
        ax1.set_yticks(np.arange(0.5, ly+0.5, 1))
        max_dzr = max(dzr)
        min_dzr = min(dzr)
        if max_dzr != min_dzr:
            ax1.axes.set_zlim3d(np.min(dzr), np.max(dzr)+1e-9)
        else:
            if min_dzr == 0:
                ax1.axes.set_zlim3d(np.min(dzr), np.max(dzr)+1e-9)
            else:
                ax1.axes.set_zlim3d(auto=True)
        ax1.zaxis.set_major_locator(MaxNLocator(5))
        ax1.w_xaxis.set_ticklabels(row_names, fontsize=14, rotation=45,
                                   ha='right', va='top')
        ax1.w_yaxis.set_ticklabels(column_names, fontsize=14, rotation=-22.5,
                                   ha='left', va='center')
        ax1.set_zlabel("Real[rho]", fontsize=14)
        for tick in ax1.zaxis.get_major_ticks():
            tick.label.set_fontsize(14)
    if ax2 is not None:
=======

>>>>>>> 1b3f36d7
        ax2.set_xticks(np.arange(0.5, lx+0.5, 1))
        ax2.set_yticks(np.arange(0.5, ly+0.5, 1))
        if min_dzi != max_dzi:
            eps = 0
            ax2.axes.set_zlim3d(np.min(dzi), max(np.max(dzr)+1e-9, np.max(dzi)+eps))
        else:
            if min_dzi == 0:
                ax2.set_zticks([0])
                eps = 1e-9
                ax2.axes.set_zlim3d(np.min(dzi), max(np.max(dzr)+1e-9, np.max(dzi)+eps))
            else:
                ax2.axes.set_zlim3d(auto=True)
<<<<<<< HEAD
        ax2.w_xaxis.set_ticklabels(row_names, fontsize=14, rotation=45,
                                   ha='right', va='top')
        ax2.w_yaxis.set_ticklabels(column_names, fontsize=14, rotation=-22.5,
                                   ha='left', va='center')
        ax2.set_zlabel("Imag[rho]", fontsize=14)
=======
        ax2.w_xaxis.set_ticklabels(row_names, fontsize=14, rotation=45)
        ax2.w_yaxis.set_ticklabels(column_names, fontsize=14, rotation=-22.5)
        ax2.set_zlabel('Im[$\\rho$]', fontsize=14)
>>>>>>> 1b3f36d7
        for tick in ax2.zaxis.get_major_ticks():
            tick.label.set_fontsize(14)
        ax2.get_autoscalez_on()

    fig.suptitle(title, fontsize=16)
    if ax_real is None and ax_imag is None:
        if get_backend() in ['module://ipykernel.pylab.backend_inline',
                             'nbAgg']:
            plt.close(fig)
        return fig


def plot_state_paulivec(rho, title="", figsize=None, color=None, ax=None):
    """Plot the paulivec representation of a quantum state.

    Plot a bargraph of the mixed state rho over the pauli matrices

    Args:
        rho (ndarray): Numpy array for state vector or density matrix
        title (str): a string that represents the plot title
        figsize (tuple): Figure size in inches.
        color (list or str): Color of the expectation value bars.
        ax (matplotlib.axes.Axes): An optional Axes object to be used for
            the visualization output. If none is specified a new matplotlib
            Figure will be created and used. Additionally, if specified there
            will be no returned Figure since it is redundant.

    Returns:
         matplotlib.Figure: The matplotlib.Figure of the visualization if the
         ``ax`` kwarg is not set
    Raises:
        ImportError: Requires matplotlib.
    """
    if not HAS_MATPLOTLIB:
        raise ImportError('Must have Matplotlib installed.')
    rho = _validate_input_state(rho)
    if figsize is None:
        figsize = (7, 5)
    num = int(np.log2(len(rho)))
    labels = list(map(lambda x: x.to_label(), pauli_group(num)))
    values = list(map(lambda x: np.real(np.trace(np.dot(x.to_matrix(), rho))),
                      pauli_group(num)))
    numelem = len(values)
    if color is None:
        color = "#648fff"

    ind = np.arange(numelem)  # the x locations for the groups
    width = 0.5  # the width of the bars
    if ax is None:
        return_fig = True
        fig, ax = plt.subplots(figsize=figsize)
    else:
        return_fig = False
        fig = ax.get_figure()
    ax.grid(zorder=0, linewidth=1, linestyle='--')
    ax.bar(ind, values, width, color=color, zorder=2)
    ax.axhline(linewidth=1, color='k')
    # add some text for labels, title, and axes ticks
    ax.set_ylabel('Expectation value', fontsize=14)
    ax.set_xticks(ind)
    ax.set_yticks([-1, -0.5, 0, 0.5, 1])
    ax.set_xticklabels(labels, fontsize=14, rotation=70)
    ax.set_xlabel('Pauli', fontsize=14)
    ax.set_ylim([-1, 1])
    ax.set_facecolor('#eeeeee')
    for tick in ax.xaxis.get_major_ticks()+ax.yaxis.get_major_ticks():
        tick.label.set_fontsize(14)
    ax.set_title(title, fontsize=16)
    if return_fig:
        if get_backend() in ['module://ipykernel.pylab.backend_inline',
                             'nbAgg']:
            plt.close(fig)
        return fig


def n_choose_k(n, k):
    """Return the number of combinations for n choose k.

    Args:
        n (int): the total number of options .
        k (int): The number of elements.

    Returns:
        int: returns the binomial coefficient
    """
    if n == 0:
        return 0
    return reduce(lambda x, y: x * y[0] / y[1],
                  zip(range(n - k + 1, n + 1),
                      range(1, k + 1)), 1)


def lex_index(n, k, lst):
    """Return  the lex index of a combination..

    Args:
        n (int): the total number of options .
        k (int): The number of elements.
        lst (list): list

    Returns:
        int: returns int index for lex order

    Raises:
        VisualizationError: if length of list is not equal to k
    """
    if len(lst) != k:
        raise VisualizationError("list should have length k")
    comb = list(map(lambda x: n - 1 - x, lst))
    dualm = sum([n_choose_k(comb[k - 1 - i], i + 1) for i in range(k)])
    return int(dualm)


def bit_string_index(s):
    """Return the index of a string of 0s and 1s."""
    n = len(s)
    k = s.count("1")
    if s.count("0") != n - k:
        raise VisualizationError("s must be a string of 0 and 1")
    ones = [pos for pos, char in enumerate(s) if char == "1"]
    return lex_index(n, k, ones)


def phase_to_rgb(complex_number):
    """Map a phase of a complexnumber to a color in (r,g,b).

    complex_number is phase is first mapped to angle in the range
    [0, 2pi] and then to the HSL color wheel
    """
    angles = (np.angle(complex_number) + (np.pi * 4)) % (np.pi * 2)
    rgb = colorsys.hls_to_rgb(angles / (np.pi * 2), 0.5, 0.5)
    return rgb


def plot_state_qsphere(rho, figsize=None, ax=None):
    """Plot the qsphere representation of a quantum state.
    Here, the size of the points is proportional to the probability
    of the corresponding term in the state and the color represents
    the phase.

    Args:
        rho (ndarray): State vector or density matrix representation.
        of quantum state.
        figsize (tuple): Figure size in inches.
        ax (matplotlib.axes.Axes): An optional Axes object to be used for
            the visualization output. If none is specified a new matplotlib
            Figure will be created and used. Additionally, if specified there
            will be no returned Figure since it is redundant.

    Returns:
        Figure: A matplotlib figure instance if the ``ax`` kwag is not set

    Raises:
        ImportError: Requires matplotlib.
    """
    if not HAS_MATPLOTLIB:
        raise ImportError('Must have Matplotlib installed.')
    try:
        import seaborn as sns
    except ImportError:
        raise ImportError('Must have seaborn installed to use '
                          'plot_state_qsphere')
    rho = _validate_input_state(rho)
    if figsize is None:
        figsize = (7, 7)
    num = int(np.log2(len(rho)))

    # get the eigenvectors and eigenvalues
    we, stateall = linalg.eigh(rho)

    if ax is None:
        return_fig = True
        fig = plt.figure(figsize=figsize)
    else:
        return_fig = False
        fig = ax.get_figure()

    gs = gridspec.GridSpec(nrows=3, ncols=3)

    ax = fig.add_subplot(gs[0:3, 0:3], projection='3d')
    ax.axes.set_xlim3d(-1.0, 1.0)
    ax.axes.set_ylim3d(-1.0, 1.0)
    ax.axes.set_zlim3d(-1.0, 1.0)
    ax.axes.grid(False)
    ax.view_init(elev=5, azim=275)

    for _ in range(2 ** num):
        # start with the max
        probmix = we.max()
        prob_location = we.argmax()
        if probmix > 0.001:
            # get the max eigenvalue
            state = stateall[:, prob_location]
            loc = np.absolute(state).argmax()

            # get the element location closes to lowest bin representation.
            for j in range(2 ** num):
                test = np.absolute(np.absolute(state[j]) -
                                   np.absolute(state[loc]))
                if test < 0.001:
                    loc = j
                    break

            # remove the global phase
            angles = (np.angle(state[loc]) + 2 * np.pi) % (2 * np.pi)
            angleset = np.exp(-1j * angles)
            state = angleset * state
            state.flatten()

            # start the plotting
            # Plot semi-transparent sphere
            u = np.linspace(0, 2 * np.pi, 25)
            v = np.linspace(0, np.pi, 25)
            x = np.outer(np.cos(u), np.sin(v))
            y = np.outer(np.sin(u), np.sin(v))
            z = np.outer(np.ones(np.size(u)), np.cos(v))
            ax.plot_surface(x, y, z, rstride=1, cstride=1, color='k',
                            alpha=0.05, linewidth=0)

            # Get rid of the panes
            ax.w_xaxis.set_pane_color((1.0, 1.0, 1.0, 0.0))
            ax.w_yaxis.set_pane_color((1.0, 1.0, 1.0, 0.0))
            ax.w_zaxis.set_pane_color((1.0, 1.0, 1.0, 0.0))

            # Get rid of the spines
            ax.w_xaxis.line.set_color((1.0, 1.0, 1.0, 0.0))
            ax.w_yaxis.line.set_color((1.0, 1.0, 1.0, 0.0))
            ax.w_zaxis.line.set_color((1.0, 1.0, 1.0, 0.0))

            # Get rid of the ticks
            ax.set_xticks([])
            ax.set_yticks([])
            ax.set_zticks([])

            d = num
            for i in range(2 ** num):

                # get x,y,z points
                element = bin(i)[2:].zfill(num)
                weight = element.count("1")
                zvalue = -2 * weight / d + 1
                number_of_divisions = n_choose_k(d, weight)
                weight_order = bit_string_index(element)
                angle = (float(weight) / d) * (np.pi * 2) + \
                        (weight_order * 2 * (np.pi / number_of_divisions))

                if (weight > d / 2) or (((weight == d / 2) and
                                         (weight_order >= number_of_divisions / 2))):
                    angle = np.pi - angle - (2 * np.pi / number_of_divisions)

                xvalue = np.sqrt(1 - zvalue ** 2) * np.cos(angle)
                yvalue = np.sqrt(1 - zvalue ** 2) * np.sin(angle)

                # get prob and angle - prob will be shade and angle color
                prob = np.real(np.dot(state[i], state[i].conj()))
                colorstate = phase_to_rgb(state[i])

                alfa = 1
                if yvalue >= 0.1:
                    alfa = 1.0 - yvalue

                ax.plot([xvalue], [yvalue], [zvalue],
                        markerfacecolor=colorstate,
                        markeredgecolor=colorstate,
                        marker='o', markersize=np.sqrt(prob) * 30, alpha=alfa)

                a = Arrow3D([0, xvalue], [0, yvalue], [0, zvalue],
                            mutation_scale=20, alpha=prob, arrowstyle="-",
                            color=colorstate, lw=2)
                ax.add_artist(a)

            # add weight lines
            for weight in range(d + 1):
                theta = np.linspace(-2 * np.pi, 2 * np.pi, 100)
                z = -2 * weight / d + 1
                r = np.sqrt(1 - z ** 2)
                x = r * np.cos(theta)
                y = r * np.sin(theta)
                ax.plot(x, y, z, color=(.5, .5, .5), lw=1, ls=':', alpha=.5)

            # add center point
            ax.plot([0], [0], [0], markerfacecolor=(.5, .5, .5),
                    markeredgecolor=(.5, .5, .5), marker='o', markersize=3,
                    alpha=1)
            we[prob_location] = 0
        else:
            break

    n = 32
    theta = np.ones(n)

    ax2 = fig.add_subplot(gs[2:, 2:])
    ax2.pie(theta, colors=sns.color_palette("hls", n), radius=0.75)
    ax2.add_artist(Circle((0, 0), 0.5, color='white', zorder=1))
    ax2.text(0, 0, 'Phase', horizontalalignment='center',
             verticalalignment='center', fontsize=14)

    offset = 0.95  # since radius of sphere is one.

    ax2.text(offset, 0, r'$0$', horizontalalignment='center',
             verticalalignment='center', fontsize=14)
    ax2.text(0, offset, r'$\pi/2$', horizontalalignment='center',
             verticalalignment='center', fontsize=14)

    ax2.text(-offset, 0, r'$\pi$', horizontalalignment='center',
             verticalalignment='center', fontsize=14)

    ax2.text(0, -offset, r'$3\pi/2$', horizontalalignment='center',
             verticalalignment='center', fontsize=14)

    if return_fig:
        if get_backend() in ['module://ipykernel.pylab.backend_inline',
                             'nbAgg']:
            plt.close(fig)
        return fig


def generate_facecolors(x, y, z, dx, dy, dz, color):
    """Generates shaded facecolors for shaded bars.

    This is here to work around a Matplotlib bug
    where alpha does not work in Bar3D.

    Args:
        x (array_like): The x- coordinates of the anchor point of the bars.
        y (array_like): The y- coordinates of the anchor point of the bars.
        z (array_like): The z- coordinates of the anchor point of the bars.
        dx (array_like): Width of bars.
        dy (array_like): Depth of bars.
        dz (array_like): Height of bars.
        color (array_like): sequence of valid color specifications, optional
    Returns:
        list: Shaded colors for bars.
    """
    cuboid = np.array([
        # -z
        (
            (0, 0, 0),
            (0, 1, 0),
            (1, 1, 0),
            (1, 0, 0),
        ),
        # +z
        (
            (0, 0, 1),
            (1, 0, 1),
            (1, 1, 1),
            (0, 1, 1),
        ),
        # -y
        (
            (0, 0, 0),
            (1, 0, 0),
            (1, 0, 1),
            (0, 0, 1),
        ),
        # +y
        (
            (0, 1, 0),
            (0, 1, 1),
            (1, 1, 1),
            (1, 1, 0),
        ),
        # -x
        (
            (0, 0, 0),
            (0, 0, 1),
            (0, 1, 1),
            (0, 1, 0),
        ),
        # +x
        (
            (1, 0, 0),
            (1, 1, 0),
            (1, 1, 1),
            (1, 0, 1),
        ),
    ])

    # indexed by [bar, face, vertex, coord]
    polys = np.empty(x.shape + cuboid.shape)
    # handle each coordinate separately
    for i, p, dp in [(0, x, dx), (1, y, dy), (2, z, dz)]:
        p = p[..., np.newaxis, np.newaxis]
        dp = dp[..., np.newaxis, np.newaxis]
        polys[..., i] = p + dp * cuboid[..., i]

    # collapse the first two axes
    polys = polys.reshape((-1,) + polys.shape[2:])

    facecolors = []
    if len(color) == len(x):
        # bar colors specified, need to expand to number of faces
        for c in color:
            facecolors.extend([c] * 6)
    else:
        # a single color specified, or face colors specified explicitly
        facecolors = list(mcolors.to_rgba_array(color))
        if len(facecolors) < len(x):
            facecolors *= (6 * len(x))

    normals = _generate_normals(polys)
    return _shade_colors(facecolors, normals)


def _generate_normals(polygons):
    """Takes a list of polygons and return an array of their normals.

    Normals point towards the viewer for a face with its vertices in
    counterclockwise order, following the right hand rule.
    Uses three points equally spaced around the polygon.
    This normal of course might not make sense for polygons with more than
    three points not lying in a plane, but it's a plausible and fast
    approximation.

    Args:
        polygons (list): list of (M_i, 3) array_like, or (..., M, 3) array_like
            A sequence of polygons to compute normals for, which can have
            varying numbers of vertices. If the polygons all have the same
            number of vertices and array is passed, then the operation will
            be vectorized.
    Returns:
        normals: (..., 3) array_like
            A normal vector estimated for the polygon.
    """
    if isinstance(polygons, np.ndarray):
        # optimization: polygons all have the same number of points, so can
        # vectorize
        n = polygons.shape[-2]
        i1, i2, i3 = 0, n//3, 2*n//3
        v1 = polygons[..., i1, :] - polygons[..., i2, :]
        v2 = polygons[..., i2, :] - polygons[..., i3, :]
    else:
        # The subtraction doesn't vectorize because polygons is jagged.
        v1 = np.empty((len(polygons), 3))
        v2 = np.empty((len(polygons), 3))
        for poly_i, ps in enumerate(polygons):
            n = len(ps)
            i1, i2, i3 = 0, n//3, 2*n//3
            v1[poly_i, :] = ps[i1, :] - ps[i2, :]
            v2[poly_i, :] = ps[i2, :] - ps[i3, :]

    return np.cross(v1, v2)


def _shade_colors(color, normals, lightsource=None):
    """
    Shade *color* using normal vectors given by *normals*.
    *color* can also be an array of the same length as *normals*.
    """
    if lightsource is None:
        # chosen for backwards-compatibility
        lightsource = LightSource(azdeg=225, altdeg=19.4712)

    def mod(v):
        return np.sqrt(v[0] ** 2 + v[1] ** 2 + v[2] ** 2)

    shade = np.array([np.dot(n / mod(n), lightsource.direction)
                      if mod(n) else np.nan for n in normals])
    mask = ~np.isnan(shade)

    if mask.any():
        norm = Normalize(min(shade[mask]), max(shade[mask]))
        shade[~mask] = min(shade[mask])
        color = mcolors.to_rgba_array(color)
        # shape of color should be (M, 4) (where M is number of faces)
        # shape of shade should be (M,)
        # colors should have final shape of (M, 4)
        alpha = color[:, 3]
        colors = (0.5 + norm(shade)[:, np.newaxis] * 0.5) * color
        colors[:, 3] = alpha
    else:
        colors = np.asanyarray(color).copy()

    return colors<|MERGE_RESOLUTION|>--- conflicted
+++ resolved
@@ -351,6 +351,7 @@
 
         if min(dzr) < 0 < max(dzr):
             ax1.add_collection3d(pc1)
+            
         ax1.set_xticks(np.arange(0.5, lx+0.5, 1))
         ax1.set_yticks(np.arange(0.5, ly+0.5, 1))
         if max_dzr != min_dzr:
@@ -361,8 +362,10 @@
             else:
                 ax1.axes.set_zlim3d(auto=True)
         ax1.get_autoscalez_on()
-        ax1.w_xaxis.set_ticklabels(row_names, fontsize=14, rotation=45)
-        ax1.w_yaxis.set_ticklabels(column_names, fontsize=14, rotation=-22.5)
+        ax1.w_xaxis.set_ticklabels(row_names, fontsize=14, rotation=45,
+                                   ha='right', va='top')
+        ax1.w_yaxis.set_ticklabels(column_names, fontsize=14, rotation=-22.5,
+                                   ha='left', va='center')
         ax1.set_zlabel('Re[$\\rho$]', fontsize=14)
         for tick in ax1.zaxis.get_major_ticks():
             tick.label.set_fontsize(14)
@@ -384,31 +387,7 @@
 
         if min(dzi) < 0 < max(dzi):
             ax2.add_collection3d(pc2)
-<<<<<<< HEAD
-    if ax1 is not None:
-        ax1.set_xticks(np.arange(0.5, lx+0.5, 1))
-        ax1.set_yticks(np.arange(0.5, ly+0.5, 1))
-        max_dzr = max(dzr)
-        min_dzr = min(dzr)
-        if max_dzr != min_dzr:
-            ax1.axes.set_zlim3d(np.min(dzr), np.max(dzr)+1e-9)
-        else:
-            if min_dzr == 0:
-                ax1.axes.set_zlim3d(np.min(dzr), np.max(dzr)+1e-9)
-            else:
-                ax1.axes.set_zlim3d(auto=True)
-        ax1.zaxis.set_major_locator(MaxNLocator(5))
-        ax1.w_xaxis.set_ticklabels(row_names, fontsize=14, rotation=45,
-                                   ha='right', va='top')
-        ax1.w_yaxis.set_ticklabels(column_names, fontsize=14, rotation=-22.5,
-                                   ha='left', va='center')
-        ax1.set_zlabel("Real[rho]", fontsize=14)
-        for tick in ax1.zaxis.get_major_ticks():
-            tick.label.set_fontsize(14)
-    if ax2 is not None:
-=======
-
->>>>>>> 1b3f36d7
+            
         ax2.set_xticks(np.arange(0.5, lx+0.5, 1))
         ax2.set_yticks(np.arange(0.5, ly+0.5, 1))
         if min_dzi != max_dzi:
@@ -421,17 +400,12 @@
                 ax2.axes.set_zlim3d(np.min(dzi), max(np.max(dzr)+1e-9, np.max(dzi)+eps))
             else:
                 ax2.axes.set_zlim3d(auto=True)
-<<<<<<< HEAD
+
         ax2.w_xaxis.set_ticklabels(row_names, fontsize=14, rotation=45,
                                    ha='right', va='top')
         ax2.w_yaxis.set_ticklabels(column_names, fontsize=14, rotation=-22.5,
                                    ha='left', va='center')
-        ax2.set_zlabel("Imag[rho]", fontsize=14)
-=======
-        ax2.w_xaxis.set_ticklabels(row_names, fontsize=14, rotation=45)
-        ax2.w_yaxis.set_ticklabels(column_names, fontsize=14, rotation=-22.5)
         ax2.set_zlabel('Im[$\\rho$]', fontsize=14)
->>>>>>> 1b3f36d7
         for tick in ax2.zaxis.get_major_ticks():
             tick.label.set_fontsize(14)
         ax2.get_autoscalez_on()
