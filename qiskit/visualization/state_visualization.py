--- conflicted
+++ resolved
@@ -1341,33 +1341,9 @@
     return terms
 
 
-<<<<<<< HEAD
 def _state_to_latex_ket(
     data: List[complex], max_size: int = 12, prefix: str = "", decimals: int = 10
 ) -> str:
-=======
-def _numbers_to_latex_terms(numbers: List[complex], decimals: int = 10) -> List[str]:
-    """Convert a list of numbers to latex formatted terms
-
-    The first non-zero term is treated differently. For this term a leading + is suppressed.
-
-    Args:
-        numbers: List of numbers to format
-        decimals: Number of decimal places to round to (default: 10).
-    Returns:
-        List of formatted terms
-    """
-    first_term = True
-    terms = []
-    for number in numbers:
-        term = _num_to_latex(number, decimals=decimals, first_term=first_term, coefficient=True)
-        terms.append(term)
-        first_term = False
-    return terms
-
-
-def _state_to_latex_ket(data: List[complex], max_size: int = 12, prefix: str = "") -> str:
->>>>>>> a3aa3aa0
     """Convert state vector to latex representation
 
     Args:
@@ -1391,17 +1367,10 @@
         nonzero_indices = (
             nonzero_indices[: max_size // 2] + [0] + nonzero_indices[-max_size // 2 + 1 :]
         )
-<<<<<<< HEAD
         latex_terms = numbers_to_latex_terms(data[nonzero_indices], decimals)
         nonzero_indices[max_size // 2] = None
     else:
         latex_terms = numbers_to_latex_terms(data[nonzero_indices], decimals)
-=======
-        latex_terms = _numbers_to_latex_terms(data[nonzero_indices], max_size)
-        nonzero_indices[max_size // 2] = None
-    else:
-        latex_terms = _numbers_to_latex_terms(data[nonzero_indices], max_size)
->>>>>>> a3aa3aa0
 
     latex_str = ""
     for idx, ket_idx in enumerate(nonzero_indices):
