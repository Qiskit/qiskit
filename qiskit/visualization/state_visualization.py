--- conflicted
+++ resolved
@@ -34,13 +34,9 @@
 
 
 @deprecate_arguments({"rho": "state"})
-<<<<<<< HEAD
 def plot_state_hinton(
     state, title="", figsize=None, ax_real=None, ax_imag=None, *, rho=None
 ):
-=======
-def plot_state_hinton(state, title="", figsize=None, ax_real=None, ax_imag=None, *, rho=None):
->>>>>>> 5c5a7eab
     """Plot a hinton diagram for the density matrix of a quantum state.
 
     Args:
@@ -85,15 +81,10 @@
             plot_state_hinton(state, title="New Hinton Plot")
     """
     if not HAS_MATPLOTLIB:
-<<<<<<< HEAD
         raise MissingOptionalLibraryError(
             libname="Matplotlib",
             name="plot_state_hinton",
             pip_install="pip install matplotlib",
-=======
-        raise ImportError(
-            "Must have Matplotlib installed. To install, run " '"pip install matplotlib".'
->>>>>>> 5c5a7eab
         )
     from matplotlib import pyplot as plt
     from matplotlib import get_backend
@@ -215,15 +206,10 @@
            plot_bloch_vector([0,1,0], title="New Bloch Sphere")
     """
     if not HAS_MATPLOTLIB:
-<<<<<<< HEAD
         raise MissingOptionalLibraryError(
             libname="Matplotlib",
             name="plot_bloch_vector",
             pip_install="pip install matplotlib",
-=======
-        raise ImportError(
-            "Must have Matplotlib installed. To install, run " '"pip install matplotlib".'
->>>>>>> 5c5a7eab
         )
     from qiskit.visualization.bloch import Bloch
     from matplotlib import get_backend
@@ -249,13 +235,7 @@
 
 
 @deprecate_arguments({"rho": "state"})
-<<<<<<< HEAD
-def plot_bloch_multivector(
-    state, title="", figsize=None, *, rho=None, reverse_bits=False
-):
-=======
 def plot_bloch_multivector(state, title="", figsize=None, *, rho=None, reverse_bits=False):
->>>>>>> 5c5a7eab
     """Plot the Bloch sphere.
 
     Plot a sphere, axes, the Bloch vector, and its projections onto each axis.
@@ -290,28 +270,17 @@
             plot_bloch_multivector(state, title="New Bloch Multivector", reverse_bits=False)
     """
     if not HAS_MATPLOTLIB:
-<<<<<<< HEAD
         raise MissingOptionalLibraryError(
             libname="Matplotlib",
             name="plot_bloch_multivector",
             pip_install="pip install matplotlib",
-=======
-        raise ImportError(
-            "Must have Matplotlib installed. To install, run " '"pip install matplotlib".'
->>>>>>> 5c5a7eab
         )
     from matplotlib import get_backend
     from matplotlib import pyplot as plt
 
     # Data
     bloch_data = (
-<<<<<<< HEAD
-        _bloch_multivector_data(state)[::-1]
-        if reverse_bits
-        else _bloch_multivector_data(state)
-=======
         _bloch_multivector_data(state)[::-1] if reverse_bits else _bloch_multivector_data(state)
->>>>>>> 5c5a7eab
     )
     num = len(bloch_data)
     width, height = plt.figaspect(1 / num)
@@ -328,19 +297,7 @@
 
 @deprecate_arguments({"rho": "state"})
 def plot_state_city(
-<<<<<<< HEAD
-    state,
-    title="",
-    figsize=None,
-    color=None,
-    alpha=1,
-    ax_real=None,
-    ax_imag=None,
-    *,
-    rho=None,
-=======
     state, title="", figsize=None, color=None, alpha=1, ax_real=None, ax_imag=None, *, rho=None
->>>>>>> 5c5a7eab
 ):
     """Plot the cityscape of quantum state.
 
@@ -394,15 +351,10 @@
                 title="New State City")
     """
     if not HAS_MATPLOTLIB:
-<<<<<<< HEAD
         raise MissingOptionalLibraryError(
             libname="Matplotlib",
             name="plot_state_city",
             pip_install="pip install matplotlib",
-=======
-        raise ImportError(
-            "Must have Matplotlib installed. To install, run " '"pip install matplotlib".'
->>>>>>> 5c5a7eab
         )
     from matplotlib import get_backend
     from matplotlib import pyplot as plt
@@ -506,13 +458,7 @@
             else:
                 ax1.axes.set_zlim3d(auto=True)
         ax1.get_autoscalez_on()
-<<<<<<< HEAD
-        ax1.w_xaxis.set_ticklabels(
-            row_names, fontsize=14, rotation=45, ha="right", va="top"
-        )
-=======
         ax1.w_xaxis.set_ticklabels(row_names, fontsize=14, rotation=45, ha="right", va="top")
->>>>>>> 5c5a7eab
         ax1.w_yaxis.set_ticklabels(
             column_names, fontsize=14, rotation=-22.5, ha="left", va="center"
         )
@@ -558,7 +504,6 @@
             if min_dzi == 0:
                 ax2.set_zticks([0])
                 eps = 1e-9
-<<<<<<< HEAD
                 ax2.axes.set_zlim3d(
                     np.min(dzi), max(np.max(dzr) + 1e-9, np.max(dzi) + eps)
                 )
@@ -568,13 +513,6 @@
         ax2.w_xaxis.set_ticklabels(
             row_names, fontsize=14, rotation=45, ha="right", va="top"
         )
-=======
-                ax2.axes.set_zlim3d(np.min(dzi), max(np.max(dzr) + 1e-9, np.max(dzi) + eps))
-            else:
-                ax2.axes.set_zlim3d(auto=True)
-
-        ax2.w_xaxis.set_ticklabels(row_names, fontsize=14, rotation=45, ha="right", va="top")
->>>>>>> 5c5a7eab
         ax2.w_yaxis.set_ticklabels(
             column_names, fontsize=14, rotation=-22.5, ha="left", va="center"
         )
@@ -591,13 +529,7 @@
 
 
 @deprecate_arguments({"rho": "state"})
-<<<<<<< HEAD
-def plot_state_paulivec(
-    state, title="", figsize=None, color=None, ax=None, *, rho=None
-):
-=======
 def plot_state_paulivec(state, title="", figsize=None, color=None, ax=None, *, rho=None):
->>>>>>> 5c5a7eab
     """Plot the paulivec representation of a quantum state.
 
     Plot a bargraph of the mixed state rho over the pauli matrices
@@ -638,15 +570,10 @@
                 title="New PauliVec plot")
     """
     if not HAS_MATPLOTLIB:
-<<<<<<< HEAD
         raise MissingOptionalLibraryError(
             libname="Matplotlib",
             name="plot_state_paulivec",
             pip_install="pip install matplotlib",
-=======
-        raise ImportError(
-            "Must have Matplotlib installed. To install, run " '"pip install matplotlib".'
->>>>>>> 5c5a7eab
         )
     from matplotlib import get_backend
     from matplotlib import pyplot as plt
@@ -699,13 +626,7 @@
     """
     if n == 0:
         return 0
-<<<<<<< HEAD
-    return reduce(
-        lambda x, y: x * y[0] / y[1], zip(range(n - k + 1, n + 1), range(1, k + 1)), 1
-    )
-=======
     return reduce(lambda x, y: x * y[0] / y[1], zip(range(n - k + 1, n + 1), range(1, k + 1)), 1)
->>>>>>> 5c5a7eab
 
 
 def lex_index(n, k, lst):
@@ -805,15 +726,10 @@
            plot_state_qsphere(state)
     """
     if not HAS_MATPLOTLIB:
-<<<<<<< HEAD
         raise MissingOptionalLibraryError(
             libname="Matplotlib",
             name="plot_state_qsphere",
             pip_install="pip install matplotlib",
-=======
-        raise ImportError(
-            "Must have Matplotlib installed. To install, run " '"pip install matplotlib".'
->>>>>>> 5c5a7eab
         )
 
     import matplotlib.gridspec as gridspec
@@ -825,16 +741,10 @@
     try:
         import seaborn as sns
     except ImportError as ex:
-<<<<<<< HEAD
         raise MissingOptionalLibraryError(
             libname="seaborn",
             name="plot_state_qsphere",
             pip_install="pip install seaborn",
-=======
-        raise ImportError(
-            "Must have seaborn installed to use "
-            'plot_state_qsphere. To install, run "pip install seaborn".'
->>>>>>> 5c5a7eab
         ) from ex
     rho = DensityMatrix(state)
     num = rho.num_qubits
@@ -875,18 +785,7 @@
     y = np.outer(np.sin(u), np.sin(v))
     z = np.outer(np.ones(np.size(u)), np.cos(v))
     ax.plot_surface(
-<<<<<<< HEAD
-        x,
-        y,
-        z,
-        rstride=1,
-        cstride=1,
-        color=plt.rcParams["grid.color"],
-        alpha=0.2,
-        linewidth=0,
-=======
         x, y, z, rstride=1, cstride=1, color=plt.rcParams["grid.color"], alpha=0.2, linewidth=0
->>>>>>> 5c5a7eab
     )
 
     # Get rid of the panes
@@ -955,19 +854,9 @@
                     if show_state_phases:
                         element_angle = (np.angle(state[i]) + (np.pi * 4)) % (np.pi * 2)
                         if use_degrees:
-<<<<<<< HEAD
-                            element_text += "\n$%.1f^\\circ$" % (
-                                element_angle * 180 / np.pi
-                            )
-                        else:
-                            element_angle = pi_check(element_angle, ndigits=3).replace(
-                                "pi", "\\pi"
-                            )
-=======
                             element_text += "\n$%.1f^\\circ$" % (element_angle * 180 / np.pi)
                         else:
                             element_angle = pi_check(element_angle, ndigits=3).replace("pi", "\\pi")
->>>>>>> 5c5a7eab
                             element_text += "\n$%s$" % (element_angle)
                     ax.text(
                         xvalue_text,
@@ -1030,13 +919,7 @@
 
     ax2 = fig.add_subplot(gs[2:, 2:])
     ax2.pie(theta, colors=sns.color_palette("hls", n), radius=0.75)
-<<<<<<< HEAD
-    ax2.add_artist(
-        Circle((0, 0), 0.5, color=plt.rcParams["figure.facecolor"], zorder=1)
-    )
-=======
     ax2.add_artist(Circle((0, 0), 0.5, color=plt.rcParams["figure.facecolor"], zorder=1))
->>>>>>> 5c5a7eab
     offset = 0.95  # since radius of sphere is one.
 
     if use_degrees:
@@ -1044,47 +927,6 @@
     else:
         labels = ["Phase", "$0$", "$\\pi/2$", "$\\pi$", "$3\\pi/2$"]
 
-<<<<<<< HEAD
-    ax2.text(
-        0,
-        0,
-        labels[0],
-        horizontalalignment="center",
-        verticalalignment="center",
-        fontsize=14,
-    )
-    ax2.text(
-        offset,
-        0,
-        labels[1],
-        horizontalalignment="center",
-        verticalalignment="center",
-        fontsize=14,
-    )
-    ax2.text(
-        0,
-        offset,
-        labels[2],
-        horizontalalignment="center",
-        verticalalignment="center",
-        fontsize=14,
-    )
-    ax2.text(
-        -offset,
-        0,
-        labels[3],
-        horizontalalignment="center",
-        verticalalignment="center",
-        fontsize=14,
-    )
-    ax2.text(
-        0,
-        -offset,
-        labels[4],
-        horizontalalignment="center",
-        verticalalignment="center",
-        fontsize=14,
-=======
     ax2.text(0, 0, labels[0], horizontalalignment="center", verticalalignment="center", fontsize=14)
     ax2.text(
         offset, 0, labels[1], horizontalalignment="center", verticalalignment="center", fontsize=14
@@ -1097,7 +939,6 @@
     )
     ax2.text(
         0, -offset, labels[4], horizontalalignment="center", verticalalignment="center", fontsize=14
->>>>>>> 5c5a7eab
     )
 
     if return_fig:
@@ -1126,15 +967,10 @@
         MissingOptionalLibraryError: If matplotlib is not installed
     """
     if not HAS_MATPLOTLIB:
-<<<<<<< HEAD
         raise MissingOptionalLibraryError(
             libname="Matplotlib",
             name="plot_state_city",
             pip_install="pip install matplotlib",
-=======
-        raise ImportError(
-            "Must have Matplotlib installed. To install, run " '"pip install matplotlib".'
->>>>>>> 5c5a7eab
         )
     import matplotlib.colors as mcolors
 
@@ -1257,15 +1093,10 @@
     *color* can also be an array of the same length as *normals*.
     """
     if not HAS_MATPLOTLIB:
-<<<<<<< HEAD
         raise MissingOptionalLibraryError(
             libname="Matplotlib",
             name="plot_state_city",
             pip_install="pip install matplotlib",
-=======
-        raise ImportError(
-            "Must have Matplotlib installed. To install, run " '"pip install matplotlib".'
->>>>>>> 5c5a7eab
         )
 
     from matplotlib.colors import Normalize, LightSource
@@ -1279,14 +1110,7 @@
         return np.sqrt(v[0] ** 2 + v[1] ** 2 + v[2] ** 2)
 
     shade = np.array(
-<<<<<<< HEAD
-        [
-            np.dot(n / mod(n), lightsource.direction) if mod(n) else np.nan
-            for n in normals
-        ]
-=======
         [np.dot(n / mod(n), lightsource.direction) if mod(n) else np.nan for n in normals]
->>>>>>> 5c5a7eab
     )
     mask = ~np.isnan(shade)
 
@@ -1392,22 +1216,6 @@
 
     **bloch**: Matplotlib figure, rendering of statevector using `plot_bloch_multivector()`.
 
-<<<<<<< HEAD
-    Args:
-        output (str): Select the output method to use for drawing the
-            circuit. Valid choices are ``text``, ``latex``, ``latex_source``,
-            ``qsphere``, ``hinton``, or ``bloch``. Default is `'text`'.
-        drawer_args: Arguments to be passed to the relevant drawer. For
-            'latex' and 'latex_source' see ``array_to_latex``
-
-    Returns:
-        :class:`matplotlib.figure` or :class:`str` or
-        :class:`TextMatrix` or :class:`IPython.display.Latex`:
-        Drawing of the state.
-
-    Raises:
-        MissingOptionalLibraryError: when `output` is `latex` and IPython is not installed.
-=======
     **city**: Matplotlib figure, rendering of statevector using `plot_state_city()`.
 
     **paulivec**: Matplotlib figure, rendering of statevector using `plot_state_paulivec()`.
@@ -1426,8 +1234,7 @@
         Drawing of the state.
 
     Raises:
-        ImportError: when `output` is `latex` and IPython is not installed.
->>>>>>> 5c5a7eab
+        MissingOptionalLibraryError: when `output` is `latex` and IPython is not installed.
         ValueError: when `output` is not a valid selection.
     """
     config = user_config.get_config()
@@ -1446,28 +1253,18 @@
         "qsphere": plot_state_qsphere,
         "hinton": plot_state_hinton,
         "bloch": plot_bloch_multivector,
-<<<<<<< HEAD
-=======
         "city": plot_state_city,
         "paulivec": plot_state_paulivec,
->>>>>>> 5c5a7eab
     }
     if output == "latex":
         try:
             from IPython.display import Latex
         except ImportError as err:
-<<<<<<< HEAD
             raise MissingOptionalLibraryError(
                 libname="IPython",
                 name="state_drawer",
                 pip_install="\"pip install ipython\", or set output='latex_source' "
                 "instead for an ASCII string.",
-=======
-            raise ImportError(
-                "IPython is not installed, to install run: "
-                "\"pip install ipython\", or set output='latex_source' "
-                "instead for an ASCII string."
->>>>>>> 5c5a7eab
             ) from err
         else:
             draw_func = drawers["latex_source"]
@@ -1483,11 +1280,7 @@
         raise ValueError(
             """'{}' is not a valid option for drawing {} objects. Please choose from:
             'text', 'latex', 'latex_source', 'qsphere', 'hinton',
-<<<<<<< HEAD
-            'bloch' or 'auto'.""".format(
-=======
             'bloch', 'city' or 'paulivec'.""".format(
->>>>>>> 5c5a7eab
                 output, type(state).__name__
             )
         ) from err