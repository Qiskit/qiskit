--- conflicted
+++ resolved
@@ -28,17 +28,10 @@
 except ImportError:
     HAS_PYLATEX = False
 
-<<<<<<< HEAD
 from qiskit.circuit import ControlledGate, Gate
 from qiskit.visualization.qcstyle import load_style
 from qiskit.visualization.utils import get_gate_ctrl_text, get_param_str
-=======
-from qiskit.circuit import ControlledGate, Gate, Instruction
 from qiskit.exceptions import MissingOptionalLibraryError
-from qiskit.visualization.qcstyle import DefaultStyle, set_style
-from qiskit.circuit import Delay
-from qiskit import user_config
->>>>>>> a9289c08
 from qiskit.circuit.tools.pi_check import pi_check
 
 # Default gate width and height
@@ -169,17 +162,13 @@
         self._clbit_dict = collections.OrderedDict()
         self._ops = ops
         self._scale = 1.0 if scale is None else scale
-<<<<<<< HEAD
         self._style, def_font_ratio = load_style(style)
 
         # If font/subfont ratio changes from default, have to scale width calculations for
         # subfont. Font change is auto scaled in the self._figure.set_size_inches call in draw()
         self._subfont_factor = self._style["sfs"] * def_font_ratio / self._style["fs"]
 
-=======
-        self._style = self._load_style(style)
         self._reverse_bits = reverse_bits
->>>>>>> a9289c08
         self._plot_barriers = plot_barriers
         self._layout = layout
         self._fold = fold
