# This code is part of Qiskit.
#
# (C) Copyright IBM 2017, 2018.
#
# This code is licensed under the Apache License, Version 2.0. You may
# obtain a copy of this license in the LICENSE.txt file in the root directory
# of this source tree or at http://www.apache.org/licenses/LICENSE-2.0.
#
# Any modifications or derivative works of this code must retain this
# copyright notice, and modified files need to carry a notice indicating
# that they have been altered from the originals.

# pylint: disable=invalid-name,inconsistent-return-statements

"""mpl circuit visualization backend."""

import re
from warnings import warn

import numpy as np

<<<<<<< HEAD

=======
>>>>>>> 1ae663d8
from qiskit.circuit import ControlledGate, Qubit, Clbit, ClassicalRegister
from qiskit.circuit import Measure, QuantumCircuit, QuantumRegister
from qiskit.circuit.library.standard_gates import (
    SwapGate,
    RZZGate,
    U1Gate,
    PhaseGate,
    XGate,
    ZGate,
)
from qiskit.extensions import Initialize
from qiskit.visualization.qcstyle import load_style
from qiskit.visualization.utils import (
    get_gate_ctrl_text,
    get_param_str,
    get_wire_map,
    get_bit_register,
    get_bit_reg_index,
    get_wire_label,
    get_condition_label_val,
    matplotlib_close_if_inline,
)
from qiskit.circuit.tools.pi_check import pi_check
from qiskit.utils import optionals as _optionals

# Default gate width and height
WID = 0.65
HIG = 0.65

PORDER_GATE = 5
PORDER_LINE = 3
PORDER_REGLINE = 2
PORDER_GRAY = 3
PORDER_TEXT = 6


@_optionals.HAS_MATPLOTLIB.require_in_instance
@_optionals.HAS_PYLATEX.require_in_instance
class MatplotlibDrawer:
    """Matplotlib drawer class called from circuit_drawer"""

    _mathmode_regex = re.compile(r"(?<!\\)\$(.*)(?<!\\)\$")

    def __init__(
        self,
        qubits,
        clbits,
        nodes,
        scale=None,
        style=None,
        reverse_bits=False,
        plot_barriers=True,
        layout=None,
        with_layout=False,
        fold=25,
        ax=None,
        initial_state=False,
        cregbundle=True,
        global_phase=None,
        qregs=None,
        cregs=None,
        calibrations=None,
<<<<<<< HEAD
=======
        with_layout=False,
>>>>>>> 1ae663d8
        circuit=None,
    ):
        from matplotlib import patches
        from matplotlib import pyplot as plt

        self._patches_mod = patches
        self._plt_mod = plt

        if qregs is not None:
            warn(
                "The 'qregs' kwarg to the MatplotlibDrawer class is deprecated "
                "as of 0.20.0 and will be removed no earlier than 3 months "
                "after the release date.",
                DeprecationWarning,
                2,
            )
        if cregs is not None:
            warn(
                "The 'cregs' kwarg to the MatplotlibDrawer class is deprecated "
                "as of 0.20.0 and will be removed no earlier than 3 months "
                "after the release date.",
                DeprecationWarning,
                2,
            )
        if global_phase is not None:
            warn(
                "The 'global_phase' kwarg to the MatplotlibDrawer class is deprecated "
                "as of 0.20.0 and will be removed no earlier than 3 months "
                "after the release date.",
                DeprecationWarning,
                2,
            )
        if layout is not None:
            warn(
                "The 'layout' kwarg to the MatplotlibDrawer class is deprecated "
                "as of 0.20.0 and will be removed no earlier than 3 months "
                "after the release date.",
                DeprecationWarning,
                2,
            )
        if calibrations is not None:
            warn(
                "The 'calibrations' kwarg to the MatplotlibDrawer class is deprecated "
                "as of 0.20.0 and will be removed no earlier than 3 months "
                "after the release date.",
                DeprecationWarning,
                2,
            )
        # This check should be removed when the 5 deprecations above are removed
        if circuit is None:
            warn(
                "The 'circuit' kwarg to the MaptlotlibDrawer class must be a valid "
                "QuantumCircuit and not None. A new circuit is being created using "
                "the qubits and clbits for rendering the drawing.",
                DeprecationWarning,
                2,
            )
            circ = QuantumCircuit(qubits, clbits)
            for reg in qregs:
                bits = [qubits[circ._qubit_indices[q].index] for q in reg]
                circ.add_register(QuantumRegister(None, reg.name, list(bits)))
            for reg in cregs:
                bits = [clbits[circ._clbit_indices[q].index] for q in reg]
                circ.add_register(ClassicalRegister(None, reg.name, list(bits)))
            self._circuit = circ
        else:
            self._circuit = circuit
        self._qubits = qubits
        self._clbits = clbits
        self._qubits_dict = {}
        self._clbits_dict = {}
        self._q_anchors = {}
        self._c_anchors = {}
        self._wire_map = {}

        self._nodes = nodes
        self._scale = 1.0 if scale is None else scale

        self._style, def_font_ratio = load_style(style)

        # If font/subfont ratio changes from default, have to scale width calculations for
        # subfont. Font change is auto scaled in the self._figure.set_size_inches call in draw()
        self._subfont_factor = self._style["sfs"] * def_font_ratio / self._style["fs"]

        self._reverse_bits = reverse_bits
        self._plot_barriers = plot_barriers
        if with_layout:
            self._layout = self._circuit._layout
        else:
            self._layout = None

        self._fold = fold
        if self._fold < 2:
            self._fold = -1

        if ax is None:
            self._user_ax = False
            self._figure = plt.figure()
            self._figure.patch.set_facecolor(color=self._style["bg"])
            self._ax = self._figure.add_subplot(111)
        else:
            self._user_ax = True
            self._ax = ax
            self._figure = ax.get_figure()
        self._ax.axis("off")
        self._ax.set_aspect("equal")
        self._ax.tick_params(labelbottom=False, labeltop=False, labelleft=False, labelright=False)

        self._initial_state = initial_state
        self._cregbundle = cregbundle
        self._global_phase = self._circuit.global_phase
        self._calibrations = self._circuit.calibrations

        self._fs = self._style["fs"]
        self._sfs = self._style["sfs"]
        self._lwidth1 = 1.0
        self._lwidth15 = 1.5
        self._lwidth2 = 2.0
        self._x_offset = 0.0

        # _data per node with 'width', 'gate_text', 'raw_gate_text',
        # 'ctrl_text', 'param', q_xy', 'c_xy', and 'c_indxs'
        # and colors 'fc', 'ec', 'lc', 'sc', 'gt', and 'tc'
        self._data = {}
        self._layer_widths = []

        # _char_list for finding text_width of names, labels, and params
        self._char_list = {
            " ": (0.0958, 0.0583),
            "!": (0.1208, 0.0729),
            '"': (0.1396, 0.0875),
            "#": (0.2521, 0.1562),
            "$": (0.1917, 0.1167),
            "%": (0.2854, 0.1771),
            "&": (0.2333, 0.1458),
            "'": (0.0833, 0.0521),
            "(": (0.1167, 0.0729),
            ")": (0.1167, 0.0729),
            "*": (0.15, 0.0938),
            "+": (0.25, 0.1562),
            ",": (0.0958, 0.0583),
            "-": (0.1083, 0.0667),
            ".": (0.0958, 0.0604),
            "/": (0.1021, 0.0625),
            "0": (0.1875, 0.1167),
            "1": (0.1896, 0.1167),
            "2": (0.1917, 0.1188),
            "3": (0.1917, 0.1167),
            "4": (0.1917, 0.1188),
            "5": (0.1917, 0.1167),
            "6": (0.1896, 0.1167),
            "7": (0.1917, 0.1188),
            "8": (0.1896, 0.1188),
            "9": (0.1917, 0.1188),
            ":": (0.1021, 0.0604),
            ";": (0.1021, 0.0604),
            "<": (0.25, 0.1542),
            "=": (0.25, 0.1562),
            ">": (0.25, 0.1542),
            "?": (0.1583, 0.0979),
            "@": (0.2979, 0.1854),
            "A": (0.2062, 0.1271),
            "B": (0.2042, 0.1271),
            "C": (0.2083, 0.1292),
            "D": (0.2312, 0.1417),
            "E": (0.1875, 0.1167),
            "F": (0.1708, 0.1062),
            "G": (0.2312, 0.1438),
            "H": (0.225, 0.1396),
            "I": (0.0875, 0.0542),
            "J": (0.0875, 0.0542),
            "K": (0.1958, 0.1208),
            "L": (0.1667, 0.1042),
            "M": (0.2583, 0.1604),
            "N": (0.225, 0.1396),
            "O": (0.2354, 0.1458),
            "P": (0.1812, 0.1125),
            "Q": (0.2354, 0.1458),
            "R": (0.2083, 0.1292),
            "S": (0.1896, 0.1188),
            "T": (0.1854, 0.1125),
            "U": (0.2208, 0.1354),
            "V": (0.2062, 0.1271),
            "W": (0.2958, 0.1833),
            "X": (0.2062, 0.1271),
            "Y": (0.1833, 0.1125),
            "Z": (0.2042, 0.1271),
            "[": (0.1167, 0.075),
            "\\": (0.1021, 0.0625),
            "]": (0.1167, 0.0729),
            "^": (0.2521, 0.1562),
            "_": (0.1521, 0.0938),
            "`": (0.15, 0.0938),
            "a": (0.1854, 0.1146),
            "b": (0.1917, 0.1167),
            "c": (0.1646, 0.1021),
            "d": (0.1896, 0.1188),
            "e": (0.1854, 0.1146),
            "f": (0.1042, 0.0667),
            "g": (0.1896, 0.1188),
            "h": (0.1896, 0.1188),
            "i": (0.0854, 0.0521),
            "j": (0.0854, 0.0521),
            "k": (0.1729, 0.1083),
            "l": (0.0854, 0.0521),
            "m": (0.2917, 0.1812),
            "n": (0.1896, 0.1188),
            "o": (0.1833, 0.1125),
            "p": (0.1917, 0.1167),
            "q": (0.1896, 0.1188),
            "r": (0.125, 0.0771),
            "s": (0.1562, 0.0958),
            "t": (0.1167, 0.0729),
            "u": (0.1896, 0.1188),
            "v": (0.1771, 0.1104),
            "w": (0.2458, 0.1521),
            "x": (0.1771, 0.1104),
            "y": (0.1771, 0.1104),
            "z": (0.1562, 0.0979),
            "{": (0.1917, 0.1188),
            "|": (0.1, 0.0604),
            "}": (0.1896, 0.1188),
        }

    def draw(self, filename=None, verbose=False):
        """Main entry point to 'matplotlib' ('mpl') drawer. Called from
        ``visualization.circuit_drawer`` and from ``QuantumCircuit.draw`` through circuit_drawer.
        """
        # All information for the drawing is first loaded into self._data for the gates and into
        # self._qubits_dict and self._clbits_dict for the qubits, clbits, and wires,
        # followed by the coordinates for each gate.

        # get layer widths
        self._get_layer_widths()

        # load the _qubit_dict and _clbit_dict with register info
        n_lines = self._set_bit_reg_info()

        # load the coordinates for each gate and compute number of folds
        max_anc = self._get_coords(n_lines)
        num_folds = max(0, max_anc - 1) // self._fold if self._fold > 0 else 0

        # The window size limits are computed, followed by one of the four possible ways
        # of scaling the drawing.

        # compute the window size
        if max_anc > self._fold > 0:
            xmax = self._fold + self._x_offset + 0.1
            ymax = (num_folds + 1) * (n_lines + 1) - 1
        else:
            x_incr = 0.4 if not self._nodes else 0.9
            xmax = max_anc + 1 + self._x_offset - x_incr
            ymax = n_lines

        xl = -self._style["margin"][0]
        xr = xmax + self._style["margin"][1]
        yb = -ymax - self._style["margin"][2] + 0.5
        yt = self._style["margin"][3] + 0.5
        self._ax.set_xlim(xl, xr)
        self._ax.set_ylim(yb, yt)

        # update figure size and, for backward compatibility,
        # need to scale by a default value equal to (self._fs * 3.01 / 72 / 0.65)
        base_fig_w = (xr - xl) * 0.8361111
        base_fig_h = (yt - yb) * 0.8361111
        scale = self._scale

        # if user passes in an ax, this size takes priority over any other settings
        if self._user_ax:
            # from stackoverflow #19306510, get the bbox size for the ax and then reset scale
            bbox = self._ax.get_window_extent().transformed(self._figure.dpi_scale_trans.inverted())
            scale = bbox.width / base_fig_w / 0.8361111

        # if scale not 1.0, use this scale factor
        elif self._scale != 1.0:
            self._figure.set_size_inches(base_fig_w * self._scale, base_fig_h * self._scale)

        # if "figwidth" style param set, use this to scale
        elif self._style["figwidth"] > 0.0:
            # in order to get actual inches, need to scale by factor
            adj_fig_w = self._style["figwidth"] * 1.282736
            self._figure.set_size_inches(adj_fig_w, adj_fig_w * base_fig_h / base_fig_w)
            scale = adj_fig_w / base_fig_w

        # otherwise, display default size
        else:
            self._figure.set_size_inches(base_fig_w, base_fig_h)

        # drawing will scale with 'set_size_inches', but fonts and linewidths do not
        if scale != 1.0:
            self._fs *= scale
            self._sfs *= scale
            self._lwidth1 = 1.0 * scale
            self._lwidth15 = 1.5 * scale
            self._lwidth2 = 2.0 * scale

        # Once the scaling factor has been determined, the global phase, register names
        # and numbers, wires, and gates are drawn
        if self._global_phase:
            self._plt_mod.text(
                xl, yt, "Global Phase: %s" % pi_check(self._global_phase, output="mpl")
            )
        self._draw_regs_wires(num_folds, xmax, n_lines, max_anc)
        self._draw_ops(verbose)

        if filename:
            self._figure.savefig(
                filename,
                dpi=self._style["dpi"],
                bbox_inches="tight",
                facecolor=self._figure.get_facecolor(),
            )
        if not self._user_ax:
            matplotlib_close_if_inline(self._figure)
            return self._figure

    def _get_layer_widths(self):
        """Compute the layer_widths for the layers"""
        for layer in self._nodes:
            widest_box = WID
            for node in layer:
                op = node.op
                if self._cregbundle and node.cargs and not isinstance(op, Measure):
                    self._cregbundle = False
                    warn(
                        "cregbundle set to False since an instruction needs to refer"
                        " to individual classical wire",
                        RuntimeWarning,
                        2,
                    )
                if (
                    op.condition is not None
                    and isinstance(op.condition[0], list)
                    and len(op.condition[0]) > 1
                    and self._cregbundle
                ):
                    for bit in op.condition[0]:
                        register = get_bit_register(self._circuit, bit)
                        if register is not None:
                            self._cregbundle = False
                            warn(
                                "cregbundle set to False since there is a gate in the circuit"
                                " with a classical condition on a list of bits and at least one"
                                " of those bits belongs to a register",
                                RuntimeWarning,
                                2,
                            )
                            break
                self._data[node] = {}
                self._data[node]["width"] = WID
                num_ctrl_qubits = 0 if not hasattr(op, "num_ctrl_qubits") else op.num_ctrl_qubits
                if op._directive or isinstance(op, Measure):
                    self._data[node]["raw_gate_text"] = op.name
                    continue

                base_type = None if not hasattr(op, "base_gate") else op.base_gate
                gate_text, ctrl_text, raw_gate_text = get_gate_ctrl_text(
                    op, "mpl", style=self._style, calibrations=self._calibrations
                )
                self._data[node]["gate_text"] = gate_text
                self._data[node]["ctrl_text"] = ctrl_text
                self._data[node]["raw_gate_text"] = raw_gate_text
                self._data[node]["param"] = ""

                # if single qubit, no params, and no labels, layer_width is 1
                if (
                    (len(node.qargs) - num_ctrl_qubits) == 1
                    and len(gate_text) < 3
                    and (not hasattr(op, "params") or len(op.params) == 0)
                    and ctrl_text is None
                ):
                    continue

                if isinstance(op, SwapGate) or isinstance(base_type, SwapGate):
                    continue

                # small increments at end of the 3 _get_text_width calls are for small
                # spacing adjustments between gates
                ctrl_width = self._get_text_width(ctrl_text, fontsize=self._sfs) - 0.05

                # get param_width, but 0 for gates with array params
                if (
                    hasattr(op, "params")
                    and len(op.params) > 0
                    and not any(isinstance(param, np.ndarray) for param in op.params)
                ):
                    param = get_param_str(op, "mpl", ndigits=3)
                    if isinstance(op, Initialize):
                        param = f"$[{param.replace('$', '')}]$"
                    self._data[node]["param"] = param
                    raw_param_width = self._get_text_width(param, fontsize=self._sfs, param=True)
                    param_width = raw_param_width + 0.08
                else:
                    param_width = raw_param_width = 0.0

                # get gate_width for sidetext symmetric gates
                if isinstance(op, RZZGate) or isinstance(base_type, (U1Gate, PhaseGate, RZZGate)):
                    if isinstance(base_type, PhaseGate):
                        gate_text = "P"
                    raw_gate_width = (
                        self._get_text_width(gate_text + " ()", fontsize=self._sfs)
                        + raw_param_width
                    )
                    gate_width = (raw_gate_width + 0.08) * 1.58

                # otherwise, standard gate or multiqubit gate
                else:
                    raw_gate_width = self._get_text_width(gate_text, fontsize=self._fs)
                    gate_width = raw_gate_width + 0.10
                    # add .21 for the qubit numbers on the left of the multibit gates
                    if len(node.qargs) - num_ctrl_qubits > 1:
                        gate_width += 0.21

                box_width = max(gate_width, ctrl_width, param_width, WID)
                if box_width > widest_box:
                    widest_box = box_width
                self._data[node]["width"] = max(raw_gate_width, raw_param_width)

            self._layer_widths.append(int(widest_box) + 1)

    def _set_bit_reg_info(self):
        """Get all the info for drawing bit/reg names and numbers"""

        self._wire_map = get_wire_map(self._circuit, self._qubits + self._clbits, self._cregbundle)
        longest_wire_label_width = 0
        n_lines = 0
        initial_qbit = " |0>" if self._initial_state else ""
        initial_cbit = " 0" if self._initial_state else ""

        idx = 0
        pos = y_off = -len(self._qubits) + 1
        for ii, wire in enumerate(self._wire_map):
            # if it's a creg, register is the key and just load the index
            if isinstance(wire, ClassicalRegister):
                register = wire
                index = self._wire_map[wire]

            # otherwise, get the register from find_bit and use bit_index if
            # it's a bit, or the index of the bit in the register if it's a reg
            else:
                register, bit_index, reg_index = get_bit_reg_index(
                    self._circuit, wire, self._reverse_bits
                )
                index = bit_index if register is None else reg_index

            wire_label = get_wire_label(
                "mpl", register, index, layout=self._layout, cregbundle=self._cregbundle
            )
            initial_bit = initial_qbit if isinstance(wire, Qubit) else initial_cbit

            # for cregs with cregbundle on, don't use math formatting, which means
            # no italics
            if isinstance(wire, Qubit) or register is None or not self._cregbundle:
                wire_label = "$" + wire_label + "$"
            wire_label += initial_bit

            reg_size = (
                0 if register is None or isinstance(wire, ClassicalRegister) else register.size
            )
            reg_remove_under = 0 if reg_size < 2 else 1
            text_width = (
                self._get_text_width(wire_label, self._fs, reg_remove_under=reg_remove_under) * 1.15
            )
            if text_width > longest_wire_label_width:
                longest_wire_label_width = text_width

            if isinstance(wire, Qubit):
                pos = -ii
                self._qubits_dict[ii] = {
                    "y": pos,
                    "wire_label": wire_label,
                    "index": bit_index,
                    "register": register,
                }
                n_lines += 1
            else:
                if (
                    not self._cregbundle
                    or register is None
                    or (self._cregbundle and isinstance(wire, ClassicalRegister))
                ):
                    n_lines += 1
                    idx += 1

                pos = y_off - idx
                self._clbits_dict[ii] = {
                    "y": pos,
                    "wire_label": wire_label,
                    "index": bit_index,
                    "register": register,
                }

        self._x_offset = -1.2 + longest_wire_label_width
        return n_lines

    def _get_coords(self, n_lines):
        """Load all the coordinate info needed to place the gates on the drawing"""

        # create the anchor arrays
        for key, qubit in self._qubits_dict.items():
            self._q_anchors[key] = Anchor(num_wires=n_lines, y_index=qubit["y"], fold=self._fold)
        for key, clbit in self._clbits_dict.items():
            self._c_anchors[key] = Anchor(num_wires=n_lines, y_index=clbit["y"], fold=self._fold)

        # get all the necessary coordinates for placing gates on the wires
        prev_x_index = -1
        for i, layer in enumerate(self._nodes):
            layer_width = self._layer_widths[i]
            anc_x_index = prev_x_index + 1
            for node in layer:
                # get qubit index
                q_indxs = []
                for qarg in node.qargs:
                    q_indxs.append(self._wire_map[qarg])

                c_indxs = []
                for carg in node.cargs:
                    register = get_bit_register(self._circuit, carg)
                    if register is not None and self._cregbundle:
                        c_indxs.append(self._wire_map[register])
                    else:
                        c_indxs.append(self._wire_map[carg])

                # qubit coordinate
                self._data[node]["q_xy"] = [
                    self._q_anchors[ii].plot_coord(anc_x_index, layer_width, self._x_offset)
                    for ii in q_indxs
                ]
                # clbit coordinate
                self._data[node]["c_xy"] = [
                    self._c_anchors[ii].plot_coord(anc_x_index, layer_width, self._x_offset)
                    for ii in c_indxs
                ]
                # update index based on the value from plotting
                anc_x_index = self._q_anchors[q_indxs[0]].get_x_index()
                self._data[node]["c_indxs"] = c_indxs

            # adjust the column if there have been barriers encountered, but not plotted
            barrier_offset = 0
            if not self._plot_barriers:
                # only adjust if everything in the layer wasn't plotted
                barrier_offset = -1 if all(nd.op._directive for nd in layer) else 0
            prev_x_index = anc_x_index + layer_width + barrier_offset - 1

        return prev_x_index + 1

    def _get_text_width(self, text, fontsize, param=False, reg_remove_under=None):
        """Compute the width of a string in the default font"""
        from pylatexenc.latex2text import LatexNodes2Text

        if not text:
            return 0.0

        math_mode_match = self._mathmode_regex.search(text)
        num_underscores = 0
        num_carets = 0
        if math_mode_match:
            math_mode_text = math_mode_match.group(1)
            num_underscores = math_mode_text.count("_")
            num_carets = math_mode_text.count("^")
        text = LatexNodes2Text().latex_to_text(text.replace("$$", ""))

        # If there are subscripts or superscripts in mathtext string
        # we need to account for that spacing by manually removing
        # from text string for text length

        # if it's a register and there's a subscript at the end,
        # remove 1 underscore, otherwise don't remove any
        if reg_remove_under is not None:
            num_underscores = reg_remove_under
        if num_underscores:
            text = text.replace("_", "", num_underscores)
        if num_carets:
            text = text.replace("^", "", num_carets)

        # This changes hyphen to + to match width of math mode minus sign.
        if param:
            text = text.replace("-", "+")

        f = 0 if fontsize == self._fs else 1
        sum_text = 0.0
        for c in text:
            try:
                sum_text += self._char_list[c][f]
            except KeyError:
                # if non-ASCII char, use width of 'c', an average size
                sum_text += self._char_list["c"][f]
        if f == 1:
            sum_text *= self._subfont_factor
        return sum_text

    def _draw_regs_wires(self, num_folds, xmax, n_lines, max_anc):
        """Draw the register names and numbers, wires, and vertical lines at the ends"""

        for fold_num in range(num_folds + 1):
            # quantum registers
            for qubit in self._qubits_dict.values():
                qubit_label = qubit["wire_label"]
                y = qubit["y"] - fold_num * (n_lines + 1)
                self._ax.text(
                    self._x_offset - 0.2,
                    y,
                    qubit_label,
                    ha="right",
                    va="center",
                    fontsize=1.25 * self._fs,
                    color=self._style["tc"],
                    clip_on=True,
                    zorder=PORDER_TEXT,
                )
                # draw the qubit wire
                self._line([self._x_offset, y], [xmax, y], zorder=PORDER_REGLINE)

            # classical registers
            this_clbit_dict = {}
            for clbit in self._clbits_dict.values():
                clbit_label = clbit["wire_label"]
                clbit_reg = clbit["register"]
                y = clbit["y"] - fold_num * (n_lines + 1)
                if y not in this_clbit_dict.keys():
                    this_clbit_dict[y] = {
                        "val": 1,
                        "wire_label": clbit_label,
                        "register": clbit_reg,
                    }
                else:
                    this_clbit_dict[y]["val"] += 1

            for y, this_clbit in this_clbit_dict.items():
                # cregbundle
                if self._cregbundle and this_clbit["register"] is not None:
                    self._ax.plot(
                        [self._x_offset + 0.2, self._x_offset + 0.3],
                        [y - 0.1, y + 0.1],
                        color=self._style["cc"],
                        zorder=PORDER_LINE,
                    )
                    self._ax.text(
                        self._x_offset + 0.1,
                        y + 0.1,
                        str(this_clbit["register"].size),
                        ha="left",
                        va="bottom",
                        fontsize=0.8 * self._fs,
                        color=self._style["tc"],
                        clip_on=True,
                        zorder=PORDER_TEXT,
                    )
                self._ax.text(
                    self._x_offset - 0.2,
                    y,
                    this_clbit["wire_label"],
                    ha="right",
                    va="center",
                    fontsize=1.25 * self._fs,
                    color=self._style["tc"],
                    clip_on=True,
                    zorder=PORDER_TEXT,
                )
                # draw the clbit wire
                self._line(
                    [self._x_offset, y],
                    [xmax, y],
                    lc=self._style["cc"],
                    ls=self._style["cline"],
                    zorder=PORDER_REGLINE,
                )

            # lf vertical line at either end
            feedline_r = num_folds > 0 and num_folds > fold_num
            feedline_l = fold_num > 0
            if feedline_l or feedline_r:
                xpos_l = self._x_offset - 0.01
                xpos_r = self._fold + self._x_offset + 0.1
                ypos1 = -fold_num * (n_lines + 1)
                ypos2 = -(fold_num + 1) * (n_lines) - fold_num + 1
                if feedline_l:
                    self._ax.plot(
                        [xpos_l, xpos_l],
                        [ypos1, ypos2],
                        color=self._style["lc"],
                        linewidth=self._lwidth15,
                        zorder=PORDER_LINE,
                    )
                if feedline_r:
                    self._ax.plot(
                        [xpos_r, xpos_r],
                        [ypos1, ypos2],
                        color=self._style["lc"],
                        linewidth=self._lwidth15,
                        zorder=PORDER_LINE,
                    )

        # draw anchor index number
        if self._style["index"]:
            for layer_num in range(max_anc):
                if self._fold > 0:
                    x_coord = layer_num % self._fold + self._x_offset + 0.53
                    y_coord = -(layer_num // self._fold) * (n_lines + 1) + 0.65
                else:
                    x_coord = layer_num + self._x_offset + 0.53
                    y_coord = 0.65
                self._ax.text(
                    x_coord,
                    y_coord,
                    str(layer_num + 1),
                    ha="center",
                    va="center",
                    fontsize=self._sfs,
                    color=self._style["tc"],
                    clip_on=True,
                    zorder=PORDER_TEXT,
                )

    def _draw_ops(self, verbose=False):
        """Draw the gates in the circuit"""
        prev_x_index = -1
        for i, layer in enumerate(self._nodes):
            layer_width = self._layer_widths[i]
            anc_x_index = prev_x_index + 1

            # draw the gates in this layer
            for node in layer:
                op = node.op
                self._get_colors(node)

                if verbose:
                    print(op)

                # add conditional
                if op.condition:
                    cond_xy = [
                        self._c_anchors[ii].plot_coord(anc_x_index, layer_width, self._x_offset)
                        for ii in self._clbits_dict
                    ]
                    if self._clbits_dict:
                        anc_x_index = max(
                            anc_x_index, next(iter(self._c_anchors.items()))[1].get_x_index()
                        )
                    self._condition(node, cond_xy)

                # draw measure
                if isinstance(op, Measure):
                    self._measure(node)

                # draw barriers, snapshots, etc.
                elif op._directive:
                    if self._plot_barriers:
                        self._barrier(node)

                # draw single qubit gates
                elif len(self._data[node]["q_xy"]) == 1 and not node.cargs:
                    self._gate(node)

                # draw controlled gates
                elif isinstance(op, ControlledGate):
                    self._control_gate(node)

                # draw multi-qubit gate as final default
                else:
                    self._multiqubit_gate(node)

            # adjust the column if there have been barriers encountered, but not plotted
            barrier_offset = 0
            if not self._plot_barriers:
                # only adjust if everything in the layer wasn't plotted
                barrier_offset = -1 if all(nd.op._directive for nd in layer) else 0

            prev_x_index = anc_x_index + layer_width + barrier_offset - 1

    def _get_colors(self, node):
        """Get all the colors needed for drawing the circuit"""
        op = node.op
        base_name = None if not hasattr(op, "base_gate") else op.base_gate.name
        color = None
        if self._data[node]["raw_gate_text"] in self._style["dispcol"]:
            color = self._style["dispcol"][self._data[node]["raw_gate_text"]]
        elif op.name in self._style["dispcol"]:
            color = self._style["dispcol"][op.name]
        if color is not None:
            # Backward compatibility for style dict using 'displaycolor' with
            # gate color and no text color, so test for str first
            if isinstance(color, str):
                fc = color
                gt = self._style["gt"]
            else:
                fc = color[0]
                gt = color[1]
        # Treat special case of classical gates in iqx style by making all
        # controlled gates of x, dcx, and swap the classical gate color
        elif self._style["name"] in ["iqx", "iqx-dark"] and base_name in ["x", "dcx", "swap"]:
            color = self._style["dispcol"][base_name]
            if isinstance(color, str):
                fc = color
                gt = self._style["gt"]
            else:
                fc = color[0]
                gt = color[1]
        else:
            fc = self._style["gc"]
            gt = self._style["gt"]

        if self._style["name"] == "bw":
            ec = self._style["ec"]
            lc = self._style["lc"]
        else:
            ec = fc
            lc = fc
        # Subtext needs to be same color as gate text
        sc = gt
        self._data[node]["fc"] = fc
        self._data[node]["ec"] = ec
        self._data[node]["gt"] = gt
        self._data[node]["tc"] = self._style["tc"]
        self._data[node]["sc"] = sc
        self._data[node]["lc"] = lc

    def _condition(self, node, cond_xy):
        """Add a conditional to a gate"""
<<<<<<< HEAD
        condition = node.op.condition
        cond_label, cond_list = get_condition_label_val(condition, self._circuit, self._cregbundle)
        xy_plot = []
        for bit, val in cond_list:
            # if it's a register bit and cregbundle on, need to use
            # register to find it in the map
            bit_reg = bit
            if isinstance(bit, Clbit) and self._cregbundle:
                register = get_bit_register(self._circuit, bit)
                if register is not None:
                    bit_reg = register

            xy = cond_xy[self._wire_map[bit_reg] - len(self._qubits)]

            if val == "1":
                fc = self._style["lc"]
            else:
                fc = self._style["bg"]

=======
        label, val_bits = get_condition_label_val(
            node.op.condition, self._circuit, self._cregbundle, self._reverse_bits
        )
        cond_bit_reg = node.op.condition[0]
        cond_bit_val = int(node.op.condition[1])

        first_clbit = len(self._qubits)
        cond_pos = []

        # In the first case, multiple bits are indicated on the drawing. In all
        # other cases, only one bit is shown.
        if not self._cregbundle and isinstance(cond_bit_reg, ClassicalRegister):
            for idx in range(cond_bit_reg.size):
                rev_idx = cond_bit_reg.size - idx - 1 if self._reverse_bits else idx
                cond_pos.append(cond_xy[self._wire_map[cond_bit_reg[rev_idx]] - first_clbit])

        # If it's a register bit and cregbundle, need to use the register to find the location
        elif self._cregbundle and isinstance(cond_bit_reg, Clbit):
            register = get_bit_register(self._circuit, cond_bit_reg)
            if register is not None:
                cond_pos.append(cond_xy[self._wire_map[register] - first_clbit])
            else:
                cond_pos.append(cond_xy[self._wire_map[cond_bit_reg] - first_clbit])
        else:
            cond_pos.append(cond_xy[self._wire_map[cond_bit_reg] - first_clbit])

        xy_plot = []
        for idx, xy in enumerate(cond_pos):
            if val_bits[idx] == "1" or (
                isinstance(cond_bit_reg, ClassicalRegister)
                and cond_bit_val != 0
                and self._cregbundle
            ):
                fc = self._style["lc"]
            else:
                fc = self._style["bg"]
>>>>>>> 1ae663d8
            box = self._patches_mod.Circle(
                xy=xy,
                radius=WID * 0.15,
                fc=fc,
                ec=self._style["lc"],
                linewidth=self._lwidth15,
                zorder=PORDER_GATE,
            )
            self._ax.add_patch(box)
            xy_plot.append(xy)
<<<<<<< HEAD

=======
>>>>>>> 1ae663d8
        qubit_b = min(self._data[node]["q_xy"], key=lambda xy: xy[1])
        clbit_b = min(xy_plot, key=lambda xy: xy[1])

        # display the label at the bottom of the lowest conditional and draw the double line
        xpos, ypos = clbit_b
        if isinstance(node.op, Measure):
            xpos += 0.3
        self._ax.text(
            xpos,
            ypos - 0.3 * HIG,
            cond_label,
            ha="center",
            va="top",
            fontsize=self._sfs,
            color=self._style["tc"],
            clip_on=True,
            zorder=PORDER_TEXT,
        )
        self._line(qubit_b, clbit_b, lc=self._style["cc"], ls=self._style["cline"])

    def _measure(self, node):
        """Draw the measure symbol and the line to the clbit"""
        qx, qy = self._data[node]["q_xy"][0]
        cx, cy = self._data[node]["c_xy"][0]
        register, _, reg_index = get_bit_reg_index(self._circuit, node.cargs[0], self._reverse_bits)

        # draw gate box
        self._gate(node)

        # add measure symbol
        arc = self._patches_mod.Arc(
            xy=(qx, qy - 0.15 * HIG),
            width=WID * 0.7,
            height=HIG * 0.7,
            theta1=0,
            theta2=180,
            fill=False,
            ec=self._data[node]["gt"],
            linewidth=self._lwidth2,
            zorder=PORDER_GATE,
        )
        self._ax.add_patch(arc)
        self._ax.plot(
            [qx, qx + 0.35 * WID],
            [qy - 0.15 * HIG, qy + 0.20 * HIG],
            color=self._data[node]["gt"],
            linewidth=self._lwidth2,
            zorder=PORDER_GATE,
        )
        # arrow
        self._line(
            self._data[node]["q_xy"][0],
            [cx, cy + 0.35 * WID],
            lc=self._style["cc"],
            ls=self._style["cline"],
        )
        arrowhead = self._patches_mod.Polygon(
            (
                (cx - 0.20 * WID, cy + 0.35 * WID),
                (cx + 0.20 * WID, cy + 0.35 * WID),
                (cx, cy + 0.04),
            ),
            fc=self._style["cc"],
            ec=None,
        )
        self._ax.add_artist(arrowhead)
        # target
        if self._cregbundle and register is not None:
            self._ax.text(
                cx + 0.25,
                cy + 0.1,
                str(reg_index),
                ha="left",
                va="bottom",
                fontsize=0.8 * self._fs,
                color=self._style["tc"],
                clip_on=True,
                zorder=PORDER_TEXT,
            )

    def _barrier(self, node):
        """Draw a barrier"""
        for xy in self._data[node]["q_xy"]:
            xpos, ypos = xy
            self._ax.plot(
                [xpos, xpos],
                [ypos + 0.5, ypos - 0.5],
                linewidth=self._lwidth1,
                linestyle="dashed",
                color=self._style["lc"],
                zorder=PORDER_TEXT,
            )
            box = self._patches_mod.Rectangle(
                xy=(xpos - (0.3 * WID), ypos - 0.5),
                width=0.6 * WID,
                height=1,
                fc=self._style["bc"],
                ec=None,
                alpha=0.6,
                linewidth=self._lwidth15,
                zorder=PORDER_GRAY,
            )
            self._ax.add_patch(box)

    def _gate(self, node, xy=None):
        """Draw a 1-qubit gate"""
        if xy is None:
            xy = self._data[node]["q_xy"][0]
        xpos, ypos = xy
        wid = max(self._data[node]["width"], WID)

        box = self._patches_mod.Rectangle(
            xy=(xpos - 0.5 * wid, ypos - 0.5 * HIG),
            width=wid,
            height=HIG,
            fc=self._data[node]["fc"],
            ec=self._data[node]["ec"],
            linewidth=self._lwidth15,
            zorder=PORDER_GATE,
        )
        self._ax.add_patch(box)

        if "gate_text" in self._data[node]:
            gate_ypos = ypos
            if "param" in self._data[node] and self._data[node]["param"] != "":
                gate_ypos = ypos + 0.15 * HIG
                self._ax.text(
                    xpos,
                    ypos - 0.3 * HIG,
                    self._data[node]["param"],
                    ha="center",
                    va="center",
                    fontsize=self._sfs,
                    color=self._data[node]["sc"],
                    clip_on=True,
                    zorder=PORDER_TEXT,
                )
            self._ax.text(
                xpos,
                gate_ypos,
                self._data[node]["gate_text"],
                ha="center",
                va="center",
                fontsize=self._fs,
                color=self._data[node]["gt"],
                clip_on=True,
                zorder=PORDER_TEXT,
            )

    def _multiqubit_gate(self, node, xy=None):
        """Draw a gate covering more than one qubit"""
        op = node.op
        if xy is None:
            xy = self._data[node]["q_xy"]

        # Swap gate
        if isinstance(op, SwapGate):
            self._swap(xy, node, self._data[node]["lc"])
            return

        # RZZ Gate
        elif isinstance(op, RZZGate):
            self._symmetric_gate(node, RZZGate)
            return

        c_xy = self._data[node]["c_xy"]
        xpos = min(x[0] for x in xy)
        ypos = min(y[1] for y in xy)
        ypos_max = max(y[1] for y in xy)
        if c_xy:
            cxpos = min(x[0] for x in c_xy)
            cypos = min(y[1] for y in c_xy)
            ypos = min(ypos, cypos)

        wid = max(self._data[node]["width"] + 0.21, WID)

        qubit_span = abs(ypos) - abs(ypos_max) + 1
        height = HIG + (qubit_span - 1)
        box = self._patches_mod.Rectangle(
            xy=(xpos - 0.5 * wid, ypos - 0.5 * HIG),
            width=wid,
            height=height,
            fc=self._data[node]["fc"],
            ec=self._data[node]["ec"],
            linewidth=self._lwidth15,
            zorder=PORDER_GATE,
        )
        self._ax.add_patch(box)

        # annotate inputs
        for bit, y in enumerate([x[1] for x in xy]):
            self._ax.text(
                xpos + 0.07 - 0.5 * wid,
                y,
                str(bit),
                ha="left",
                va="center",
                fontsize=self._fs,
                color=self._data[node]["gt"],
                clip_on=True,
                zorder=PORDER_TEXT,
            )
        if c_xy:
            # annotate classical inputs
            for bit, y in enumerate([x[1] for x in c_xy]):
                self._ax.text(
                    cxpos + 0.07 - 0.5 * wid,
                    y,
                    str(bit),
                    ha="left",
                    va="center",
                    fontsize=self._fs,
                    color=self._data[node]["gt"],
                    clip_on=True,
                    zorder=PORDER_TEXT,
                )
        if "gate_text" in self._data[node] and self._data[node]["gate_text"] != "":
            gate_ypos = ypos + 0.5 * (qubit_span - 1)
            if "param" in self._data[node] and self._data[node]["param"] != "":
                gate_ypos = ypos + 0.4 * height
                self._ax.text(
                    xpos + 0.11,
                    ypos + 0.2 * height,
                    self._data[node]["param"],
                    ha="center",
                    va="center",
                    fontsize=self._sfs,
                    color=self._data[node]["sc"],
                    clip_on=True,
                    zorder=PORDER_TEXT,
                )
            self._ax.text(
                xpos + 0.11,
                gate_ypos,
                self._data[node]["gate_text"],
                ha="center",
                va="center",
                fontsize=self._fs,
                color=self._data[node]["gt"],
                clip_on=True,
                zorder=PORDER_TEXT,
            )

    def _control_gate(self, node):
        """Draw a controlled gate"""
        op = node.op
        base_type = None if not hasattr(op, "base_gate") else op.base_gate
        xy = self._data[node]["q_xy"]
        qubit_b = min(xy, key=lambda xy: xy[1])
        qubit_t = max(xy, key=lambda xy: xy[1])
        num_ctrl_qubits = op.num_ctrl_qubits
        num_qargs = len(xy) - num_ctrl_qubits
        self._set_ctrl_bits(
            op.ctrl_state,
            num_ctrl_qubits,
            xy,
            ec=self._data[node]["ec"],
            tc=self._data[node]["tc"],
            text=self._data[node]["ctrl_text"],
            qargs=node.qargs,
        )
        self._line(qubit_b, qubit_t, lc=self._data[node]["lc"])

        if isinstance(op, RZZGate) or isinstance(base_type, (U1Gate, PhaseGate, ZGate, RZZGate)):
            self._symmetric_gate(node, base_type)

        elif num_qargs == 1 and isinstance(base_type, XGate):
            tgt_color = self._style["dispcol"]["target"]
            tgt = tgt_color if isinstance(tgt_color, str) else tgt_color[0]
            self._x_tgt_qubit(xy[num_ctrl_qubits], ec=self._data[node]["ec"], ac=tgt)

        elif num_qargs == 1:
            self._gate(node, xy[num_ctrl_qubits:][0])

        elif isinstance(base_type, SwapGate):
            self._swap(xy[num_ctrl_qubits:], node, self._data[node]["lc"])

        else:
            self._multiqubit_gate(node, xy[num_ctrl_qubits:])

    def _set_ctrl_bits(
        self, ctrl_state, num_ctrl_qubits, qbit, ec=None, tc=None, text="", qargs=None
    ):
        """Determine which qubits are controls and whether they are open or closed"""
        # place the control label at the top or bottom of controls
        if text:
            qlist = [self._circuit.find_bit(qubit).index for qubit in qargs]
            ctbits = qlist[:num_ctrl_qubits]
            qubits = qlist[num_ctrl_qubits:]
            max_ctbit = max(ctbits)
            min_ctbit = min(ctbits)
            top = min(qubits) > min_ctbit

        # display the control qubits as open or closed based on ctrl_state
        cstate = f"{ctrl_state:b}".rjust(num_ctrl_qubits, "0")[::-1]
        for i in range(num_ctrl_qubits):
            fc_open_close = ec if cstate[i] == "1" else self._style["bg"]
            text_top = None
            if text:
                if top and qlist[i] == min_ctbit:
                    text_top = True
                elif not top and qlist[i] == max_ctbit:
                    text_top = False
            self._ctrl_qubit(qbit[i], fc=fc_open_close, ec=ec, tc=tc, text=text, text_top=text_top)

    def _ctrl_qubit(self, xy, fc=None, ec=None, tc=None, text="", text_top=None):
        """Draw a control circle and if top or bottom control, draw control label"""
        xpos, ypos = xy
        box = self._patches_mod.Circle(
            xy=(xpos, ypos),
            radius=WID * 0.15,
            fc=fc,
            ec=ec,
            linewidth=self._lwidth15,
            zorder=PORDER_GATE,
        )
        self._ax.add_patch(box)

        # adjust label height according to number of lines of text
        label_padding = 0.7
        if text is not None:
            text_lines = text.count("\n")
            if not text.endswith("(cal)\n"):
                for _ in range(text_lines):
                    label_padding += 0.3

        if text_top is None:
            return

        # display the control label at the top or bottom if there is one
        ctrl_ypos = ypos + label_padding * HIG if text_top else ypos - 0.3 * HIG
        self._ax.text(
            xpos,
            ctrl_ypos,
            text,
            ha="center",
            va="top",
            fontsize=self._sfs,
            color=tc,
            clip_on=True,
            zorder=PORDER_TEXT,
        )

    def _x_tgt_qubit(self, xy, ec=None, ac=None):
        """Draw the cnot target symbol"""
        linewidth = self._lwidth2
        xpos, ypos = xy
        box = self._patches_mod.Circle(
            xy=(xpos, ypos),
            radius=HIG * 0.35,
            fc=ec,
            ec=ec,
            linewidth=linewidth,
            zorder=PORDER_GATE,
        )
        self._ax.add_patch(box)

        # add '+' symbol
        self._ax.plot(
            [xpos, xpos],
            [ypos - 0.2 * HIG, ypos + 0.2 * HIG],
            color=ac,
            linewidth=linewidth,
            zorder=PORDER_GATE + 1,
        )
        self._ax.plot(
            [xpos - 0.2 * HIG, xpos + 0.2 * HIG],
            [ypos, ypos],
            color=ac,
            linewidth=linewidth,
            zorder=PORDER_GATE + 1,
        )

    def _symmetric_gate(self, node, base_type):
        """Draw symmetric gates for cz, cu1, cp, and rzz"""
        op = node.op
        xy = self._data[node]["q_xy"]
        qubit_b = min(xy, key=lambda xy: xy[1])
        qubit_t = max(xy, key=lambda xy: xy[1])
        base_type = None if not hasattr(op, "base_gate") else op.base_gate
        ec = self._data[node]["ec"]
        tc = self._data[node]["tc"]
        lc = self._data[node]["lc"]

        # cz and mcz gates
        if not isinstance(op, ZGate) and isinstance(base_type, ZGate):
            num_ctrl_qubits = op.num_ctrl_qubits
            self._ctrl_qubit(xy[-1], fc=ec, ec=ec, tc=tc)
            self._line(qubit_b, qubit_t, lc=lc, zorder=PORDER_LINE + 1)

        # cu1, cp, rzz, and controlled rzz gates (sidetext gates)
        elif isinstance(op, RZZGate) or isinstance(base_type, (U1Gate, PhaseGate, RZZGate)):
            num_ctrl_qubits = 0 if isinstance(op, RZZGate) else op.num_ctrl_qubits
            gate_text = "P" if isinstance(base_type, PhaseGate) else self._data[node]["gate_text"]

            self._ctrl_qubit(xy[num_ctrl_qubits], fc=ec, ec=ec, tc=tc)
            if not isinstance(base_type, (U1Gate, PhaseGate)):
                self._ctrl_qubit(xy[num_ctrl_qubits + 1], fc=ec, ec=ec, tc=tc)

            self._sidetext(node, qubit_b, tc=tc, text=f"{gate_text} ({self._data[node]['param']})")
            self._line(qubit_b, qubit_t, lc=lc)

    def _swap(self, xy, node, color=None):
        """Draw a Swap gate"""
        self._swap_cross(xy[0], color=color)
        self._swap_cross(xy[1], color=color)
        self._line(xy[0], xy[1], lc=color)

        # add calibration text
        gate_text = self._data[node]["gate_text"].split("\n")[-1]
        if self._data[node]["raw_gate_text"] in self._calibrations:
            xpos, ypos = xy[0]
            self._ax.text(
                xpos,
                ypos + 0.7 * HIG,
                gate_text,
                ha="center",
                va="top",
                fontsize=self._style["sfs"],
                color=self._style["tc"],
                clip_on=True,
                zorder=PORDER_TEXT,
            )

    def _swap_cross(self, xy, color=None):
        """Draw the Swap cross symbol"""
        xpos, ypos = xy

        self._ax.plot(
            [xpos - 0.20 * WID, xpos + 0.20 * WID],
            [ypos - 0.20 * WID, ypos + 0.20 * WID],
            color=color,
            linewidth=self._lwidth2,
            zorder=PORDER_LINE + 1,
        )
        self._ax.plot(
            [xpos - 0.20 * WID, xpos + 0.20 * WID],
            [ypos + 0.20 * WID, ypos - 0.20 * WID],
            color=color,
            linewidth=self._lwidth2,
            zorder=PORDER_LINE + 1,
        )

    def _sidetext(self, node, xy, tc=None, text=""):
        """Draw the sidetext for symmetric gates"""
        xpos, ypos = xy

        # 0.11 = the initial gap, add 1/2 text width to place on the right
        xp = xpos + 0.11 + self._data[node]["width"] / 2
        self._ax.text(
            xp,
            ypos + HIG,
            text,
            ha="center",
            va="top",
            fontsize=self._sfs,
            color=tc,
            clip_on=True,
            zorder=PORDER_TEXT,
        )

    def _line(self, xy0, xy1, lc=None, ls=None, zorder=PORDER_LINE):
        """Draw a line from xy0 to xy1"""
        x0, y0 = xy0
        x1, y1 = xy1
        linecolor = self._style["lc"] if lc is None else lc
        linestyle = "solid" if ls is None else ls

        if linestyle == "doublet":
            theta = np.arctan2(np.abs(x1 - x0), np.abs(y1 - y0))
            dx = 0.05 * WID * np.cos(theta)
            dy = 0.05 * WID * np.sin(theta)
            self._ax.plot(
                [x0 + dx, x1 + dx],
                [y0 + dy, y1 + dy],
                color=linecolor,
                linewidth=self._lwidth2,
                linestyle="solid",
                zorder=zorder,
            )
            self._ax.plot(
                [x0 - dx, x1 - dx],
                [y0 - dy, y1 - dy],
                color=linecolor,
                linewidth=self._lwidth2,
                linestyle="solid",
                zorder=zorder,
            )
        else:
            self._ax.plot(
                [x0, x1],
                [y0, y1],
                color=linecolor,
                linewidth=self._lwidth2,
                linestyle=linestyle,
                zorder=zorder,
            )


class Anchor:
    """Locate the anchors for the gates"""

    def __init__(self, num_wires, y_index, fold):
        self._num_wires = num_wires
        self._fold = fold
        self._y_index = y_index
        self._x_index = 0

    def plot_coord(self, x_index, gate_width, x_offset):
        """Get the coord positions for an index"""
        h_pos = x_index % self._fold + 1
        # check folding
        if self._fold > 0:
            if h_pos + (gate_width - 1) > self._fold:
                x_index += self._fold - (h_pos - 1)
            x_pos = x_index % self._fold + 0.5 * gate_width + 0.04
            y_pos = self._y_index - (x_index // self._fold) * (self._num_wires + 1)
        else:
            x_pos = x_index + 0.5 * gate_width + 0.04
            y_pos = self._y_index

        # could have been updated, so need to store
        self._x_index = x_index
        return x_pos + x_offset, y_pos

    def get_x_index(self):
        """Getter for the x index"""
        return self._x_index<|MERGE_RESOLUTION|>--- conflicted
+++ resolved
@@ -19,10 +19,6 @@
 
 import numpy as np
 
-<<<<<<< HEAD
-
-=======
->>>>>>> 1ae663d8
 from qiskit.circuit import ControlledGate, Qubit, Clbit, ClassicalRegister
 from qiskit.circuit import Measure, QuantumCircuit, QuantumRegister
 from qiskit.circuit.library.standard_gates import (
@@ -76,7 +72,6 @@
         reverse_bits=False,
         plot_barriers=True,
         layout=None,
-        with_layout=False,
         fold=25,
         ax=None,
         initial_state=False,
@@ -85,10 +80,7 @@
         qregs=None,
         cregs=None,
         calibrations=None,
-<<<<<<< HEAD
-=======
         with_layout=False,
->>>>>>> 1ae663d8
         circuit=None,
     ):
         from matplotlib import patches
@@ -602,7 +594,7 @@
                 # get qubit index
                 q_indxs = []
                 for qarg in node.qargs:
-                    q_indxs.append(self._wire_map[qarg])
+                   q_indxs.append(self._wire_map[qarg])
 
                 c_indxs = []
                 for carg in node.cargs:
@@ -908,9 +900,8 @@
 
     def _condition(self, node, cond_xy):
         """Add a conditional to a gate"""
-<<<<<<< HEAD
         condition = node.op.condition
-        cond_label, cond_list = get_condition_label_val(condition, self._circuit, self._cregbundle)
+        cond_label, cond_list = get_condition_label_val(condition, self._circuit, self._cregbundle, self._reverse_bits)
         xy_plot = []
         for bit, val in cond_list:
             # if it's a register bit and cregbundle on, need to use
@@ -928,44 +919,6 @@
             else:
                 fc = self._style["bg"]
 
-=======
-        label, val_bits = get_condition_label_val(
-            node.op.condition, self._circuit, self._cregbundle, self._reverse_bits
-        )
-        cond_bit_reg = node.op.condition[0]
-        cond_bit_val = int(node.op.condition[1])
-
-        first_clbit = len(self._qubits)
-        cond_pos = []
-
-        # In the first case, multiple bits are indicated on the drawing. In all
-        # other cases, only one bit is shown.
-        if not self._cregbundle and isinstance(cond_bit_reg, ClassicalRegister):
-            for idx in range(cond_bit_reg.size):
-                rev_idx = cond_bit_reg.size - idx - 1 if self._reverse_bits else idx
-                cond_pos.append(cond_xy[self._wire_map[cond_bit_reg[rev_idx]] - first_clbit])
-
-        # If it's a register bit and cregbundle, need to use the register to find the location
-        elif self._cregbundle and isinstance(cond_bit_reg, Clbit):
-            register = get_bit_register(self._circuit, cond_bit_reg)
-            if register is not None:
-                cond_pos.append(cond_xy[self._wire_map[register] - first_clbit])
-            else:
-                cond_pos.append(cond_xy[self._wire_map[cond_bit_reg] - first_clbit])
-        else:
-            cond_pos.append(cond_xy[self._wire_map[cond_bit_reg] - first_clbit])
-
-        xy_plot = []
-        for idx, xy in enumerate(cond_pos):
-            if val_bits[idx] == "1" or (
-                isinstance(cond_bit_reg, ClassicalRegister)
-                and cond_bit_val != 0
-                and self._cregbundle
-            ):
-                fc = self._style["lc"]
-            else:
-                fc = self._style["bg"]
->>>>>>> 1ae663d8
             box = self._patches_mod.Circle(
                 xy=xy,
                 radius=WID * 0.15,
@@ -976,10 +929,7 @@
             )
             self._ax.add_patch(box)
             xy_plot.append(xy)
-<<<<<<< HEAD
-
-=======
->>>>>>> 1ae663d8
+
         qubit_b = min(self._data[node]["q_xy"], key=lambda xy: xy[1])
         clbit_b = min(xy_plot, key=lambda xy: xy[1])
 
