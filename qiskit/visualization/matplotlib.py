--- conflicted
+++ resolved
@@ -530,13 +530,9 @@
         sc = gt
         return fc, ec, gt, self._style["tc"], sc, lc
 
-<<<<<<< HEAD
-    def _multiqubit_gate(self, op, xy, fc=None, ec=None, gt=None, sc=None, text="", subtext=""):
-=======
     def _multiqubit_gate(
-        self, xy, c_xy=None, fc=None, ec=None, gt=None, sc=None, text="", subtext=""
+        self, op, xy, c_xy=None, fc=None, ec=None, gt=None, sc=None, text="", subtext=""
     ):
->>>>>>> f66582d7
         xpos = min([x[0] for x in xy])
         ypos = min([y[1] for y in xy])
         ypos_max = max([y[1] for y in xy])
@@ -1537,13 +1533,9 @@
                 # draw multi-qubit gate as final default
                 else:
                     self._multiqubit_gate(
-<<<<<<< HEAD
                         op,
                         q_xy,
-=======
-                        q_xy,
                         c_xy,
->>>>>>> f66582d7
                         fc=fc,
                         ec=ec,
                         gt=gt,
