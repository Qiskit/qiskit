--- conflicted
+++ resolved
@@ -972,7 +972,6 @@
                 #
                 # draw controlled and special gates
                 #
-<<<<<<< HEAD
                 # cx gates
                 elif isinstance(op.op, ControlledGate) and base_name == 'x':
                     num_ctrl_qubits = op.op.num_ctrl_qubits
@@ -985,10 +984,6 @@
 
                 # cz and mcz gates
                 elif op.name != 'z' and base_name == 'z':
-=======
-                # cz gate
-                elif op.name == 'cz':
->>>>>>> ca9d341c
                     num_ctrl_qubits = op.op.num_ctrl_qubits
                     self._set_ctrl_bits(op.op.ctrl_state, num_ctrl_qubits,
                                         q_xy, ec=ec, tc=tc, text=ctrl_text, qargs=op.qargs)
