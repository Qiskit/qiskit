--- conflicted
+++ resolved
@@ -855,37 +855,8 @@
 
     def _condition(self, node, cond_xy):
         """Add a conditional to a gate"""
-<<<<<<< HEAD
         condition = node.op.condition
         cond_label, cond_list = get_condition_label_val(condition, self._circuit, self._cregbundle)
-=======
-        label, val_bits = get_condition_label_val(
-            node.op.condition, self._circuit, self._cregbundle, self._reverse_bits
-        )
-        cond_bit_reg = node.op.condition[0]
-        cond_bit_val = int(node.op.condition[1])
-
-        first_clbit = len(self._qubits)
-        cond_pos = []
-
-        # In the first case, multiple bits are indicated on the drawing. In all
-        # other cases, only one bit is shown.
-        if not self._cregbundle and isinstance(cond_bit_reg, ClassicalRegister):
-            for idx in range(cond_bit_reg.size):
-                rev_idx = cond_bit_reg.size - idx - 1 if self._reverse_bits else idx
-                cond_pos.append(cond_xy[self._wire_map[cond_bit_reg[rev_idx]] - first_clbit])
-
-        # If it's a register bit and cregbundle, need to use the register to find the location
-        elif self._cregbundle and isinstance(cond_bit_reg, Clbit):
-            register = get_bit_register(self._circuit, cond_bit_reg)
-            if register is not None:
-                cond_pos.append(cond_xy[self._wire_map[register] - first_clbit])
-            else:
-                cond_pos.append(cond_xy[self._wire_map[cond_bit_reg] - first_clbit])
-        else:
-            cond_pos.append(cond_xy[self._wire_map[cond_bit_reg] - first_clbit])
-
->>>>>>> 65d90e68
         xy_plot = []
         for bit, val in cond_list:
             # if it's a register bit and cregbundle on, need to use
@@ -896,7 +867,7 @@
                 if register is not None:
                     bit_reg = register
 
-            xy = cond_xy[self._bits_regs_map[bit_reg] - len(self._qubits)]
+            xy = cond_xy[self._wire_map[bit_reg] - len(self._qubits)]
 
             if val == "1":
                 fc = self._style["lc"]
