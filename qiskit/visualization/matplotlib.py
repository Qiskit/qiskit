--- conflicted
+++ resolved
@@ -897,563 +897,4 @@
                     if val < 0:
                         i *= -1
                     return fractions.Fraction(i, j)
-<<<<<<< HEAD
-        return None
-=======
-        return None
-
-
-class EventsOutputChannels:
-    """Pulse dataset for channel."""
-
-    def __init__(self, t0, tf):
-        """Create new channel dataset.
-
-        Args:
-            t0 (int): starting time of plot
-            tf (int): ending time of plot
-        """
-        self.pulses = {}
-        self.t0 = t0
-        self.tf = tf
-
-        self._waveform = None
-        self._framechanges = None
-        self._conditionals = None
-        self._snapshots = None
-        self._labels = None
-        self.enable = False
-
-    def add_instruction(self, start_time, pulse):
-        """Add new pulse instruction to channel.
-
-        Args:
-            start_time (int): Starting time of instruction
-            pulse (Instruction): Instruction object to be added
-        """
-
-        if start_time in self.pulses.keys():
-            self.pulses[start_time].append(pulse.command)
-        else:
-            self.pulses[start_time] = [pulse.command]
-
-    @property
-    def waveform(self):
-        """Get waveform."""
-        if self._waveform is None:
-            self._build_waveform()
-
-        return self._waveform[self.t0:self.tf]
-
-    @property
-    def framechanges(self):
-        """Get frame changes."""
-        if self._framechanges is None:
-            self._build_waveform()
-
-        return self._trim(self._framechanges)
-
-    @property
-    def conditionals(self):
-        """Get conditionals."""
-        if self._conditionals is None:
-            self._build_waveform()
-
-        return self._trim(self._conditionals)
-
-    @property
-    def snapshots(self):
-        """Get snapshots."""
-        if self._snapshots is None:
-            self._build_waveform()
-
-        return self._trim(self._snapshots)
-
-    @property
-    def labels(self):
-        """Get labels."""
-        if self._labels is None:
-            self._build_waveform()
-
-        return self._trim(self._labels)
-
-    def is_empty(self):
-        """Return if pulse is empty.
-
-        Returns:
-            bool: if the channel has nothing to plot
-        """
-        if any(self.waveform) or self.framechanges or self.conditionals or self.snapshots:
-            return False
-
-        return True
-
-    def to_table(self, name):
-        """Get table contains.
-
-        Args:
-            name (str): name of channel
-
-        Returns:
-            dict: dictionary of events in the channel
-        """
-        time_event = []
-
-        framechanges = self.framechanges
-        conditionals = self.conditionals
-        snapshots = self.snapshots
-
-        for key, val in framechanges.items():
-            data_str = 'framechange: %.2f' % val
-            time_event.append((key, name, data_str))
-        for key, val in conditionals.items():
-            data_str = 'conditional, %s' % val
-            time_event.append((key, name, data_str))
-        for key, val in snapshots.items():
-            data_str = 'snapshot: %s' % val
-            time_event.append((key, name, data_str))
-
-        return time_event
-
-    def _build_waveform(self):
-        """Create waveform from stored pulses.
-        """
-        self._framechanges = {}
-        self._conditionals = {}
-        self._snapshots = {}
-        self._labels = {}
-        fc = 0
-        pv = np.zeros(self.tf + 1, dtype=np.complex128)
-        wf = np.zeros(self.tf + 1, dtype=np.complex128)
-        last_pv = None
-        for time, commands in sorted(self.pulses.items()):
-            if time > self.tf:
-                break
-            tmp_fc = 0
-            for command in commands:
-                if isinstance(command, FrameChange):
-                    tmp_fc += command.phase
-                    pv[time:] = 0
-                elif isinstance(command, Snapshot):
-                    self._snapshots[time] = command.name
-            if tmp_fc != 0:
-                self._framechanges[time] = tmp_fc
-                fc += tmp_fc
-            for command in commands:
-                if isinstance(command, PersistentValue):
-                    pv[time:] = np.exp(1j*fc) * command.value
-                    last_pv = (time, command)
-                    break
-
-            for command in commands:
-                duration = command.duration
-                tf = min(time + duration, self.tf)
-                if isinstance(command, SamplePulse):
-                    wf[time:tf] = np.exp(1j*fc) * command.samples[:tf-time]
-                    pv[time:] = 0
-                    self._labels[time] = (tf, command)
-                    if last_pv is not None:
-                        pv_cmd = last_pv[1]
-                        self._labels[last_pv[0]] = (time, pv_cmd)
-                        last_pv = None
-
-                elif isinstance(command, Acquire):
-                    wf[time:tf] = np.ones(command.duration)
-                    self._labels[time] = (tf, command)
-        self._waveform = wf + pv
-
-    def _trim(self, events):
-        """Return events during given `time_range`.
-
-        Args:
-            events (dict): time and operation of events
-
-        Returns:
-            dict: dictionary of events within the time
-        """
-        events_in_time_range = {}
-
-        for k, v in events.items():
-            if self.t0 <= k <= self.tf:
-                events_in_time_range[k] = v
-
-        return events_in_time_range
-
-
-class SamplePulseDrawer:
-    """A class to create figure for sample pulse."""
-
-    def __init__(self, style):
-        """Create new figure.
-
-        Args:
-            style (OPStylePulse): style sheet
-        """
-        self.style = style or OPStylePulse()
-
-    def draw(self, pulse, dt, interp_method, scaling=1):
-        """Draw figure.
-        Args:
-            pulse (SamplePulse): SamplePulse to draw
-            dt (float): time interval
-            interp_method (Callable): interpolation function
-                See `qiskit.visualization.interpolation` for more information
-            scaling (float): Relative visual scaling of waveform amplitudes
-
-        Returns:
-            matplotlib.figure: A matplotlib figure object of the pulse envelope
-        """
-        figure = plt.figure()
-
-        interp_method = interp_method or interpolation.step_wise
-
-        figure.set_size_inches(self.style.figsize[0], self.style.figsize[1])
-        ax = figure.add_subplot(111)
-        ax.set_facecolor(self.style.bg_color)
-
-        samples = pulse.samples
-        time = np.arange(0, len(samples) + 1, dtype=float) * dt
-
-        time, re, im = interp_method(time, samples, self.style.num_points)
-
-        # plot
-        ax.fill_between(x=time, y1=re, y2=np.zeros_like(time),
-                        facecolor=self.style.wave_color[0], alpha=0.3,
-                        edgecolor=self.style.wave_color[0], linewidth=1.5,
-                        label='real part')
-        ax.fill_between(x=time, y1=im, y2=np.zeros_like(time),
-                        facecolor=self.style.wave_color[1], alpha=0.3,
-                        edgecolor=self.style.wave_color[1], linewidth=1.5,
-                        label='imaginary part')
-
-        ax.set_xlim(0, pulse.duration * dt)
-        if scaling:
-            ax.set_ylim(-scaling, scaling)
-        else:
-            v_max = max(max(np.abs(re)), max(np.abs(im)))
-            ax.set_ylim(-1.2 * v_max, 1.2 * v_max)
-
-        return figure
-
-
-class ScheduleDrawer:
-    """A class to create figure for schedule and channel."""
-
-    def __init__(self, style):
-        """Create new figure.
-
-        Args:
-            style (OPStyleSched): style sheet
-        """
-        self.style = style or OPStyleSched()
-
-    def _build_channels(self, schedule, t0, tf):
-        # prepare waveform channels
-        drive_channels = collections.OrderedDict()
-        measure_channels = collections.OrderedDict()
-        control_channels = collections.OrderedDict()
-        acquire_channels = collections.OrderedDict()
-        snapshot_channels = collections.OrderedDict()
-
-        for chan in schedule.channels:
-            if isinstance(chan, DriveChannel):
-                try:
-                    drive_channels[chan] = EventsOutputChannels(t0, tf)
-                except PulseError:
-                    pass
-            elif isinstance(chan, MeasureChannel):
-                try:
-                    measure_channels[chan] = EventsOutputChannels(t0, tf)
-                except PulseError:
-                    pass
-            elif isinstance(chan, ControlChannel):
-                try:
-                    control_channels[chan] = EventsOutputChannels(t0, tf)
-                except PulseError:
-                    pass
-            elif isinstance(chan, AcquireChannel):
-                try:
-                    acquire_channels[chan] = EventsOutputChannels(t0, tf)
-                except PulseError:
-                    pass
-            elif isinstance(chan, SnapshotChannel):
-                try:
-                    snapshot_channels[chan] = EventsOutputChannels(t0, tf)
-                except PulseError:
-                    pass
-
-        output_channels = {**drive_channels, **measure_channels,
-                           **control_channels, **acquire_channels}
-        channels = {**output_channels, **acquire_channels, **snapshot_channels}
-        # sort by index then name to group qubits together.
-        output_channels = collections.OrderedDict(sorted(output_channels.items(),
-                                                         key=lambda x: (x[0].index, x[0].name)))
-        channels = collections.OrderedDict(sorted(channels.items(),
-                                                  key=lambda x: (x[0].index, x[0].name)))
-
-        for start_time, instruction in schedule.instructions:
-            for channel in instruction.channels:
-                if channel in output_channels:
-                    output_channels[channel].add_instruction(start_time, instruction)
-                elif channel in snapshot_channels:
-                    snapshot_channels[channel].add_instruction(start_time, instruction)
-        return channels, output_channels, snapshot_channels
-
-    def _count_valid_waveforms(self, channels, scaling=1, channels_to_plot=None,
-                               plot_all=False):
-        # count numbers of valid waveform
-        n_valid_waveform = 0
-        v_max = 0
-        for channel, events in channels.items():
-            if channels_to_plot:
-                if channel in channels_to_plot:
-                    waveform = events.waveform
-                    v_max = max(v_max,
-                                max(np.abs(np.real(waveform))),
-                                max(np.abs(np.imag(waveform))))
-                    n_valid_waveform += 1
-                    events.enable = True
-            else:
-                if not events.is_empty() or plot_all:
-                    waveform = events.waveform
-                    v_max = max(v_max,
-                                max(np.abs(np.real(waveform))),
-                                max(np.abs(np.imag(waveform))))
-                    n_valid_waveform += 1
-                    events.enable = True
-        if scaling:
-            v_max = 0.5 * scaling
-        else:
-            v_max = 0.5 / (1.2 * v_max)
-
-        return n_valid_waveform, v_max
-
-    def _draw_table(self, figure, channels, dt, n_valid_waveform):
-        del n_valid_waveform  # unused
-        # create table
-        table_data = []
-        if self.style.use_table:
-            for channel, events in channels.items():
-                if events.enable:
-                    table_data.extend(events.to_table(channel.name))
-            table_data = sorted(table_data, key=lambda x: x[0])
-
-        # plot table
-        if table_data:
-            # table area size
-            ncols = self.style.table_columns
-            nrows = int(np.ceil(len(table_data)/ncols))
-
-            # fig size
-            h_table = nrows * self.style.fig_unit_h_table
-            h_waves = (self.style.figsize[1] - h_table)
-
-            # create subplots
-            gs = gridspec.GridSpec(2, 1, height_ratios=[h_table, h_waves], hspace=0)
-            tb = plt.subplot(gs[0])
-            ax = plt.subplot(gs[1])
-
-            # configure each cell
-            tb.axis('off')
-            cell_value = [['' for _kk in range(ncols * 3)] for _jj in range(nrows)]
-            cell_color = [self.style.table_color * ncols for _jj in range(nrows)]
-            cell_width = [*([0.2, 0.2, 0.5] * ncols)]
-            for ii, data in enumerate(table_data):
-                # pylint: disable=unbalanced-tuple-unpacking
-                r, c = np.unravel_index(ii, (nrows, ncols), order='f')
-                # pylint: enable=unbalanced-tuple-unpacking
-                time, ch_name, data_str = data
-                # item
-                cell_value[r][3 * c + 0] = 't = %s' % time * dt
-                cell_value[r][3 * c + 1] = 'ch %s' % ch_name
-                cell_value[r][3 * c + 2] = data_str
-            table = tb.table(cellText=cell_value,
-                             cellLoc='left',
-                             rowLoc='center',
-                             colWidths=cell_width,
-                             bbox=[0, 0, 1, 1],
-                             cellColours=cell_color)
-            table.auto_set_font_size(False)
-            table.set_fontsize = self.style.table_font_size
-        else:
-            ax = figure.add_subplot(111)
-
-        figure.set_size_inches(self.style.figsize[0], self.style.figsize[1])
-
-        return ax
-
-    def _draw_snapshots(self, ax, snapshot_channels, dt, y0):
-        for events in snapshot_channels.values():
-            snapshots = events.snapshots
-            if snapshots:
-                for time in snapshots:
-                    ax.annotate(s="\u25D8", xy=(time*dt, y0), xytext=(time*dt, y0+0.08),
-                                arrowprops={'arrowstyle': 'wedge'}, ha='center')
-
-    def _draw_framechanges(self, ax, fcs, dt, y0):
-        framechanges_present = True
-        for time in fcs.keys():
-            ax.text(x=time*dt, y=y0, s=r'$\circlearrowleft$',
-                    fontsize=self.style.icon_font_size,
-                    ha='center', va='center')
-        return framechanges_present
-
-    def _get_channel_color(self, channel):
-        # choose color
-        if isinstance(channel, DriveChannel):
-            color = self.style.d_ch_color
-        elif isinstance(channel, ControlChannel):
-            color = self.style.u_ch_color
-        elif isinstance(channel, MeasureChannel):
-            color = self.style.m_ch_color
-        elif isinstance(channel, AcquireChannel):
-            color = self.style.a_ch_color
-        else:
-            color = 'black'
-        return color
-
-    def _prev_label_at_time(self, prev_labels, time):
-        for _, labels in enumerate(prev_labels):
-            for t0, (tf, _) in labels.items():
-                if time in (t0, tf):
-                    return True
-        return False
-
-    def _draw_labels(self, ax, labels, prev_labels, dt, y0):
-        for t0, (tf, cmd) in labels.items():
-            if isinstance(cmd, PersistentValue):
-                name = cmd.name if cmd.name else 'pv'
-            elif isinstance(cmd, Acquire):
-                name = cmd.name if cmd.name else 'acquire'
-            else:
-                name = cmd.name
-
-            ax.annotate(r'%s' % name,
-                        xy=((t0+tf)//2*dt, y0),
-                        xytext=((t0+tf)//2*dt, y0-0.07),
-                        fontsize=self.style.label_font_size,
-                        ha='center', va='center')
-
-            linestyle = self.style.label_ch_linestyle
-            alpha = self.style.label_ch_alpha
-            color = self.style.label_ch_color
-
-            if not self._prev_label_at_time(prev_labels, t0):
-                ax.axvline(t0*dt, -1, 1, color=color,
-                           linestyle=linestyle, alpha=alpha)
-            if not (self._prev_label_at_time(prev_labels, tf) or tf in labels):
-                ax.axvline(tf*dt, -1, 1, color=color,
-                           linestyle=linestyle, alpha=alpha)
-
-    def _draw_channels(self, ax, output_channels, interp_method, t0, tf, dt, v_max,
-                       label=False, framechange=True):
-        y0 = 0
-        prev_labels = []
-        for channel, events in output_channels.items():
-            if events.enable:
-                # plot waveform
-                waveform = events.waveform
-                time = np.arange(t0, tf + 1, dtype=float) * dt
-                time, re, im = interp_method(time, waveform, self.style.num_points)
-                color = self._get_channel_color(channel)
-                # scaling and offset
-                re = v_max * re + y0
-                im = v_max * im + y0
-                offset = np.zeros_like(time) + y0
-                # plot
-                ax.fill_between(x=time, y1=re, y2=offset,
-                                facecolor=color[0], alpha=0.3,
-                                edgecolor=color[0], linewidth=1.5,
-                                label='real part')
-                ax.fill_between(x=time, y1=im, y2=offset,
-                                facecolor=color[1], alpha=0.3,
-                                edgecolor=color[1], linewidth=1.5,
-                                label='imaginary part')
-                ax.plot((t0, tf), (y0, y0), color='#000000', linewidth=1.0)
-
-                # plot frame changes
-                fcs = events.framechanges
-                if fcs and framechange:
-                    self._draw_framechanges(ax, fcs, dt, y0)
-                # plot labels
-                labels = events.labels
-                if labels and label:
-                    self._draw_labels(ax, labels, prev_labels, dt, y0)
-                prev_labels.append(labels)
-
-            else:
-                continue
-            # plot label
-            ax.text(x=0, y=y0, s=channel.name,
-                    fontsize=self.style.axis_font_size,
-                    ha='right', va='center')
-
-            y0 -= 1
-        return y0
-
-    def draw(self, schedule, dt, interp_method, plot_range,
-             scaling=1, channels_to_plot=None, plot_all=True,
-             table=True, label=False, framechange=True):
-        """Draw figure.
-        Args:
-            schedule (ScheduleComponent): Schedule to draw
-            dt (float): time interval
-            interp_method (Callable): interpolation function
-                See `qiskit.visualization.interpolation` for more information
-            plot_range (tuple[float]): plot range
-            scaling (float): Relative visual scaling of waveform amplitudes
-            channels_to_plot (list[OutputChannel]): channels to draw
-            plot_all (bool): if plot all channels even it is empty
-            table (bool): Draw event table
-            label (bool): Label individual instructions
-            framechange (bool): Add framechange indicators
-
-        Returns:
-            matplotlib.figure: A matplotlib figure object for the pulse schedule
-
-        Raises:
-            VisualizationError: when schedule cannot be drawn
-        """
-        figure = plt.figure()
-
-        if not channels_to_plot:
-            channels_to_plot = []
-        interp_method = interp_method or interpolation.step_wise
-
-        # setup plot range
-        if plot_range:
-            t0 = int(np.floor(plot_range[0]/dt))
-            tf = int(np.floor(plot_range[1]/dt))
-        else:
-            t0 = 0
-            tf = schedule.stop_time
-        # prepare waveform channels
-        (channels, output_channels,
-         snapshot_channels) = self._build_channels(schedule, t0, tf)
-
-        # count numbers of valid waveform
-        n_valid_waveform, v_max = self._count_valid_waveforms(output_channels, scaling=scaling,
-                                                              channels_to_plot=channels_to_plot,
-                                                              plot_all=plot_all)
-
-        if table:
-            ax = self._draw_table(figure, channels, dt, n_valid_waveform)
-
-        else:
-            ax = figure.add_subplot(111)
-            figure.set_size_inches(self.style.figsize[0], self.style.figsize[1])
-
-        ax.set_facecolor(self.style.bg_color)
-
-        y0 = self._draw_channels(ax, output_channels, interp_method,
-                                 t0, tf, dt, v_max, label=label,
-                                 framechange=framechange)
-
-        self._draw_snapshots(ax, snapshot_channels, dt, y0)
-
-        ax.set_xlim(t0 * dt, tf * dt)
-        ax.set_ylim(y0, 1)
-        ax.set_yticklabels([])
-
-        return figure
->>>>>>> f6635178
+        return None