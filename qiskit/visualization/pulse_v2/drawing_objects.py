# This code is part of Qiskit.
#
# (C) Copyright IBM 2020.
#
# This code is licensed under the Apache License, Version 2.0. You may
# obtain a copy of this license in the LICENSE.txt file in the root directory
# of this source tree or at http://www.apache.org/licenses/LICENSE-2.0.
#
# Any modifications or derivative works of this code must retain this
# copyright notice, and modified files need to carry a notice indicating
# that they have been altered from the originals.

# pylint: disable=invalid-name

r"""
Drawing objects for pulse drawer.

Drawing objects play two important roles:
    - Allowing unittests of visualization module. Usually it is hard for image files to be tested.
    - Removing program parser from each plotter interface. We can easily add new plotter.

This module is based on the structure of matplotlib as it is the primary plotter
of the pulse drawer. However this interface is agnostic to the actual plotter.

Design concept
~~~~~~~~~~~~~~
When we think about dynamically updating drawing objects, it will be most efficient to
update only the changed properties of drawings rather than regenerating entirely from scratch.
Thus the core :py:class:`qiskit.visualization.pulse_v2.core.DrawerCanvas` generates
all possible drawings in the beginning and then the canvas instance manages
visibility of each drawing object according to the end-user request.

Data key
~~~~~~~~
In the abstract class ``ElementaryData`` common attributes to represent a drawing object are
specified. In addition, drawing objects have the `data_key` property that returns an
unique hash of the object for comparison.
<<<<<<< HEAD
This key is generated from data type and location of the drawing object in the canvas.
See py:mod:`qiskit.visualization.pulse_v2.types` for the detail of data type.
If a data key cannot distinguish two independent objects, you need to add new data type.
=======
This key is generated from a data type and the location of the drawing object in the canvas.
See py:mod:`qiskit.visualization.pulse_v2.types` for detail on the data type.
If a data key cannot distinguish two independent objects, you need to add a new data type.
>>>>>>> e4a8b8ab
The data key may be used in the plotter interface to identify the object.

Drawing objects
~~~~~~~~~~~~~~~
To support not only `matplotlib` but also multiple plotters, those drawing objects should be
universal and designed without strong dependency on modules in `matplotlib`.
This means drawing objects that represent primitive geometries are preferred.
It should be noted that there will be no unittest for each plotter API, which takes
<<<<<<< HEAD
drawing objects and output an image data, we should avoid adding a complicated geometry
=======
drawing objects and outputs image data, we should avoid adding a complicated geometry
>>>>>>> e4a8b8ab
that has a context of the pulse program.

For example, a pulse envelope is complex valued number array and may be represented
by two lines with different colors associated with the real and the imaginary component.
We can use two line-type objects rather than defining a new drawing object that takes
<<<<<<< HEAD
complex value. Because many plotters don't support an API that visualizes complex valued
data array. If we introduce such drawing object and write a custom wrapper function
on top of the existing API, it could be difficult to prevent bugs with the CI tools
due to lack of the effective unittest.
"""
from abc import ABC, abstractmethod
from typing import Dict, Any, Optional, Union, List

import numpy as np

=======
complex value. As many plotters don't support an API that visualizes complex-valued
data arrays, if we introduced such a drawing object and wrote a custom wrapper function
on top of the existing API, it could be difficult to prevent bugs with the CI tools
due to lack of the effective unittest.
"""
from abc import ABC
from typing import Dict, Any, Optional, Union, List

import numpy as np
>>>>>>> e4a8b8ab
from qiskit.pulse.channels import Channel
from qiskit.visualization.pulse_v2 import types


class ElementaryData(ABC):
    """Base class of the pulse visualization interface."""
    __hash__ = None

    def __init__(self,
                 data_type: str,
                 xvals: np.ndarray,
                 yvals: np.ndarray,
                 channels: Optional[Union[Channel, List[Channel]]] = None,
                 meta: Optional[Dict[str, Any]] = None,
                 ignore_scaling: bool = False,
                 styles: Optional[Dict[str, Any]] = None):
        """Create new drawing object.

        Args:
            data_type: String representation of this drawing object.
            xvals: Series of horizontal coordinate that the object is drawn.
            yvals: Series of vertical coordinate that the object is drawn.
            channels: Pulse channel object bound to this drawing.
            meta: Meta data dictionary of the object.
            ignore_scaling: Set ``True`` to disable scaling.
            styles: Style keyword args of the object. This conforms to `matplotlib`.
        """
        if channels and isinstance(channels, Channel):
            channels = [channels]

        self.data_type = data_type
        self.xvals = np.array(xvals, dtype=object)
        self.yvals = np.array(yvals, dtype=object)
        self.channels = channels or []
        self.meta = meta or dict()
        self.ignore_scaling = ignore_scaling
        self.styles = styles or dict()

    @property
    def data_key(self):
        """Return unique hash of this object."""
        return str(hash((self.__class__.__name__,
                         self.data_type,
                         tuple(self.xvals),
                         tuple(self.yvals))))

    def __repr__(self):
        return "{}(type={}, key={})".format(self.__class__.__name__,
                                            self.data_type,
                                            self.data_key)

    def __eq__(self, other):
        return isinstance(other, self.__class__) and self.data_key == other.data_key


class LineData(ElementaryData):
    """Drawing object to represent object appears as a line.

    This is the counterpart of `matplotlib.pyploy.plot`.
    """
    def __init__(self,
                 data_type: str,
                 xvals: Union[np.ndarray, List[types.Coordinate]],
                 yvals: Union[np.ndarray, List[types.Coordinate]],
                 fill: bool = False,
                 channels: Optional[Union[Channel, List[Channel]]] = None,
                 meta: Optional[Dict[str, Any]] = None,
                 ignore_scaling: bool = False,
                 styles: Optional[Dict[str, Any]] = None):
        """Create new drawing object.

        Args:
            data_type: String representation of this drawing object.
            channels: Pulse channel object bound to this drawing.
            xvals: Series of horizontal coordinate that the object is drawn.
            yvals: Series of vertical coordinate that the object is drawn.
            fill: Set ``True`` to fill the area under curve.
            meta: Meta data dictionary of the object.
            ignore_scaling: Set ``True`` to disable scaling.
            styles: Style keyword args of the object. This conforms to `matplotlib`.
        """
        self.fill = fill

        super().__init__(data_type=data_type,
                         xvals=xvals,
                         yvals=yvals,
                         channels=channels,
                         meta=meta,
                         ignore_scaling=ignore_scaling,
                         styles=styles)


class TextData(ElementaryData):
    """Drawing object to represent object appears as a text.

    This is the counterpart of `matplotlib.pyploy.text`.
    """
    def __init__(self,
                 data_type: str,
                 xvals: Union[np.ndarray, List[types.Coordinate]],
                 yvals: Union[np.ndarray, List[types.Coordinate]],
                 text: str,
                 latex: Optional[str] = None,
                 channels: Optional[Union[Channel, List[Channel]]] = None,
                 meta: Optional[Dict[str, Any]] = None,
                 ignore_scaling: bool = False,
                 styles: Optional[Dict[str, Any]] = None):
        """Create new drawing object.

        Args:
            data_type: String representation of this drawing object.
            channels: Pulse channel object bound to this drawing.
            xvals: Series of horizontal coordinate that the object is drawn.
            yvals: Series of vertical coordinate that the object is drawn.
            text: String to show in the canvas.
            latex: Latex representation of the text (if backend supports latex drawing).
            meta: Meta data dictionary of the object.
            ignore_scaling: Set ``True`` to disable scaling.
            styles: Style keyword args of the object. This conforms to `matplotlib`.
        """
        self.text = text
        self.latex = latex or ''

        super().__init__(data_type=data_type,
                         xvals=xvals,
                         yvals=yvals,
                         channels=channels,
                         meta=meta,
                         ignore_scaling=ignore_scaling,
                         styles=styles)<|MERGE_RESOLUTION|>--- conflicted
+++ resolved
@@ -35,15 +35,9 @@
 In the abstract class ``ElementaryData`` common attributes to represent a drawing object are
 specified. In addition, drawing objects have the `data_key` property that returns an
 unique hash of the object for comparison.
-<<<<<<< HEAD
-This key is generated from data type and location of the drawing object in the canvas.
-See py:mod:`qiskit.visualization.pulse_v2.types` for the detail of data type.
-If a data key cannot distinguish two independent objects, you need to add new data type.
-=======
 This key is generated from a data type and the location of the drawing object in the canvas.
 See py:mod:`qiskit.visualization.pulse_v2.types` for detail on the data type.
 If a data key cannot distinguish two independent objects, you need to add a new data type.
->>>>>>> e4a8b8ab
 The data key may be used in the plotter interface to identify the object.
 
 Drawing objects
@@ -52,28 +46,12 @@
 universal and designed without strong dependency on modules in `matplotlib`.
 This means drawing objects that represent primitive geometries are preferred.
 It should be noted that there will be no unittest for each plotter API, which takes
-<<<<<<< HEAD
-drawing objects and output an image data, we should avoid adding a complicated geometry
-=======
 drawing objects and outputs image data, we should avoid adding a complicated geometry
->>>>>>> e4a8b8ab
 that has a context of the pulse program.
 
 For example, a pulse envelope is complex valued number array and may be represented
 by two lines with different colors associated with the real and the imaginary component.
 We can use two line-type objects rather than defining a new drawing object that takes
-<<<<<<< HEAD
-complex value. Because many plotters don't support an API that visualizes complex valued
-data array. If we introduce such drawing object and write a custom wrapper function
-on top of the existing API, it could be difficult to prevent bugs with the CI tools
-due to lack of the effective unittest.
-"""
-from abc import ABC, abstractmethod
-from typing import Dict, Any, Optional, Union, List
-
-import numpy as np
-
-=======
 complex value. As many plotters don't support an API that visualizes complex-valued
 data arrays, if we introduced such a drawing object and wrote a custom wrapper function
 on top of the existing API, it could be difficult to prevent bugs with the CI tools
@@ -83,7 +61,6 @@
 from typing import Dict, Any, Optional, Union, List
 
 import numpy as np
->>>>>>> e4a8b8ab
 from qiskit.pulse.channels import Channel
 from qiskit.visualization.pulse_v2 import types
 
