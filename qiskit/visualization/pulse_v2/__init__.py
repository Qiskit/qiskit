--- conflicted
+++ resolved
@@ -12,13 +12,4 @@
 
 """
 Pulse visualization module.
-<<<<<<< HEAD
-"""
-
-from qiskit.visualization.pulse_v2.stylesheet import QiskitPulseStyle
-
-
-PULSE_STYLE = QiskitPulseStyle()
-=======
-"""
->>>>>>> e4a8b8ab
+"""