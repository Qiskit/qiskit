--- conflicted
+++ resolved
@@ -11,19 +11,11 @@
 # Any modifications or derivative works of this code must retain this
 # copyright notice, and modified files need to carry a notice indicating
 # that they have been altered from the originals.
-
 """
 Pulse visualization module.
 """
 
-<<<<<<< HEAD
-from qiskit.visualization.pulse_v2.style.stylesheet import init_style_from_file
-
-
-PULSE_STYLE = init_style_from_file()
-=======
 from qiskit.visualization.pulse_v2.style.stylesheet import QiskitPulseStyle
 
 
-PULSE_STYLE = QiskitPulseStyle()
->>>>>>> aa22a50d
+PULSE_STYLE = QiskitPulseStyle()