# This code is part of Qiskit.
#
# (C) Copyright IBM 2017, 2018.
#
# This code is licensed under the Apache License, Version 2.0. You may
# obtain a copy of this license in the LICENSE.txt file in the root directory
# of this source tree or at http://www.apache.org/licenses/LICENSE-2.0.
#
# Any modifications or derivative works of this code must retain this
# copyright notice, and modified files need to carry a notice indicating
# that they have been altered from the originals.

"""Common circuit visualization utilities."""

import re
from collections import OrderedDict

import numpy as np

from qiskit.circuit import (
    Clbit,
    ControlledGate,
    Delay,
    Gate,
    Instruction,
    Measure,
)
from qiskit.circuit.controlflow import condition_resources
from qiskit.circuit.library import PauliEvolutionGate
from qiskit.circuit import ClassicalRegister, QuantumCircuit, Qubit, ControlFlowOp
from qiskit.circuit.annotated_operation import AnnotatedOperation, InverseModifier, PowerModifier
from qiskit.circuit.tools import pi_check
from qiskit.converters import circuit_to_dag
from qiskit.utils import optionals as _optionals
from qiskit.utils.deprecation import deprecate_arg

from ..exceptions import VisualizationError


def _is_boolean_expression(gate_text, op):
    if not _optionals.HAS_TWEEDLEDUM:
        return False
    from qiskit.circuit.classicalfunction import BooleanExpression

    return isinstance(op, BooleanExpression) and gate_text == op.name


def get_gate_ctrl_text(op, drawer, style=None, calibrations=None):
    """Load the gate_text and ctrl_text strings based on names and labels"""
    anno_list = []
    anno_text = ""
    if isinstance(op, AnnotatedOperation) and op.modifiers:
        for modifier in op.modifiers:
            if isinstance(modifier, InverseModifier):
                anno_list.append("Inv")
            elif isinstance(modifier, PowerModifier):
                anno_list.append("Pow(" + str(round(modifier.power, 1)) + ")")
        anno_text = ", ".join(anno_list)

    op_label = getattr(op, "label", None)
    op_type = type(op)
    base_name = base_label = base_type = None
    if hasattr(op, "base_gate"):
        base_name = op.base_gate.name
        base_label = op.base_gate.label
        base_type = type(op.base_gate)
    if hasattr(op, "base_op"):
        base_name = op.base_op.name
    ctrl_text = None

    if base_label:
        gate_text = base_label
        ctrl_text = op_label
    elif op_label and isinstance(op, ControlledGate):
        gate_text = base_name
        ctrl_text = op_label
    elif op_label:
        gate_text = op_label
    elif base_name:
        gate_text = base_name
    else:
        gate_text = op.name

    # raw_gate_text is used in color selection in mpl instead of op.name, since
    # if it's a controlled gate, the color will likely not be the base_name color
    raw_gate_text = op.name if gate_text == base_name else gate_text

    # For mpl and latex drawers, check style['disptex'] in qcstyle.py
    if drawer != "text" and gate_text in style["disptex"]:
        # First check if this entry is in the old style disptex that
        # included "$\\mathrm{  }$". If so, take it as is.
        if style["disptex"][gate_text][0] == "$" and style["disptex"][gate_text][-1] == "$":
            gate_text = style["disptex"][gate_text]
        else:
            gate_text = f"$\\mathrm{{{style['disptex'][gate_text]}}}$"

    elif drawer == "latex":
        # Special formatting for Booleans in latex (due to '~' causing crash)
        if _is_boolean_expression(gate_text, op):
            gate_text = gate_text.replace("~", "$\\neg$").replace("&", "\\&")
            gate_text = f"$\\texttt{{{gate_text}}}$"
        # Capitalize if not a user-created gate or instruction
        elif (
            (gate_text == op.name and op_type not in (Gate, Instruction))
            or (gate_text == base_name and base_type not in (Gate, Instruction))
        ) and (op_type is not PauliEvolutionGate):
            gate_text = f"$\\mathrm{{{gate_text.capitalize()}}}$"
        else:
            gate_text = f"$\\mathrm{{{gate_text}}}$"
            # Remove mathmode _, ^, and - formatting from user names and labels
            gate_text = gate_text.replace("_", "\\_")
            gate_text = gate_text.replace("^", "\\string^")
            gate_text = gate_text.replace("-", "\\mbox{-}")
        ctrl_text = f"$\\mathrm{{{ctrl_text}}}$"

    # Only captitalize internally-created gate or instruction names
    elif (
        (gate_text == op.name and op_type not in (Gate, Instruction))
        or (gate_text == base_name and base_type not in (Gate, Instruction))
    ) and (op_type is not PauliEvolutionGate):
        gate_text = gate_text.capitalize()

    if drawer == "mpl" and op.name in calibrations:
        if isinstance(op, ControlledGate):
            ctrl_text = "" if ctrl_text is None else ctrl_text
            ctrl_text = "(cal)\n" + ctrl_text
        else:
            gate_text = gate_text + "\n(cal)"

    if anno_text:
        gate_text += " - " + anno_text

    return gate_text, ctrl_text, raw_gate_text


def get_param_str(op, drawer, ndigits=3):
    """Get the params as a string to add to the gate text display"""
    if (
        not hasattr(op, "params")
        or any(isinstance(param, np.ndarray) for param in op.params)
        or any(isinstance(param, QuantumCircuit) for param in op.params)
    ):
        return ""

    if isinstance(op, Delay):
        param_list = [f"{op.params[0]}[{op.unit}]"]
    else:
        param_list = []
        for count, param in enumerate(op.params):
            # Latex drawer will cause an xy-pic error and mpl drawer will overwrite
            # the right edge if param string too long, so limit params.
            if (drawer == "latex" and count > 3) or (drawer == "mpl" and count > 15):
                param_list.append("...")
                break
            try:
                param_list.append(pi_check(param, output=drawer, ndigits=ndigits))
            except TypeError:
                param_list.append(str(param))

    param_str = ""
    if param_list:
        if drawer == "latex":
            param_str = f"\\,(\\mathrm{{{','.join(param_list)}}})"
        elif drawer == "mpl":
            param_str = f"{', '.join(param_list)}".replace("-", "$-$")
        else:
            param_str = f"({','.join(param_list)})"

    return param_str


def get_wire_map(circuit, bits, cregbundle):
    """Map the bits and registers to the index from the top of the drawing.
    The key to the dict is either the (Qubit, Clbit) or if cregbundle True,
    the register that is being bundled.

    Args:
        circuit (QuantumCircuit): the circuit being drawn
        bits (list(Qubit, Clbit)): the Qubit's and Clbit's in the circuit
        cregbundle (bool): if True bundle classical registers. Default: ``True``.

    Returns:
        dict((Qubit, Clbit, ClassicalRegister): index): map of bits/registers
            to index
    """
    prev_reg = None
    wire_index = 0
    wire_map = {}
    for bit in bits:
        register = get_bit_register(circuit, bit)
        if register is None or not isinstance(bit, Clbit) or not cregbundle:
            wire_map[bit] = wire_index
            wire_index += 1
        elif register is not None and cregbundle and register != prev_reg:
            prev_reg = register
            wire_map[register] = wire_index
            wire_index += 1

    return wire_map


def get_bit_register(circuit, bit):
    """Get the register for a bit if there is one

    Args:
        circuit (QuantumCircuit): the circuit being drawn
        bit (Qubit, Clbit): the bit to use to find the register and indexes

    Returns:
        ClassicalRegister: register associated with the bit
    """
    bit_loc = circuit.find_bit(bit)
    return bit_loc.registers[0][0] if bit_loc.registers else None


<<<<<<< HEAD
def get_bit_reg_index(circuit, bit):
=======
@deprecate_arg("reverse_bits", since="0.22.0", package_name="qiskit-terra")
def get_bit_reg_index(circuit, bit, reverse_bits=None):
>>>>>>> 1f8a40f6
    """Get the register for a bit if there is one, and the index of the bit
    from the top of the circuit, or the index of the bit within a register.

    Args:
        circuit (QuantumCircuit): the circuit being drawn
        bit (Qubit, Clbit): the bit to use to find the register and indexes

    Returns:
        (ClassicalRegister, None): register associated with the bit
        int: index of the bit from the top of the circuit
        int: index of the bit within the register, if there is a register
    """
    bit_loc = circuit.find_bit(bit)
    bit_index = bit_loc.index
    register, reg_index = bit_loc.registers[0] if bit_loc.registers else (None, None)
    return register, bit_index, reg_index


def get_wire_label(drawer, register, index, layout=None, cregbundle=True):
    """Get the bit labels to display to the left of the wires.

    Args:
        drawer (str): which drawer is calling ("text", "mpl", or "latex")
        register (QuantumRegister or ClassicalRegister): get wire_label for this register
        index (int): index of bit in register
        layout (Layout): Optional. mapping of virtual to physical bits
        cregbundle (bool): Optional. if set True bundle classical registers.
            Default: ``True``.

    Returns:
        str: label to display for the register/index
    """
    index_str = f"{index}" if drawer == "text" else f"{{{index}}}"
    if register is None:
        wire_label = index_str
        return wire_label

    if drawer == "text":
        reg_name = f"{register.name}"
        reg_name_index = f"{register.name}_{index}"
    else:
        reg_name = f"{{{fix_special_characters(register.name)}}}"
        reg_name_index = f"{reg_name}_{{{index}}}"

    # Clbits
    if isinstance(register, ClassicalRegister):
        if cregbundle and drawer != "latex":
            wire_label = f"{register.name}"
            return wire_label

        if register.size == 1 or cregbundle:
            wire_label = reg_name
        else:
            wire_label = reg_name_index
        return wire_label

    # Qubits
    if register.size == 1:
        wire_label = reg_name
    elif layout is None:
        wire_label = reg_name_index
    elif layout[index]:
        virt_bit = layout[index]
        try:
            virt_reg = next(reg for reg in layout.get_registers() if virt_bit in reg)
            if drawer == "text":
                wire_label = f"{virt_reg.name}_{virt_reg[:].index(virt_bit)} -> {index}"
            else:
                wire_label = (
                    f"{{{virt_reg.name}}}_{{{virt_reg[:].index(virt_bit)}}} \\mapsto {{{index}}}"
                )
        except StopIteration:
            if drawer == "text":
                wire_label = f"{virt_bit} -> {index}"
            else:
                wire_label = f"{{{virt_bit}}} \\mapsto {{{index}}}"
        if drawer != "text":
            wire_label = wire_label.replace(" ", "\\;")  # use wider spaces
    else:
        wire_label = index_str

    return wire_label


<<<<<<< HEAD
def get_condition_label_val(condition, circuit, cregbundle):
=======
@deprecate_arg("reverse_bits", since="0.22.0", package_name="qiskit-terra")
def get_condition_label_val(condition, circuit, cregbundle, reverse_bits=None):
>>>>>>> 1f8a40f6
    """Get the label and value list to display a condition

    Args:
        condition (Union[Clbit, ClassicalRegister], int): classical condition
        circuit (QuantumCircuit): the circuit that is being drawn
        cregbundle (bool): if set True bundle classical registers

    Returns:
        str: label to display for the condition
        list(str): list of 1's and 0's indicating values of condition
    """
    cond_is_bit = bool(isinstance(condition[0], Clbit))
    cond_val = int(condition[1])

    # if condition on a register, return list of 1's and 0's indicating
    # closed or open, else only one element is returned
    if isinstance(condition[0], ClassicalRegister) and not cregbundle:
        val_bits = list(f"{cond_val:0{condition[0].size}b}")[::-1]
    else:
        val_bits = list(str(cond_val))

    label = ""
    if cond_is_bit and cregbundle:
        register, _, reg_index = get_bit_reg_index(circuit, condition[0])
        if register is not None:
            label = f"{register.name}_{reg_index}={hex(cond_val)}"
    elif not cond_is_bit:
        label = hex(cond_val)

    return label, val_bits


def fix_special_characters(label):
    """
    Convert any special characters for mpl and latex drawers.
    Currently only checks for multiple underscores in register names
    and uses wider space for mpl and latex drawers.

    Args:
        label (str): the label to fix

    Returns:
        str: label to display
    """
    label = label.replace("_", r"\_").replace(" ", "\\;")
    return label


@_optionals.HAS_PYLATEX.require_in_call("the latex and latex_source circuit drawers")
def generate_latex_label(label):
    """Convert a label to a valid latex string."""
    from pylatexenc.latexencode import utf8tolatex

    regex = re.compile(r"(?<!\\)\$(.*)(?<!\\)\$")
    match = regex.search(label)
    if not match:
        label = label.replace(r"\$", "$")
        final_str = utf8tolatex(label, non_ascii_only=True)
    else:
        mathmode_string = match.group(1).replace(r"\$", "$")
        before_match = label[: match.start()]
        before_match = before_match.replace(r"\$", "$")
        after_match = label[match.end() :]
        after_match = after_match.replace(r"\$", "$")
        final_str = (
            utf8tolatex(before_match, non_ascii_only=True)
            + mathmode_string
            + utf8tolatex(after_match, non_ascii_only=True)
        )
    return final_str.replace(" ", "\\,")  # Put in proper spaces


def _get_layered_instructions(
    circuit, reverse_bits=False, justify=None, idle_wires=True, wire_order=None, wire_map=None
):
    """
    Given a circuit, return a tuple (qubits, clbits, nodes) where
    qubits and clbits are the quantum and classical registers
    in order (based on reverse_bits or wire_order) and nodes
    is a list of DAGOpNodes.

    Args:
        circuit (QuantumCircuit): From where the information is extracted.
        reverse_bits (bool): If true the order of the bits in the registers is
            reversed.
        justify (str) : `left`, `right` or `none`. Defaults to `left`. Says how
            the circuit should be justified.
        idle_wires (bool): Include idle wires. Default is True.
        wire_order (list): A list of ints that modifies the order of the bits

    Returns:
        Tuple(list,list,list): To be consumed by the visualizer directly.

    Raises:
        VisualizationError: if both reverse_bits and wire_order are entered.
    """
    if justify:
        justify = justify.lower()

    # default to left
    justify = justify if justify in ("right", "none") else "left"

    if wire_map is not None:
        qubits = [bit for bit in wire_map if isinstance(bit, Qubit)]
    else:
        qubits = circuit.qubits.copy()
    clbits = circuit.clbits.copy()
    nodes = []

    # Create a mapping of each register to the max layer number for all measure ops
    # with that register as the target. Then when an op with condition is seen,
    # it will be placed to the right of the measure op if the register matches.
    measure_map = OrderedDict([(c, -1) for c in clbits])

    if reverse_bits and wire_order is not None:
        raise VisualizationError("Cannot set both reverse_bits and wire_order in the same drawing.")

    if reverse_bits:
        qubits.reverse()
        clbits.reverse()
    elif wire_order is not None:
        new_qubits = []
        new_clbits = []
        for bit in wire_order:
            if bit < len(qubits):
                new_qubits.append(qubits[bit])
            else:
                new_clbits.append(clbits[bit - len(qubits)])
        qubits = new_qubits
        clbits = new_clbits

    dag = circuit_to_dag(circuit)
    dag.qubits = qubits
    dag.clbits = clbits

    if justify == "none":
        for node in dag.topological_op_nodes():
            nodes.append([node])
    else:
        nodes = _LayerSpooler(dag, justify, measure_map)

    # Optionally remove all idle wires and instructions that are on them and
    # on them only.
    if not idle_wires:
        for wire in dag.idle_wires(ignore=["barrier", "delay"]):
            if wire in qubits:
                qubits.remove(wire)
            if wire in clbits:
                clbits.remove(wire)

    nodes = [[node for node in layer if any(q in qubits for q in node.qargs)] for layer in nodes]

    return qubits, clbits, nodes


def _sorted_nodes(dag_layer):
    """Convert DAG layer into list of nodes sorted by node_id
    qiskit-terra #2802
    """
    nodes = dag_layer["graph"].op_nodes()
    # sort into the order they were input
    nodes.sort(key=lambda nd: nd._node_id)
    return nodes


def _get_gate_span(qubits, node):
    """Get the list of qubits drawing this gate would cover
    qiskit-terra #2802
    """
    min_index = len(qubits)
    max_index = 0
    for qreg in node.qargs:
        index = qubits.index(qreg)

        if index < min_index:
            min_index = index
        if index > max_index:
            max_index = index

    # Because of wrapping boxes for mpl control flow ops, this
    # type of op must be the only op in the layer
    if isinstance(node.op, ControlFlowOp):
        span = qubits
    elif node.cargs or getattr(node.op, "condition", None):
        span = qubits[min_index : len(qubits)]
    else:
        span = qubits[min_index : max_index + 1]

    return span


def _any_crossover(qubits, node, nodes):
    """Return True .IFF. 'node' crosses over any 'nodes'."""
    gate_span = _get_gate_span(qubits, node)
    all_indices = []
    for check_node in nodes:
        if check_node != node:
            all_indices += _get_gate_span(qubits, check_node)
    return any(i in gate_span for i in all_indices)


class _LayerSpooler(list):
    """Manipulate list of layer dicts for _get_layered_instructions."""

    def __init__(self, dag, justification, measure_map):
        """Create spool"""
        super().__init__()
        self.dag = dag
        self.qubits = dag.qubits
        self.clbits = dag.clbits
        self.justification = justification
        self.measure_map = measure_map
        self.cregs = [self.dag.cregs[reg] for reg in self.dag.cregs]

        if self.justification == "left":
            for dag_layer in dag.layers():
                current_index = len(self) - 1
                dag_nodes = _sorted_nodes(dag_layer)
                for node in dag_nodes:
                    self.add(node, current_index)
        else:
            dag_layers = []
            for dag_layer in dag.layers():
                dag_layers.append(dag_layer)

            # going right to left!
            dag_layers.reverse()

            for dag_layer in dag_layers:
                current_index = 0
                dag_nodes = _sorted_nodes(dag_layer)
                for node in dag_nodes:
                    self.add(node, current_index)

    def is_found_in(self, node, nodes):
        """Is any qreq in node found in any of nodes?"""
        all_qargs = []
        for a_node in nodes:
            for qarg in a_node.qargs:
                all_qargs.append(qarg)
        return any(i in node.qargs for i in all_qargs)

    def insertable(self, node, nodes):
        """True .IFF. we can add 'node' to layer 'nodes'"""
        return not _any_crossover(self.qubits, node, nodes)

    def slide_from_left(self, node, index):
        """Insert node into first layer where there is no conflict going l > r"""
        measure_layer = None
        if isinstance(node.op, Measure):
            measure_bit = next(bit for bit in self.measure_map if node.cargs[0] == bit)

        if not self:
            inserted = True
            self.append([node])
        else:
            inserted = False
            curr_index = index
            last_insertable_index = -1
            index_stop = -1
            if (condition := getattr(node.op, "condition", None)) is not None:
                index_stop = max(
                    (self.measure_map[bit] for bit in condition_resources(condition).clbits),
                    default=index_stop,
                )
            if node.cargs:
                for carg in node.cargs:
                    try:
                        carg_bit = next(bit for bit in self.measure_map if carg == bit)
                        if self.measure_map[carg_bit] > index_stop:
                            index_stop = self.measure_map[carg_bit]
                    except StopIteration:
                        pass
            while curr_index > index_stop:
                if self.is_found_in(node, self[curr_index]):
                    break
                if self.insertable(node, self[curr_index]):
                    last_insertable_index = curr_index
                curr_index = curr_index - 1

            if last_insertable_index >= 0:
                inserted = True
                self[last_insertable_index].append(node)
                measure_layer = last_insertable_index
            else:
                inserted = False
                curr_index = index
                while curr_index < len(self):
                    if self.insertable(node, self[curr_index]):
                        self[curr_index].append(node)
                        measure_layer = curr_index
                        inserted = True
                        break
                    curr_index = curr_index + 1

        if not inserted:
            self.append([node])

        if isinstance(node.op, Measure):
            if not measure_layer:
                measure_layer = len(self) - 1
            if measure_layer > self.measure_map[measure_bit]:
                self.measure_map[measure_bit] = measure_layer

    def slide_from_right(self, node, index):
        """Insert node into rightmost layer as long there is no conflict."""
        if not self:
            self.insert(0, [node])
            inserted = True
        else:
            inserted = False
            curr_index = index
            last_insertable_index = None

            while curr_index < len(self):
                if self.is_found_in(node, self[curr_index]):
                    break
                if self.insertable(node, self[curr_index]):
                    last_insertable_index = curr_index
                curr_index = curr_index + 1

            if last_insertable_index:
                self[last_insertable_index].append(node)
                inserted = True
            else:
                curr_index = index
                while curr_index > -1:
                    if self.insertable(node, self[curr_index]):
                        self[curr_index].append(node)
                        inserted = True
                        break
                    curr_index = curr_index - 1

        if not inserted:
            self.insert(0, [node])

    def add(self, node, index):
        """Add 'node' where it belongs, starting the try at 'index'."""
        if self.justification == "left":
            self.slide_from_left(node, index)
        else:
            self.slide_from_right(node, index)<|MERGE_RESOLUTION|>--- conflicted
+++ resolved
@@ -32,7 +32,6 @@
 from qiskit.circuit.tools import pi_check
 from qiskit.converters import circuit_to_dag
 from qiskit.utils import optionals as _optionals
-from qiskit.utils.deprecation import deprecate_arg
 
 from ..exceptions import VisualizationError
 
@@ -212,13 +211,7 @@
     bit_loc = circuit.find_bit(bit)
     return bit_loc.registers[0][0] if bit_loc.registers else None
 
-
-<<<<<<< HEAD
 def get_bit_reg_index(circuit, bit):
-=======
-@deprecate_arg("reverse_bits", since="0.22.0", package_name="qiskit-terra")
-def get_bit_reg_index(circuit, bit, reverse_bits=None):
->>>>>>> 1f8a40f6
     """Get the register for a bit if there is one, and the index of the bit
     from the top of the circuit, or the index of the bit within a register.
 
@@ -302,13 +295,7 @@
 
     return wire_label
 
-
-<<<<<<< HEAD
 def get_condition_label_val(condition, circuit, cregbundle):
-=======
-@deprecate_arg("reverse_bits", since="0.22.0", package_name="qiskit-terra")
-def get_condition_label_val(condition, circuit, cregbundle, reverse_bits=None):
->>>>>>> 1f8a40f6
     """Get the label and value list to display a condition
 
     Args:
