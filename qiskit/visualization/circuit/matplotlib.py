--- conflicted
+++ resolved
@@ -32,7 +32,6 @@
 from qiskit.extensions import Initialize
 from qiskit.circuit.tools.pi_check import pi_check
 from qiskit.utils import optionals as _optionals
-from qiskit.utils.deprecation import deprecate_arg
 
 from .qcstyle import load_style
 from ._utils import (
@@ -64,24 +63,6 @@
 
     _mathmode_regex = re.compile(r"(?<!\\)\$(.*)(?<!\\)\$")
 
-    @deprecate_arg("gregs", since="0.20.0")
-    @deprecate_arg("cregs", since="0.20.0")
-    @deprecate_arg("layout", since="0.20.0")
-    @deprecate_arg("global_phase", since="0.20.0")
-    @deprecate_arg("calibrations", since="0.20.0")
-    @deprecate_arg(
-        "circuit",
-        deprecation_description=(
-            "Not setting the ``circuit`` argument in the ``MatplotlibDrawer`` constructor`"
-        ),
-        since="0.20.0",
-        predicate=lambda circuit: circuit is None,
-        additional_msg=(
-            "The ``circuit`` argument must be a valid QuantumCircuit. If ``circuit`` is set to "
-            "``None``, then the circuit will be built using the ``qubits`` and ``clbits`` "
-            "arguments for rendering the drawing."
-        ),
-    )
     def __init__(
         self,
         qubits,
@@ -98,32 +79,13 @@
         cregbundle=None,
         with_layout=False,
     ):
-        del layout
-        del global_phase
-        del calibrations
-
         from matplotlib import patches
         from matplotlib import pyplot as plt
 
         self._patches_mod = patches
         self._plt_mod = plt
 
-<<<<<<< HEAD
-        # This check should be removed when the 5 deprecations above are removed
-        if circuit is None:
-            circ = QuantumCircuit(qubits, clbits)
-            for reg in qregs or []:
-                bits = [qubits[circ._qubit_indices[q].index] for q in reg]
-                circ.add_register(QuantumRegister(None, reg.name, list(bits)))
-            for reg in cregs or []:
-                bits = [clbits[circ._clbit_indices[q].index] for q in reg]
-                circ.add_register(ClassicalRegister(None, reg.name, list(bits)))
-            self._circuit = circ
-        else:
-            self._circuit = circuit
-=======
         self._circuit = circuit
->>>>>>> 112bd6ea
         self._qubits = qubits
         self._clbits = clbits
         self._qubits_dict = {}
