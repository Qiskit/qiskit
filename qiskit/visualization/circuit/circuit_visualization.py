--- conflicted
+++ resolved
@@ -43,14 +43,11 @@
 from . import _utils
 from . import latex as _latex
 from . import matplotlib as _matplotlib
-<<<<<<< HEAD
 from . import _utils
 from ..utils import _trim as trim_image
 from ..exceptions import VisualizationError
 from .plugin import CircuitDrawerPluginManager
-=======
 from . import text as _text
->>>>>>> 1191fcbc
 
 if typing.TYPE_CHECKING:
     from typing import Any
