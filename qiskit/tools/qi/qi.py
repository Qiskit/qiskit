# -*- coding: utf-8 -*-

# Copyright 2017, IBM.
#
# This source code is licensed under the Apache License, Version 2.0 found in
# the LICENSE.txt file in the root directory of this source tree.

# pylint: disable=invalid-name,anomalous-backslash-in-string

"""
A collection of useful quantum information functions.

Currently this file is very sparse. More functions will be added
over time.
"""

import math

import numpy as np
import scipy.linalg as la
from scipy.stats import unitary_group


from qiskit.exceptions import QiskitError
from qiskit.quantum_info import pauli_group
<<<<<<< HEAD
=======
from qiskit.quantum_info import purity as new_purity
from qiskit.quantum_info import state_fidelity as new_state_fidelity
>>>>>>> 1efc630e


###############################################################
# circuit manipulation.
###############################################################


# Define methods for making QFT circuits
def qft(circ, q, n):
    """n-qubit QFT on q in circ."""
    for j in range(n):
        for k in range(j):
            circ.cu1(math.pi / float(2**(j - k)), q[j], q[k])
        circ.h(q[j])


###############################################################
# State manipulation.
###############################################################


def partial_trace(state, trace_systems, dimensions=None, reverse=True):
    """
    Partial trace over subsystems of multi-partite matrix.

    Note that subsystems are ordered as rho012 = rho0(x)rho1(x)rho2.

    Args:
        state (matrix_like): a matrix NxN
        trace_systems (list(int)): a list of subsystems (starting from 0) to
                                  trace over.
        dimensions (list(int)): a list of the dimensions of the subsystems.
                                If this is not set it will assume all
                                subsystems are qubits.
        reverse (bool): ordering of systems in operator.
            If True system-0 is the right most system in tensor product.
            If False system-0 is the left most system in tensor product.

    Returns:
        matrix_like: A density matrix with the appropriate subsystems traced
            over.
    Raises:
        Exception: if input is not a multi-qubit state.
    """
    state = np.array(state)  # convert op to density matrix

    if dimensions is None:  # compute dims if not specified
        num_qubits = int(np.log2(len(state)))
        dimensions = [2 for _ in range(num_qubits)]
        if len(state) != 2 ** num_qubits:
            raise Exception("Input is not a multi-qubit state, "
                            "specify input state dims")
    else:
        dimensions = list(dimensions)

    if isinstance(trace_systems, int):
        trace_systems = [trace_systems]
    else:  # reverse sort trace sys
        trace_systems = sorted(trace_systems, reverse=True)

    # trace out subsystems
    if state.ndim == 1:
        # optimized partial trace for input state vector
        return __partial_trace_vec(state, trace_systems, dimensions, reverse)
    # standard partial trace for input density matrix
    return __partial_trace_mat(state, trace_systems, dimensions, reverse)


def __partial_trace_vec(vec, trace_systems, dimensions, reverse=True):
    """
    Partial trace over subsystems of multi-partite vector.

    Args:
        vec (vector_like): complex vector N
        trace_systems (list(int)): a list of subsystems (starting from 0) to
                                  trace over.
        dimensions (list(int)): a list of the dimensions of the subsystems.
                                If this is not set it will assume all
                                subsystems are qubits.
        reverse (bool): ordering of systems in operator.
            If True system-0 is the right most system in tensor product.
            If False system-0 is the left most system in tensor product.

    Returns:
        ndarray: A density matrix with the appropriate subsystems traced over.
    """

    # trace sys positions
    if reverse:
        dimensions = dimensions[::-1]
        trace_systems = len(dimensions) - 1 - np.array(trace_systems)

    rho = vec.reshape(dimensions)
    rho = np.tensordot(rho, rho.conj(), axes=(trace_systems, trace_systems))
    d = int(np.sqrt(np.product(rho.shape)))

    return rho.reshape(d, d)


def __partial_trace_mat(mat, trace_systems, dimensions, reverse=True):
    """
    Partial trace over subsystems of multi-partite matrix.

    Note that subsystems are ordered as rho012 = rho0(x)rho1(x)rho2.

    Args:
        mat (matrix_like): a matrix NxN.
        trace_systems (list(int)): a list of subsystems (starting from 0) to
                                  trace over.
        dimensions (list(int)): a list of the dimensions of the subsystems.
                                If this is not set it will assume all
                                subsystems are qubits.
        reverse (bool): ordering of systems in operator.
            If True system-0 is the right most system in tensor product.
            If False system-0 is the left most system in tensor product.

    Returns:
        ndarray: A density matrix with the appropriate subsystems traced over.
    """

    trace_systems = sorted(trace_systems, reverse=True)
    for j in trace_systems:
        # Partition subsystem dimensions
        dimension_trace = int(dimensions[j])  # traced out system
        if reverse:
            left_dimensions = dimensions[j + 1:]
            right_dimensions = dimensions[:j]
            dimensions = right_dimensions + left_dimensions
        else:
            left_dimensions = dimensions[:j]
            right_dimensions = dimensions[j + 1:]
            dimensions = left_dimensions + right_dimensions
        # Contract remaining dimensions
        dimension_left = int(np.prod(left_dimensions))
        dimension_right = int(np.prod(right_dimensions))

        # Reshape input array into tri-partite system with system to be
        # traced as the middle index
        mat = mat.reshape([dimension_left, dimension_trace, dimension_right,
                           dimension_left, dimension_trace, dimension_right])
        # trace out the middle system and reshape back to a matrix
        mat = mat.trace(axis1=1, axis2=4).reshape(
            dimension_left * dimension_right,
            dimension_left * dimension_right)
    return mat


def vectorize(density_matrix, method='col'):
    """Flatten an operator to a vector in a specified basis.

    Args:
        density_matrix (ndarray): a density matrix.
        method (str): the method of vectorization. Allowed values are
            - 'col' (default) flattens to column-major vector.
            - 'row' flattens to row-major vector.
            - 'pauli'flattens in the n-qubit Pauli basis.
            - 'pauli-weights': flattens in the n-qubit Pauli basis ordered by
               weight.

    Returns:
        ndarray: the resulting vector.
    Raises:
        Exception: if input state is not a n-qubit state
    """
    density_matrix = np.array(density_matrix)
    if method == 'col':
        return density_matrix.flatten(order='F')
    elif method == 'row':
        return density_matrix.flatten(order='C')
    elif method in ['pauli', 'pauli_weights']:
        num = int(np.log2(len(density_matrix)))  # number of qubits
        if len(density_matrix) != 2**num:
            raise Exception('Input state must be n-qubit state')
        if method == 'pauli_weights':
            pgroup = pauli_group(num, case='weight')
        else:
            pgroup = pauli_group(num, case='tensor')
        vals = [np.trace(np.dot(p.to_matrix(), density_matrix))
                for p in pgroup]
        return np.array(vals)
    return None


def devectorize(vectorized_mat, method='col'):
    """Devectorize a vectorized square matrix.

    Args:
        vectorized_mat (ndarray): a vectorized density matrix.
        method (str): the method of devectorization. Allowed values are
            - 'col' (default): flattens to column-major vector.
            - 'row': flattens to row-major vector.
            - 'pauli': flattens in the n-qubit Pauli basis.
            - 'pauli-weights': flattens in the n-qubit Pauli basis ordered by
               weight.

    Returns:
        ndarray: the resulting matrix.
    Raises:
        Exception: if input state is not a n-qubit state
    """
    vectorized_mat = np.array(vectorized_mat)
    dimension = int(np.sqrt(vectorized_mat.size))
    if len(vectorized_mat) != dimension * dimension:
        raise Exception('Input is not a vectorized square matrix')

    if method == 'col':
        return vectorized_mat.reshape(dimension, dimension, order='F')
    elif method == 'row':
        return vectorized_mat.reshape(dimension, dimension, order='C')
    elif method in ['pauli', 'pauli_weights']:
        num_qubits = int(np.log2(dimension))  # number of qubits
        if dimension != 2 ** num_qubits:
            raise Exception('Input state must be n-qubit state')
        if method == 'pauli_weights':
            pgroup = pauli_group(num_qubits, case='weight')
        else:
            pgroup = pauli_group(num_qubits, case='tensor')
        pbasis = np.array([p.to_matrix() for p in pgroup]) / 2 ** num_qubits
        return np.tensordot(vectorized_mat, pbasis, axes=1)
    return None


def choi_to_rauli(choi, order=1):
    """
    Convert a Choi-matrix to a Pauli-basis superoperator.

    Note that this function assumes that the Choi-matrix
    is defined in the standard column-stacking convention
    and is normalized to have trace 1. For a channel E this
    is defined as: choi = (I \\otimes E)(bell_state).

    The resulting 'rauli' R acts on input states as
    |rho_out>_p = R.|rho_in>_p
    where |rho> = vectorize(rho, method='pauli') for order=1
    and |rho> = vectorize(rho, method='pauli_weights') for order=0.

    Args:
        choi (matrix): the input Choi-matrix.
        order (int): ordering of the Pauli group vector.
            order=1 (default) is standard lexicographic ordering.
                Eg: [II, IX, IY, IZ, XI, XX, XY,...]
            order=0 is ordered by weights.
                Eg. [II, IX, IY, IZ, XI, XY, XZ, XX, XY,...]

    Returns:
        np.array: A superoperator in the Pauli basis.
    """
    if order == 0:
        order = 'weight'
    elif order == 1:
        order = 'tensor'

    # get number of qubits'
    num_qubits = int(np.log2(np.sqrt(len(choi))))
    pgp = pauli_group(num_qubits, case=order)
    rauli = []
    for i in pgp:
        for j in pgp:
            pauliop = np.kron(j.to_matrix().T, i.to_matrix())
            rauli += [np.trace(np.dot(choi, pauliop))]
    return np.array(rauli).reshape(4 ** num_qubits, 4 ** num_qubits)


def chop(array, epsilon=1e-10):
    """
    Truncate small values of a complex array.

    Args:
        array (array_like): array to truncte small values.
        epsilon (float): threshold.

    Returns:
        np.array: A new operator with small values set to zero.
    """
    ret = np.array(array)

    if np.isrealobj(ret):
        ret[abs(ret) < epsilon] = 0.0
    else:
        ret.real[abs(ret.real) < epsilon] = 0.0
        ret.imag[abs(ret.imag) < epsilon] = 0.0
    return ret


def outer(vector1, vector2=None):
    """
    Construct the outer product of two vectors.

    The second vector argument is optional, if absent the projector
    of the first vector will be returned.

    Args:
        vector1 (ndarray): the first vector.
        vector2 (ndarray): the (optional) second vector.

    Returns:
        np.array: The matrix |v1><v2|.

    """
    if vector2 is None:
        vector2 = np.array(vector1).conj()
    else:
        vector2 = np.array(vector2).conj()
    return np.outer(vector1, vector2)


###############################################################
# Random Matrices.
###############################################################

def random_unitary_matrix(length):
    """
    Return a random unitary ndarray.

    Args:
        length (int): the length of the returned unitary.
    Returns:
        ndarray: U (length, length) unitary ndarray.
    """
    return unitary_group.rvs(length)


def random_density_matrix(length, rank=None, method='Hilbert-Schmidt'):
    """
    Generate a random density matrix rho.

    Args:
        length (int): the length of the density matrix.
        rank (int or None): the rank of the density matrix. The default
            value is full-rank.
        method (string): the method to use.
            'Hilbert-Schmidt': sample rho from the Hilbert-Schmidt metric.
            'Bures': sample rho from the Bures metric.

    Returns:
        ndarray: rho (length, length) a density matrix.
    Raises:
        QiskitError: if the method is not valid.
    """
    if method == 'Hilbert-Schmidt':
        return __random_density_hs(length, rank)
    elif method == 'Bures':
        return __random_density_bures(length, rank)
    else:
        raise QiskitError('Error: unrecognized method {}'.format(method))


def __ginibre_matrix(nrow, ncol=None):
    """
    Return a normally distributed complex random matrix.

    Args:
        nrow (int): number of rows in output matrix.
        ncol (int): number of columns in output matrix.

    Returns:
        ndarray: A complex rectangular matrix where each real and imaginary
            entry is sampled from the normal distribution.
    """
    if ncol is None:
        ncol = nrow
    G = np.random.normal(size=(nrow, ncol)) + \
        np.random.normal(size=(nrow, ncol)) * 1j
    return G


def __random_density_hs(N, rank=None):
    """
    Generate a random density matrix from the Hilbert-Schmidt metric.

    Args:
        N (int): the length of the density matrix.
        rank (int or None): the rank of the density matrix. The default
            value is full-rank.
    Returns:
        ndarray: rho (N,N  a density matrix.
    """
    G = __ginibre_matrix(N, rank)
    G = G.dot(G.conj().T)
    return G / np.trace(G)


def __random_density_bures(N, rank=None):
    """
    Generate a random density matrix from the Bures metric.

    Args:
        N (int): the length of the density matrix.
        rank (int or None): the rank of the density matrix. The default
            value is full-rank.
    Returns:
        ndarray: rho (N,N) a density matrix.
    """
    P = np.eye(N) + random_unitary_matrix(N)
    G = P.dot(__ginibre_matrix(N, rank))
    G = G.dot(G.conj().T)
    return G / np.trace(G)


###############################################################
# Measures.
###############################################################


def purity(state):
    """Calculate the purity of a quantum state.

    Args:
        state (np.array): a quantum state
    Returns:
        float: purity.
    """
    warnings.warn('The purity() function in qiskit.tools.qi has been '
                  'deprecated and will be removed in the future. Instead use '
                  'the purity() function in qiskit.quantum_info',
                  DeprecationWarning)
    return new_purity(state)


def concurrence(state):
    """Calculate the concurrence.

    Args:
        state (np.array): a quantum state (1x4 array) or a density matrix (4x4
                          array)
    Returns:
        float: concurrence.
    Raises:
        Exception: if attempted on more than two qubits.
    """
    rho = np.array(state)
    if rho.ndim == 1:
        rho = outer(state)
    if len(state) != 4:
        raise Exception("Concurrence is only defined for more than two qubits")

    YY = np.fliplr(np.diag([-1, 1, 1, -1]))
    A = rho.dot(YY).dot(rho.conj()).dot(YY)
    w = la.eigh(A, eigvals_only=True)
    w = np.sqrt(np.maximum(w, 0))
    return max(0.0, w[-1] - np.sum(w[0:-1]))


def shannon_entropy(pvec, base=2):
    """
    Compute the Shannon entropy of a probability vector.

    The shannon entropy of a probability vector pv is defined as
    $H(pv) = - \\sum_j pv[j] log_b (pv[j])$ where $0 log_b 0 = 0$.

    Args:
        pvec (array_like): a probability vector.
        base (int): the base of the logarith

    Returns:
        float: The Shannon entropy H(pvec).
    """
    # pylint: disable=missing-docstring
    if base == 2:
        def logfn(x):
            return - x * np.log2(x)
    elif base == np.e:
        def logfn(x):
            return - x * np.log(x)
    else:
        def logfn(x):
            return -x * np.log(x) / np.log(base)

    h = 0.
    for x in pvec:
        if 0 < x < 1:
            h += logfn(x)
    return h


def entropy(state):
    """
    Compute the von-Neumann entropy of a quantum state.

    Args:
        state (array_like): a density matrix or state vector.

    Returns:
        float: The von-Neumann entropy S(rho).
    """

    rho = np.array(state)
    if rho.ndim == 1:
        return 0
    evals = np.maximum(np.linalg.eigvalsh(state), 0.)
    return shannon_entropy(evals, base=np.e)


def mutual_information(state, d0, d1=None):
    """
    Compute the mutual information of a bipartite state.

    Args:
        state (array_like): a bipartite state-vector or density-matrix.
        d0 (int): dimension of the first subsystem.
        d1 (int or None): dimension of the second subsystem.

    Returns:
        float: The mutual information S(rho_A) + S(rho_B) - S(rho_AB).
    """
    if d1 is None:
        d1 = int(len(state) / d0)
    mi = entropy(partial_trace(state, [0], dimensions=[d0, d1]))
    mi += entropy(partial_trace(state, [1], dimensions=[d0, d1]))
    mi -= entropy(state)
    return mi


def entanglement_of_formation(state, d0, d1=None):
    """
    Compute the entanglement of formation of quantum state.

    The input quantum state must be either a bipartite state vector, or a
    2-qubit density matrix.

    Args:
        state (array_like): (N) array_like or (4,4) array_like, a
            bipartite quantum state.
        d0 (int): the dimension of the first subsystem.
        d1 (int or None): the dimension of the second subsystem.

    Returns:
        float: The entanglement of formation.
    """
    state = np.array(state)

    if d1 is None:
        d1 = int(len(state) / d0)

    if state.ndim == 2 and len(state) == 4 and d0 == 2 and d1 == 2:
        return __eof_qubit(state)
    elif state.ndim == 1:
        # trace out largest dimension
        if d0 < d1:
            tr = [1]
        else:
            tr = [0]
        state = partial_trace(state, tr, dimensions=[d0, d1])
        return entropy(state)
    else:
        print('Input must be a state-vector or 2-qubit density matrix.')
    return None


def __eof_qubit(rho):
    """
    Compute the Entanglement of Formation of a 2-qubit density matrix.

    Args:
        rho ((array_like): (4,4) array_like, input density matrix.

    Returns:
        float: The entanglement of formation.
    """
    c = concurrence(rho)
    c = 0.5 + 0.5 * np.sqrt(1 - c * c)
    return shannon_entropy([c, 1 - c])


###############################################################
# Other.
###############################################################


def is_pos_def(x):
    """Return is_pos_def."""
    return np.all(np.linalg.eigvals(x) > 0)<|MERGE_RESOLUTION|>--- conflicted
+++ resolved
@@ -15,6 +15,7 @@
 """
 
 import math
+import warnings
 
 import numpy as np
 import scipy.linalg as la
@@ -23,11 +24,7 @@
 
 from qiskit.exceptions import QiskitError
 from qiskit.quantum_info import pauli_group
-<<<<<<< HEAD
-=======
 from qiskit.quantum_info import purity as new_purity
-from qiskit.quantum_info import state_fidelity as new_state_fidelity
->>>>>>> 1efc630e
 
 
 ###############################################################
