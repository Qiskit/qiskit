--- conflicted
+++ resolved
@@ -129,14 +129,11 @@
     return properties
 
 
-<<<<<<< HEAD
 @_optionals.HAS_PYGMENTS.require_in_call
-=======
-@deprecate_func(
-    since="0.25.0",
-    additional_msg="This is unused by Qiskit, and no replacement will be publicly provided.",
-)
->>>>>>> 163875e5
+@deprecate_func(
+    since="0.25.0",
+    additional_msg="This is unused by Qiskit, and no replacement will be publicly provided.",
+)
 def qasm_widget(circuit: QuantumCircuit) -> wid.VBox:
     """Generate a QASM widget with header for a quantum circuit.
 
