# This code is part of Qiskit.
#
# (C) Copyright IBM 2017, 2018.
#
# This code is licensed under the Apache License, Version 2.0. You may
# obtain a copy of this license in the LICENSE.txt file in the root directory
# of this source tree or at http://www.apache.org/licenses/LICENSE-2.0.
#
# Any modifications or derivative works of this code must retain this
# copyright notice, and modified files need to carry a notice indicating
# that they have been altered from the originals.

""" A module for viewing the details of all available devices.
"""

import math
from qiskit.exceptions import QiskitError


def get_unique_backends():
    """Gets the unique backends that are available.

    Returns:
        list: Unique available backends.

    Raises:
        QiskitError: No backends available.
        ImportError: If qiskit-ibmq-provider is not installed
    """
    try:
        from qiskit.providers.ibmq import IBMQ
    except ImportError:
        raise ImportError("The IBMQ provider is necessary for this function "
                          " to work. Please ensure it's installed before "
                          "using this function")
    backends = []
    for provider in IBMQ.providers():
        for backend in provider.backends():
            backends.append(backend)
    unique_hardware_backends = []
    unique_names = []
    for back in backends:
        if back.name() not in unique_names and not back.configuration().simulator:
            unique_hardware_backends.append(back)
            unique_names.append(back.name())
    if not unique_hardware_backends:
        raise QiskitError('No backends available.')
    return unique_hardware_backends


def backend_monitor(backend):
    """Monitor a single IBMQ backend.

    Args:
        backend (IBMQBackend): Backend to monitor.
    Raises:
        QiskitError: Input is not a IBMQ backend.
        ImportError: If qiskit-ibmq-provider is not installed
    """
    try:
<<<<<<< HEAD
=======
        # pylint: disable=import-error
>>>>>>> 9e6bdfae
        from qiskit.providers.ibmq import IBMQBackend
    except ImportError:
        raise ImportError("The IBMQ provider is necessary for this function "
                          " to work. Please ensure it's installed before "
                          "using this function")

    if not isinstance(backend, IBMQBackend):
        raise QiskitError('Input variable is not of type IBMQBackend.')
    config = backend.configuration().to_dict()
    status = backend.status().to_dict()
    config_dict = {**status, **config}

    print(backend.name())
    print('='*len(backend.name()))
    print('Configuration')
    print('-'*13)
    offset = '    '

    upper_list = ['n_qubits', 'operational',
                  'status_msg', 'pending_jobs',
                  'backend_version', 'basis_gates',
                  'local', 'simulator']

    lower_list = list(set(config_dict.keys()).difference(upper_list))
    # Remove gates because they are in a different tab
    lower_list.remove('gates')
    for item in upper_list+lower_list:
        print(offset+item+':', config_dict[item])

    # Stop here if simulator
    if config['simulator']:
        return

    print()
    props = backend.properties()
    qubit_header = None
    sep = ' / '

    for index, qubit_data in enumerate(props.qubits):
        name = 'Q%s' % index
        gate_data = [gate for gate in props.gates if gate.qubits == [index]]

        cal_data = dict.fromkeys(['T1', 'T2', 'frequency', 'readout_error'], 'Unknown')
        for nduv in qubit_data:
            if nduv.name in cal_data.keys():
                cal_data[nduv.name] = format(nduv.value, '.5f') + ' ' + nduv.unit

        gate_names = []
        gate_error = []
        for gd in gate_data:
            if gd.gate in ['id']:
                continue
            try:
                gate_error.append(format(props.gate_error(gd.gate, index), '.5f'))
                gate_names.append(gd.gate.upper() + ' err')
            except QiskitError:
                pass

        if not qubit_header:
            qubit_header = 'Qubits [Name / Freq / T1 / T2' + sep.join(['']+gate_names) + \
                           ' / Readout err]'
            print(qubit_header)
            print('-'*len(qubit_header))

        qstr = sep.join([name, cal_data['frequency'], cal_data['T1'], cal_data['T2']] +
                        gate_error +
                        [cal_data['readout_error']])

        print(offset+qstr)

    print()
    multi_qubit_gates = [g for g in props.gates if len(g.qubits) > 1]
    multi_header = 'Multi-Qubit Gates [Name / Type / Gate Error]'
    print(multi_header)
    print('-'*len(multi_header))

    for gate in multi_qubit_gates:
        qubits = gate.qubits
        ttype = gate.gate
        error = "Unknown"
        try:
            error = format(props.gate_error(gate.gate, qubits), '.5f')
        except QiskitError:
            pass
        mstr = sep.join(["{}{}_{}".format(ttype, qubits[0], qubits[1]), ttype, str(error)])
        print(offset+mstr)


def backend_overview():
    """Gives overview information on all the IBMQ
    backends that are available.
    """
    unique_hardware_backends = get_unique_backends()
    _backends = []
    # Sort backends by operational or not
    for idx, back in enumerate(unique_hardware_backends):
        if back.status().operational:
            _backends = [back] + _backends
        else:
            _backends = _backends + [back]

    stati = [back.status() for back in _backends]
    idx = list(range(len(_backends)))
    pending = [s.pending_jobs for s in stati]
    _, least_idx = zip(*sorted(zip(pending, idx)))

    # Make sure least pending is operational
    for ind in least_idx:
        if stati[ind].operational:
            least_pending_idx = ind
            break

    num_rows = math.ceil(len(_backends)/3)

    count = 0
    num_backends = len(_backends)
    for _ in range(num_rows):
        max_len = 0
        str_list = ['']*8
        for idx in range(3):
            offset = ' ' * 10 if idx else ''
            config = _backends[count].configuration().to_dict()
            props = _backends[count].properties().to_dict()
            num_qubits = config['n_qubits']
            str_list[0] += (' '*(max_len-len(str_list[0]))+offset)
            str_list[0] += _backends[count].name()

            str_list[1] += (' '*(max_len-len(str_list[1]))+offset)
            str_list[1] += '-'*len(_backends[count].name())

            str_list[2] += (' '*(max_len-len(str_list[2]))+offset)
            str_list[2] += 'Num. Qubits:  %s' % config['n_qubits']

            str_list[3] += (' '*(max_len-len(str_list[3]))+offset)
            str_list[3] += 'Pending Jobs: %s' % stati[count].pending_jobs

            str_list[4] += (' '*(max_len-len(str_list[4]))+offset)
            str_list[4] += 'Least busy:   %s' % (count == least_pending_idx)

            str_list[5] += (' '*(max_len-len(str_list[5]))+offset)
            str_list[5] += 'Operational:  %s' % stati[count].operational

            str_list[6] += (' '*(max_len-len(str_list[6]))+offset)
            str_list[6] += 'Avg. T1:      %s' % round(sum([q[0]['value']
                                                           for q in props['qubits']])/num_qubits, 1)
            str_list[7] += (' '*(max_len-len(str_list[7]))+offset)
            str_list[7] += 'Avg. T2:      %s' % round(sum([q[1]['value']
                                                           for q in props['qubits']])/num_qubits, 1)
            count += 1
            if count == num_backends:
                break
            max_len = max([len(s) for s in str_list])

        print("\n".join(str_list))
        print('\n'*2)<|MERGE_RESOLUTION|>--- conflicted
+++ resolved
@@ -58,10 +58,6 @@
         ImportError: If qiskit-ibmq-provider is not installed
     """
     try:
-<<<<<<< HEAD
-=======
-        # pylint: disable=import-error
->>>>>>> 9e6bdfae
         from qiskit.providers.ibmq import IBMQBackend
     except ImportError:
         raise ImportError("The IBMQ provider is necessary for this function "
