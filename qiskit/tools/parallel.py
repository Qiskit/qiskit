# This code is part of Qiskit.
#
# (C) Copyright IBM 2017, 2018.
#
# This code is licensed under the Apache License, Version 2.0. You may
# obtain a copy of this license in the LICENSE.txt file in the root directory
# of this source tree or at http://www.apache.org/licenses/LICENSE-2.0.
#
# Any modifications or derivative works of this code must retain this
# copyright notice, and modified files need to carry a notice indicating
# that they have been altered from the originals.

# This file is part of QuTiP: Quantum Toolbox in Python.
#
#    Copyright (c) 2011 and later, Paul D. Nation and Robert J. Johansson.
#    All rights reserved.
#
#    Redistribution and use in source and binary forms, with or without
#    modification, are permitted provided that the following conditions are
#    met:
#
#    1. Redistributions of source code must retain the above copyright notice,
#       this list of conditions and the following disclaimer.
#
#    2. Redistributions in binary form must reproduce the above copyright
#       notice, this list of conditions and the following disclaimer in the
#       documentation and/or other materials provided with the distribution.
#
#    3. Neither the name of the QuTiP: Quantum Toolbox in Python nor the names
#       of its contributors may be used to endorse or promote products derived
#       from this software without specific prior written permission.
#
#    THIS SOFTWARE IS PROVIDED BY THE COPYRIGHT HOLDERS AND CONTRIBUTORS
#    "AS IS" AND ANY EXPRESS OR IMPLIED WARRANTIES, INCLUDING, BUT NOT
#    LIMITED TO, THE IMPLIED WARRANTIES OF MERCHANTABILITY AND FITNESS FOR A
#    PARTICULAR PURPOSE ARE DISCLAIMED. IN NO EVENT SHALL THE COPYRIGHT
#    HOLDER OR CONTRIBUTORS BE LIABLE FOR ANY DIRECT, INDIRECT, INCIDENTAL,
#    SPECIAL, EXEMPLARY, OR CONSEQUENTIAL DAMAGES (INCLUDING, BUT NOT
#    LIMITED TO, PROCUREMENT OF SUBSTITUTE GOODS OR SERVICES; LOSS OF USE,
#    DATA, OR PROFITS; OR BUSINESS INTERRUPTION) HOWEVER CAUSED AND ON ANY
#    THEORY OF LIABILITY, WHETHER IN CONTRACT, STRICT LIABILITY, OR TORT
#    (INCLUDING NEGLIGENCE OR OTHERWISE) ARISING IN ANY WAY OUT OF THE USE
#    OF THIS SOFTWARE, EVEN IF ADVISED OF THE POSSIBILITY OF SUCH DAMAGE.
###############################################################################

"""
Routines for running Python functions in parallel using process pools
from the multiprocessing library.
"""

import os
from concurrent.futures import ProcessPoolExecutor
import sys

from qiskit.exceptions import QiskitError
from qiskit.utils.multiprocessing import local_hardware_info
from qiskit.tools.events.pubsub import Publisher
from qiskit import user_config

CONFIG = user_config.get_config()

if os.getenv('QISKIT_PARALLEL', None) is not None:
    PARALLEL_DEFAULT = os.getenv('QISKIT_PARALLEL', None).lower() == 'true'
else:
    # Default False on Windows
    if sys.platform == 'win32':
        PARALLEL_DEFAULT = False
    # On macOS default false on Python >=3.8
    elif sys.platform == 'darwin':
        if sys.version_info[0] == 3 and sys.version_info[1] >= 8:
            PARALLEL_DEFAULT = False
        else:
            PARALLEL_DEFAULT = True
    # On linux (and other OSes) default to True
    else:
        PARALLEL_DEFAULT = True

# Set parallel flag
if os.getenv('QISKIT_IN_PARALLEL') is None:
    os.environ['QISKIT_IN_PARALLEL'] = 'FALSE'

if os.getenv("QISKIT_NUM_PROCS") is not None:
    CPU_COUNT = int(os.getenv('QISKIT_NUM_PROCS'))
else:
<<<<<<< HEAD
    CPU_COUNT = CONFIG.get('num_process', local_hardware_info()['cpus'])
=======
    CPU_COUNT = CONFIG.get('num_processes') or local_hardware_info()['cpus']
>>>>>>> 4a7caacc


def _task_wrapper(param):
    (task, value, task_args, task_kwargs) = param
    return task(value, *task_args, **task_kwargs)


def parallel_map(  # pylint: disable=dangerous-default-value
        task, values, task_args=tuple(), task_kwargs={}, num_processes=CPU_COUNT):
    """
    Parallel execution of a mapping of `values` to the function `task`. This
    is functionally equivalent to::

        result = [task(value, *task_args, **task_kwargs) for value in values]

    On Windows this function defaults to a serial implementation to avoid the
    overhead from spawning processes in Windows.

    Args:
        task (func): Function that is to be called for each value in ``values``.
        values (array_like): List or array of values for which the ``task``
                            function is to be evaluated.
        task_args (list): Optional additional arguments to the ``task`` function.
        task_kwargs (dict): Optional additional keyword argument to the ``task`` function.
        num_processes (int): Number of processes to spawn.

    Returns:
        result: The result list contains the value of
                ``task(value, *task_args, **task_kwargs)`` for
                    each value in ``values``.

    Raises:
        QiskitError: If user interrupts via keyboard.

    Events:
        terra.parallel.start: The collection of parallel tasks are about to start.
        terra.parallel.update: One of the parallel task has finished.
        terra.parallel.finish: All the parallel tasks have finished.
    """
    if len(values) == 0:
        return []
    if len(values) == 1:
        return [task(values[0], *task_args, **task_kwargs)]

    Publisher().publish("terra.parallel.start", len(values))
    nfinished = [0]

    def _callback(_):
        nfinished[0] += 1
        Publisher().publish("terra.parallel.done", nfinished[0])

    # Run in parallel if not Win and not in parallel already
    if num_processes > 1 and os.getenv('QISKIT_IN_PARALLEL') == 'FALSE' \
            and CONFIG.get('parallel_enabled', PARALLEL_DEFAULT):
        os.environ['QISKIT_IN_PARALLEL'] = 'TRUE'
        try:
            results = []
            with ProcessPoolExecutor(max_workers=num_processes) as executor:
                param = map(lambda value: (task, value, task_args, task_kwargs), values)
                future = executor.map(_task_wrapper, param)

            results = list(future)
            Publisher().publish("terra.parallel.done", len(results))

        except (KeyboardInterrupt, Exception) as error:
            if isinstance(error, KeyboardInterrupt):
                Publisher().publish("terra.parallel.finish")
                os.environ['QISKIT_IN_PARALLEL'] = 'FALSE'
                raise QiskitError('Keyboard interrupt in parallel_map.') from error
            # Otherwise just reset parallel flag and error
            os.environ['QISKIT_IN_PARALLEL'] = 'FALSE'
            raise error

        Publisher().publish("terra.parallel.finish")
        os.environ['QISKIT_IN_PARALLEL'] = 'FALSE'
        return results

    # Cannot do parallel on Windows , if another parallel_map is running in parallel,
    # or len(values) == 1.
    results = []
    for _, value in enumerate(values):
        result = task(value, *task_args, **task_kwargs)
        results.append(result)
        _callback(0)
    Publisher().publish("terra.parallel.finish")
    return results<|MERGE_RESOLUTION|>--- conflicted
+++ resolved
@@ -82,11 +82,7 @@
 if os.getenv("QISKIT_NUM_PROCS") is not None:
     CPU_COUNT = int(os.getenv('QISKIT_NUM_PROCS'))
 else:
-<<<<<<< HEAD
     CPU_COUNT = CONFIG.get('num_process', local_hardware_info()['cpus'])
-=======
-    CPU_COUNT = CONFIG.get('num_processes') or local_hardware_info()['cpus']
->>>>>>> 4a7caacc
 
 
 def _task_wrapper(param):
