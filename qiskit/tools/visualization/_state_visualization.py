--- conflicted
+++ resolved
@@ -396,27 +396,16 @@
         orig_filename = filename
         fig, ax = plt.subplots(int(np.sqrt(num)), int(np.sqrt(num)))
         for i in range(num):
-<<<<<<< HEAD
             bloch_state = list(
-                map(lambda x: np.real(np.trace(np.dot(x.to_matrix(), rho))),
-                    pauli_singles(i, num)))
+            pauli_singles = [Pauli.pauli_single(num, i, 'X'), Pauli.pauli_single(num, i, 'Y'),
+                             Pauli.pauli_single(num, i, 'Z')]
+            bloch_state = list(
+                map(lambda x: np.real(np.trace(np.dot(x.to_matrix(), rho))), pauli_singles))
             plot_bloch_vector(bloch_state, "qubit " + str(i), ax=ax[i])
         if filename:
             plt.savefig(filename)
         elif show:
             plt.show()
-=======
-            if orig_filename:
-                filename_parts = orig_filename.split('.')
-                filename_parts[-2] += '-%d' % i
-                filename = '.'.join(filename_parts)
-                print(filename)
-            pauli_singles = [Pauli.pauli_single(num, i, 'X'), Pauli.pauli_single(num, i, 'Y'),
-                             Pauli.pauli_single(num, i, 'Z')]
-            bloch_state = list(
-                map(lambda x: np.real(np.trace(np.dot(x.to_matrix(), rho))), pauli_singles))
-            plot_bloch_vector(bloch_state, "qubit " + str(i), filename=filename)
->>>>>>> 404868c3
     elif method == "wigner":
         fig = plot_wigner_function(rho, filename=filename, show=show)
     return fig
