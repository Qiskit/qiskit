# -*- coding: utf-8 -*-

# Copyright 2018, IBM.
#
# This source code is licensed under the Apache License, Version 2.0 found in
# the LICENSE.txt file in the root directory of this source tree.

# pylint: disable=invalid-name,anomalous-backslash-in-string

"""
Visualization functions for quantum states.
"""

from functools import reduce

import numpy as np
from matplotlib import cm
from matplotlib import pyplot as plt
from matplotlib.patches import FancyArrowPatch
from mpl_toolkits.mplot3d import proj3d
from scipy import linalg

from qiskit.tools.qi.pauli import pauli_group, Pauli
from qiskit.tools.visualization import VisualizationError
from qiskit.tools.visualization._bloch import Bloch


class Arrow3D(FancyArrowPatch):
    """Standard 3D arrow."""

    def __init__(self, xs, ys, zs, *args, **kwargs):
        """Create arrow."""
        FancyArrowPatch.__init__(self, (0, 0), (0, 0), *args, **kwargs)
        self._verts3d = xs, ys, zs

    def draw(self, renderer):
        """Draw the arrow."""
        xs3d, ys3d, zs3d = self._verts3d
        xs, ys, _ = proj3d.proj_transform(xs3d, ys3d, zs3d, renderer.M)
        self.set_positions((xs[0], ys[0]), (xs[1], ys[1]))
        FancyArrowPatch.draw(self, renderer)


<<<<<<< HEAD
def plot_bloch_vector(bloch, title="", ax=None):
=======
def plot_hinton(rho, title='', filename=None):
    """Plot a hinton diagram for the quanum state.

    Args:
        rho (np.array[[complex]]): array of dimensions 2**n x 2**nn complex
                                   numbers
        title (str): a string that represents the plot title
        filename (str): the output file to save the plot as. If specified it
            will save and exit and not open up the plot in a new window.
    """
    num = int(np.log2(len(rho)))
    fig = plt.figure()
    max_weight = 2 ** np.ceil(np.log(np.abs(rho).max()) / np.log(2))
    datareal = np.real(rho)
    dataimag = np.imag(rho)
    column_names = [bin(i)[2:].zfill(num) for i in range(2**num)]
    row_names = [bin(i)[2:].zfill(num) for i in range(2**num)]
    lx = len(datareal[0])            # Work out matrix dimensions
    ly = len(datareal[:, 0])
    # Real
    ax1 = fig.add_subplot(1, 2, 1)
    ax1.patch.set_facecolor('gray')
    ax1.set_aspect('equal', 'box')
    ax1.xaxis.set_major_locator(plt.NullLocator())
    ax1.yaxis.set_major_locator(plt.NullLocator())

    for (x, y), w in np.ndenumerate(datareal):
        color = 'white' if w > 0 else 'black'
        size = np.sqrt(np.abs(w) / max_weight)
        rect = plt.Rectangle([x - size / 2, y - size / 2], size, size,
                             facecolor=color, edgecolor=color)
        ax1.add_patch(rect)

    ax1.set_xticks(np.arange(0.5, lx+0.5, 1))
    ax1.set_yticks(np.arange(0.5, ly+0.5, 1))
    ax1.set_yticklabels(row_names, fontsize=12)
    ax1.set_xticklabels(column_names, fontsize=12, rotation=-90)
    ax1.autoscale_view()
    ax1.invert_yaxis()
    ax1.set_title('Real[rho]')
    # Imaginary
    ax2 = fig.add_subplot(1, 2, 2)
    ax2.patch.set_facecolor('gray')
    ax2.set_aspect('equal', 'box')
    ax2.xaxis.set_major_locator(plt.NullLocator())
    ax2.yaxis.set_major_locator(plt.NullLocator())

    for (x, y), w in np.ndenumerate(dataimag):
        color = 'white' if w > 0 else 'black'
        size = np.sqrt(np.abs(w) / max_weight)
        rect = plt.Rectangle([x - size / 2, y - size / 2], size, size,
                             facecolor=color, edgecolor=color)
        ax2.add_patch(rect)

    ax2.set_xticks(np.arange(0.5, lx+0.5, 1))
    ax2.set_yticks(np.arange(0.5, ly+0.5, 1))
    ax2.set_yticklabels(row_names, fontsize=12)
    ax2.set_xticklabels(column_names, fontsize=12, rotation=-90)
    ax2.autoscale_view()
    ax2.invert_yaxis()
    ax2.set_title('Imag[rho]')
    if title:
        plt.title(title)
    plt.tight_layout()
    if filename:
        plt.savefig(filename)
    else:
        plt.show()


def plot_bloch_vector(bloch, title="", filename=None):
>>>>>>> e79549f8
    """Plot the Bloch sphere.

    Plot a sphere, axes, the Bloch vector, and its projections onto each axis.

    Args:
        bloch (list[double]): array of three elements where [<x>, <y>,<z>]
        title (str): a string that represents the plot title
        ax (matplotlib.Axes): An Axes to use for rendering the bloch sphere
    """
    B = Bloch(axes=ax)
    B.add_vectors(bloch)
    B.render(title=title)


def plot_state_city(rho, title="", filename=None, show=False):
    """Plot the cityscape of quantum state.

    Plot two 3d bargraphs (two dimensional) of the mixed state rho

    Args:
        rho (np.array[[complex]]): array of dimensions 2**n x 2**nn complex
                                   numbers
        title (str): a string that represents the plot title
        filename (str): the output file to save the plot as. If specified it
            will save and exit and not open up the plot in a new window.
        show (bool):  If set to true the rendered image will open in a new
            window
    Returns:
         matplotlib.Figure: The matplotlib.Figure of the visualization
    """
    num = int(np.log2(len(rho)))

    # get the real and imag parts of rho
    datareal = np.real(rho)
    dataimag = np.imag(rho)

    # get the labels
    column_names = [bin(i)[2:].zfill(num) for i in range(2**num)]
    row_names = [bin(i)[2:].zfill(num) for i in range(2**num)]

    lx = len(datareal[0])            # Work out matrix dimensions
    ly = len(datareal[:, 0])
    xpos = np.arange(0, lx, 1)    # Set up a mesh of positions
    ypos = np.arange(0, ly, 1)
    xpos, ypos = np.meshgrid(xpos+0.25, ypos+0.25)

    xpos = xpos.flatten()
    ypos = ypos.flatten()
    zpos = np.zeros(lx*ly)

    dx = 0.5 * np.ones_like(zpos)  # width of bars
    dy = dx.copy()
    dzr = datareal.flatten()
    dzi = dataimag.flatten()

    fig = plt.figure(figsize=(8, 8))
    ax1 = fig.add_subplot(2, 1, 1, projection='3d')
    ax1.bar3d(xpos, ypos, zpos, dx, dy, dzr, color="g", alpha=0.5)
    ax2 = fig.add_subplot(2, 1, 2, projection='3d')
    ax2.bar3d(xpos, ypos, zpos, dx, dy, dzi, color="g", alpha=0.5)

    ax1.set_xticks(np.arange(0.5, lx+0.5, 1))
    ax1.set_yticks(np.arange(0.5, ly+0.5, 1))
    ax1.axes.set_zlim3d(-1.0, 1.0001)
    ax1.set_zticks(np.arange(-1, 1, 0.5))
    ax1.w_xaxis.set_ticklabels(row_names, fontsize=12, rotation=45)
    ax1.w_yaxis.set_ticklabels(column_names, fontsize=12, rotation=-22.5)
    # ax1.set_xlabel('basis state', fontsize=12)
    # ax1.set_ylabel('basis state', fontsize=12)
    ax1.set_zlabel("Real[rho]")

    ax2.set_xticks(np.arange(0.5, lx+0.5, 1))
    ax2.set_yticks(np.arange(0.5, ly+0.5, 1))
    ax2.axes.set_zlim3d(-1.0, 1.0001)
    ax2.set_zticks(np.arange(-1, 1, 0.5))
    ax2.w_xaxis.set_ticklabels(row_names, fontsize=12, rotation=45)
    ax2.w_yaxis.set_ticklabels(column_names, fontsize=12, rotation=-22.5)
    # ax2.set_xlabel('basis state', fontsize=12)
    # ax2.set_ylabel('basis state', fontsize=12)
    ax2.set_zlabel("Imag[rho]")
    plt.title(title)
    if filename:
        plt.savefig(filename)
    elif show:
        plt.show()
    return plt.gcf()


def plot_state_paulivec(rho, title="", filename=None, show=False):
    """Plot the paulivec representation of a quantum state.

    Plot a bargraph of the mixed state rho over the pauli matrices

    Args:
        rho (np.array[[complex]]): array of dimensions 2**n x 2**nn complex
                                   numbers
        title (str): a string that represents the plot title
        filename (str): the output file to save the plot as. If specified it
            will save and exit and not open up the plot in a new window.
        show (bool):  If set to true the rendered image will open in a new
            window
    Returns:
         matplotlib.Figure: The matplotlib.Figure of the visualization
    """
    num = int(np.log2(len(rho)))
    labels = list(map(lambda x: x.to_label(), pauli_group(num)))
    values = list(map(lambda x: np.real(np.trace(np.dot(x.to_matrix(), rho))),
                      pauli_group(num)))
    numelem = len(values)
    ind = np.arange(numelem)  # the x locations for the groups
    width = 0.5  # the width of the bars
    _, ax = plt.subplots()
    ax.grid(zorder=0)
    ax.bar(ind, values, width, color='seagreen')

    # add some text for labels, title, and axes ticks
    ax.set_ylabel('Expectation value', fontsize=12)
    ax.set_xticks(ind)
    ax.set_yticks([-1, -0.5, 0, 0.5, 1])
    ax.set_xticklabels(labels, fontsize=12, rotation=70)
    ax.set_xlabel('Pauli', fontsize=12)
    ax.set_ylim([-1, 1])
    plt.title(title)
    if filename:
        plt.savefig(filename)
    elif show:
        plt.show()
    return plt.gcf()


def n_choose_k(n, k):
    """Return the number of combinations for n choose k.

    Args:
        n (int): the total number of options .
        k (int): The number of elements.

    Returns:
        int: returns the binomial coefficient
    """
    if n == 0:
        return 0
    return reduce(lambda x, y: x * y[0] / y[1],
                  zip(range(n - k + 1, n + 1),
                      range(1, k + 1)), 1)


def lex_index(n, k, lst):
    """Return  the lex index of a combination..

    Args:
        n (int): the total number of options .
        k (int): The number of elements.
        lst (list): list

    Returns:
        int: returns int index for lex order

    Raises:
        VisualizationError: if length of list is not equal to k
    """
    if len(lst) != k:
        raise VisualizationError("list should have length k")
    comb = list(map(lambda x: n - 1 - x, lst))
    dualm = sum([n_choose_k(comb[k - 1 - i], i + 1) for i in range(k)])
    return int(dualm)


def bit_string_index(s):
    """Return the index of a string of 0s and 1s."""
    n = len(s)
    k = s.count("1")
    if s.count("0") != n - k:
        raise VisualizationError("s must be a string of 0 and 1")
    ones = [pos for pos, char in enumerate(s) if char == "1"]
    return lex_index(n, k, ones)


def phase_to_color_wheel(complex_number):
    """Map a phase of a complexnumber to a color in (r,g,b).

    complex_number is phase is first mapped to angle in the range
    [0, 2pi] and then to a color wheel with blue at zero phase.
    """
    angles = np.angle(complex_number)
    angle_round = int(((angles + 2 * np.pi) % (2 * np.pi))/np.pi*6)
    color_map = {
        0: (0, 0, 1),  # blue,
        1: (0.5, 0, 1),  # blue-violet
        2: (1, 0, 1),  # violet
        3: (1, 0, 0.5),  # red-violet,
        4: (1, 0, 0),  # red
        5: (1, 0.5, 0),  # red-oranage,
        6: (1, 1, 0),  # orange
        7: (0.5, 1, 0),  # orange-yellow
        8: (0, 1, 0),  # yellow,
        9: (0, 1, 0.5),  # yellow-green,
        10: (0, 1, 1),  # green,
        11: (0, 0.5, 1)  # green-blue,
    }
    return color_map[angle_round]


def plot_state_qsphere(rho, filename=None, show=False):
    """Plot the qsphere representation of a quantum state."""
    num = int(np.log2(len(rho)))
    # get the eigenvectors and eigenvalues
    we, stateall = linalg.eigh(rho)
    for k in range(2**num):
        # start with the max
        probmix = we.max()
        prob_location = we.argmax()
        if probmix > 0.001:
            print("The " + str(k) + "th eigenvalue = " + str(probmix))
            # get the max eigenvalue
            state = stateall[:, prob_location]
            loc = np.absolute(state).argmax()
            # get the element location closes to lowest bin representation.
            for j in range(2**num):
                test = np.absolute(np.absolute(state[j]) -
                                   np.absolute(state[loc]))
                if test < 0.001:
                    loc = j
                    break
            # remove the global phase
            angles = (np.angle(state[loc]) + 2 * np.pi) % (2 * np.pi)
            angleset = np.exp(-1j*angles)
            # print(state)
            # print(angles)
            state = angleset*state
            # print(state)
            state.flatten()
            # start the plotting
            fig = plt.figure(figsize=(10, 10))
            ax = fig.add_subplot(111, projection='3d')
            ax.axes.set_xlim3d(-1.0, 1.0)
            ax.axes.set_ylim3d(-1.0, 1.0)
            ax.axes.set_zlim3d(-1.0, 1.0)
            ax.set_aspect("equal")
            ax.axes.grid(False)
            # Plot semi-transparent sphere
            u = np.linspace(0, 2 * np.pi, 25)
            v = np.linspace(0, np.pi, 25)
            x = np.outer(np.cos(u), np.sin(v))
            y = np.outer(np.sin(u), np.sin(v))
            z = np.outer(np.ones(np.size(u)), np.cos(v))
            ax.plot_surface(x, y, z, rstride=1, cstride=1, color='k',
                            alpha=0.05, linewidth=0)
            # wireframe
            # Get rid of the panes
            ax.w_xaxis.set_pane_color((1.0, 1.0, 1.0, 0.0))
            ax.w_yaxis.set_pane_color((1.0, 1.0, 1.0, 0.0))
            ax.w_zaxis.set_pane_color((1.0, 1.0, 1.0, 0.0))

            # Get rid of the spines
            ax.w_xaxis.line.set_color((1.0, 1.0, 1.0, 0.0))
            ax.w_yaxis.line.set_color((1.0, 1.0, 1.0, 0.0))
            ax.w_zaxis.line.set_color((1.0, 1.0, 1.0, 0.0))
            # Get rid of the ticks
            ax.set_xticks([])
            ax.set_yticks([])
            ax.set_zticks([])

            d = num
            for i in range(2**num):
                # get x,y,z points
                element = bin(i)[2:].zfill(num)
                weight = element.count("1")
                zvalue = -2 * weight / d + 1
                number_of_divisions = n_choose_k(d, weight)
                weight_order = bit_string_index(element)
                # if weight_order >= number_of_divisions / 2:
                #    com_key = compliment(element)
                #    weight_order_temp = bit_string_index(com_key)
                #    weight_order = np.floor(
                #        number_of_divisions / 2) + weight_order_temp + 1
                angle = weight_order * 2 * np.pi / number_of_divisions
                xvalue = np.sqrt(1 - zvalue**2) * np.cos(angle)
                yvalue = np.sqrt(1 - zvalue**2) * np.sin(angle)
                ax.plot([xvalue], [yvalue], [zvalue],
                        markerfacecolor=(.5, .5, .5),
                        markeredgecolor=(.5, .5, .5),
                        marker='o', markersize=10, alpha=1)
                # get prob and angle - prob will be shade and angle color
                prob = np.real(np.dot(state[i], state[i].conj()))
                colorstate = phase_to_color_wheel(state[i])
                a = Arrow3D([0, xvalue], [0, yvalue], [0, zvalue],
                            mutation_scale=20, alpha=prob, arrowstyle="-",
                            color=colorstate, lw=10)
                ax.add_artist(a)
            # add weight lines
            for weight in range(d + 1):
                theta = np.linspace(-2 * np.pi, 2 * np.pi, 100)
                z = -2 * weight / d + 1
                r = np.sqrt(1 - z**2)
                x = r * np.cos(theta)
                y = r * np.sin(theta)
                ax.plot(x, y, z, color=(.5, .5, .5))
            # add center point
            ax.plot([0], [0], [0], markerfacecolor=(.5, .5, .5),
                    markeredgecolor=(.5, .5, .5), marker='o', markersize=10,
                    alpha=1)
            if filename:
                plt.savefig(filename)
            elif show:
                plt.show()
            we[prob_location] = 0
        else:
            break
    return plt.gcf()


def plot_state(quantum_state, method='city', filename=None, show=False):
    """Plot the quantum state.

    Args:
        quantum_state (ndarray): statevector or density matrix
                                 representation of a quantum state.
        method (str): Plotting method to use.
        filename (str): the output file to save the plot as. If specified it
            will save and exit and not open up the plot in a new window. If
            `bloch` method is used a `-n` will be added to the filename before
            the extension for each qubit.
        show (bool): If set to true the rendered image will open in a new
            window
    Returns:
         matplotlib.Figure: The matplotlib.Figure of the visualization
    Raises:
        VisualizationError: if the input is not a statevector or density
        matrix, or if the state is not an multi-qubit quantum state.
    """

    # Check if input is a statevector, and convert to density matrix
    rho = np.array(quantum_state)
    if rho.ndim == 1:
        rho = np.outer(rho, np.conj(rho))
    # Check the shape of the input is a square matrix
    shape = np.shape(rho)
    if len(shape) != 2 or shape[0] != shape[1]:
        raise VisualizationError("Input is not a valid quantum state.")
    # Check state is an n-qubit state
    num = int(np.log2(len(rho)))
    if 2 ** num != len(rho):
        raise VisualizationError("Input is not a multi-qubit quantum state.")
    fig = None
    if method == 'city':
        fig = plot_state_city(rho, filename=filename, show=show)
    elif method == "paulivec":
        fig = plot_state_paulivec(rho, filename=filename, show=show)
    elif method == "qsphere":
        fig = plot_state_qsphere(rho, filename=filename, show=show)
    elif method == "bloch":
        aspect = float(1 / num)
        fig = plt.figure(figsize=plt.figaspect(aspect))
        for i in range(num):
            ax = fig.add_subplot(1, num, i + 1, projection='3d')
            pauli_singles = [
                Pauli.pauli_single(num, i, 'X'),
                Pauli.pauli_single(num, i, 'Y'),
                Pauli.pauli_single(num, i, 'Z')
            ]
            bloch_state = list(
                map(lambda x: np.real(np.trace(np.dot(x.to_matrix(), rho))),
                    pauli_singles))
            plot_bloch_vector(bloch_state, "qubit " + str(i), ax=ax)
        if filename:
            plt.savefig(filename)
        elif show:
            plt.show()
    elif method == "wigner":
<<<<<<< HEAD
        fig = plot_wigner_function(rho, filename=filename, show=show)
    return fig
=======
        plot_wigner_function(rho, filename=filename)
    elif method == "hinton":
        plot_hinton(rho, filename=filename)
>>>>>>> e79549f8


###############################################################
# Plotting Wigner functions
###############################################################

def plot_wigner_function(state, res=100, filename=None, show=False):
    """Plot the equal angle slice spin Wigner function of an arbitrary
    quantum state.

    Args:
        state (np.matrix[[complex]]):
            - Matrix of 2**n x 2**n complex numbers
            - State Vector of 2**n x 1 complex numbers
        res (int) : number of theta and phi values in meshgrid
            on sphere (creates a res x res grid of points)
        filename (str): the output file to save the plot as. If specified it
            will save and exit and not open up the plot in a new window.
        show (bool): If set to true the rendered image will open in a new
            window
    Returns:
         matplotlib.Figure: The matplotlib.Figure of the visualization

    References:
        [1] T. Tilma, M. J. Everitt, J. H. Samson, W. J. Munro,
        and K. Nemoto, Phys. Rev. Lett. 117, 180401 (2016).
        [2] R. P. Rundle, P. W. Mills, T. Tilma, J. H. Samson, and
        M. J. Everitt, Phys. Rev. A 96, 022117 (2017).
    """
    state = np.array(state)
    if state.ndim == 1:
        state = np.outer(state,
                         state)  # turns state vector to a density matrix
    state = np.matrix(state)
    num = int(np.log2(len(state)))  # number of qubits
    phi_vals = np.linspace(0, np.pi, num=res,
                           dtype=np.complex_)
    theta_vals = np.linspace(0, 0.5*np.pi, num=res,
                             dtype=np.complex_)  # phi and theta values for WF
    w = np.empty([res, res])
    harr = np.sqrt(3)
    delta_su2 = np.zeros((2, 2), dtype=np.complex_)

    # create the spin Wigner function
    for theta in range(res):
        costheta = harr*np.cos(2*theta_vals[theta])
        sintheta = harr*np.sin(2*theta_vals[theta])

        for phi in range(res):
            delta_su2[0, 0] = 0.5*(1+costheta)
            delta_su2[0, 1] = -0.5*(np.exp(2j*phi_vals[phi])*sintheta)
            delta_su2[1, 0] = -0.5*(np.exp(-2j*phi_vals[phi])*sintheta)
            delta_su2[1, 1] = 0.5*(1-costheta)
            kernel = 1
            for _ in range(num):
                kernel = np.kron(kernel,
                                 delta_su2)  # creates phase point kernel

            w[phi, theta] = np.real(np.trace(state*kernel))  # Wigner function

    # Plot a sphere (x,y,z) with Wigner function facecolor data stored in Wc
    fig = plt.figure(figsize=(11, 9))
    ax = fig.gca(projection='3d')
    w_max = np.amax(w)
    # Color data for plotting
    w_c = cm.seismic_r((w+w_max)/(2*w_max))  # color data for sphere
    w_c2 = cm.seismic_r((w[0:res, int(res/2):res]+w_max)/(2*w_max))  # bottom
    w_c3 = cm.seismic_r((w[int(res/4):int(3*res/4), 0:res]+w_max) /
                        (2*w_max))  # side
    w_c4 = cm.seismic_r((w[int(res/2):res, 0:res]+w_max)/(2*w_max))  # back

    u = np.linspace(0, 2 * np.pi, res)
    v = np.linspace(0, np.pi, res)
    x = np.outer(np.cos(u), np.sin(v))
    y = np.outer(np.sin(u), np.sin(v))
    z = np.outer(np.ones(np.size(u)), np.cos(v))  # creates a sphere mesh

    ax.plot_surface(x, y, z, facecolors=w_c,
                    vmin=-w_max, vmax=w_max,
                    rcount=res, ccount=res,
                    linewidth=0, zorder=0.5,
                    antialiased=False)  # plots Wigner Bloch sphere

    ax.plot_surface(x[0:res, int(res/2):res],
                    y[0:res, int(res/2):res],
                    -1.5*np.ones((res, int(res/2))),
                    facecolors=w_c2,
                    vmin=-w_max, vmax=w_max,
                    rcount=res/2, ccount=res/2,
                    linewidth=0, zorder=0.5,
                    antialiased=False)  # plots bottom reflection

    ax.plot_surface(-1.5*np.ones((int(res/2), res)),
                    y[int(res/4):int(3*res/4), 0:res],
                    z[int(res/4):int(3*res/4), 0:res],
                    facecolors=w_c3,
                    vmin=-w_max, vmax=w_max,
                    rcount=res/2, ccount=res/2,
                    linewidth=0, zorder=0.5,
                    antialiased=False)  # plots side reflection

    ax.plot_surface(x[int(res/2):res, 0:res],
                    1.5*np.ones((int(res/2), res)),
                    z[int(res/2):res, 0:res],
                    facecolors=w_c4,
                    vmin=-w_max, vmax=w_max,
                    rcount=res/2, ccount=res/2,
                    linewidth=0, zorder=0.5,
                    antialiased=False)  # plots back reflection

    ax.w_xaxis.set_pane_color((0.4, 0.4, 0.4, 1.0))
    ax.w_yaxis.set_pane_color((0.4, 0.4, 0.4, 1.0))
    ax.w_zaxis.set_pane_color((0.4, 0.4, 0.4, 1.0))
    ax.set_xticks([], [])
    ax.set_yticks([], [])
    ax.set_zticks([], [])
    ax.grid(False)
    ax.xaxis.pane.set_edgecolor('black')
    ax.yaxis.pane.set_edgecolor('black')
    ax.zaxis.pane.set_edgecolor('black')
    ax.set_xlim(-1.5, 1.5)
    ax.set_ylim(-1.5, 1.5)
    ax.set_zlim(-1.5, 1.5)
    m = cm.ScalarMappable(cmap=cm.seismic_r)
    m.set_array([-w_max, w_max])
    plt.colorbar(m, shrink=0.5, aspect=10)
    if filename:
        plt.savefig(filename)
    elif show:
        plt.show()
    return fig


def plot_wigner_curve(wigner_data, xaxis=None, filename=None):
    """Plots a curve for points in phase space of the spin Wigner function.

    Args:
        wigner_data(np.array): an array of points to plot as a 2d curve
        xaxis (np.array):  the range of the x axis
        filename (str): the output file to save the plot as. If specified it
            will save and exit and not open up the plot in a new window.
    """
    if not xaxis:
        xaxis = np.linspace(0, len(wigner_data)-1, num=len(wigner_data))

    plt.plot(xaxis, wigner_data)
    if filename:
        plt.savefig(filename)
    else:
        plt.show()


def plot_wigner_plaquette(wigner_data, max_wigner='local', filename=None):
    """Plots plaquette of wigner function data, the plaquette will
    consist of circles each colored to match the value of the Wigner
    function at the given point in phase space.

    Args:
        wigner_data (matrix): array of Wigner function data where the
                            rows are plotted along the x axis and the
                            columns are plotted along the y axis
        max_wigner (str or float):
            - 'local' puts the maximum value to maximum of the points
            - 'unit' sets maximum to 1
            - float for a custom maximum.
        filename (str): the output file to save the plot as. If specified it
            will save and exit and not open up the plot in a new window.
    """
    wigner_data = np.matrix(wigner_data)
    dim = wigner_data.shape

    if max_wigner == 'local':
        w_max = np.amax(wigner_data)
    elif max_wigner == 'unit':
        w_max = 1
    else:
        w_max = max_wigner  # For a float input
    w_max = float(w_max)

    cmap = plt.cm.get_cmap('seismic_r')

    xax = dim[1]-0.5
    yax = dim[0]-0.5
    norm = np.amax(dim)

    fig = plt.figure(figsize=((xax+0.5)*6/norm, (yax+0.5)*6/norm))
    ax = fig.gca()

    for x in range(int(dim[1])):
        for y in range(int(dim[0])):
            circle = plt.Circle(
                (x, y), 0.49, color=cmap((wigner_data[y, x]+w_max)/(2*w_max)))
            ax.add_artist(circle)

    ax.set_xlim(-1, xax+0.5)
    ax.set_ylim(-1, yax+0.5)
    ax.set_xticks([], [])
    ax.set_yticks([], [])
    m = cm.ScalarMappable(cmap=cm.seismic_r)
    m.set_array([-w_max, w_max])
    plt.colorbar(m, shrink=0.5, aspect=10)
    if filename:
        plt.savefig(filename)
    else:
        plt.show()


def plot_wigner_data(wigner_data, phis=None, method=None, filename=None):
    """Plots Wigner results in appropriate format.

    Args:
        wigner_data (numpy.array): Output returned from the wigner_data
            function
        phis (numpy.array): Values of phi
        method (str or None): how the data is to be plotted, methods are:
            point: a single point in phase space
            curve: a two dimensional curve
            plaquette: points plotted as circles
        filename (str): the output file to save the plot as. If specified it
            will save and exit and not open up the plot in a new window.
    """
    if not method:
        wig_dim = len(np.shape(wigner_data))
        if wig_dim == 1:
            if np.shape(wigner_data) == 1:
                method = 'point'
            else:
                method = 'curve'
        elif wig_dim == 2:
            method = 'plaquette'

    if method == 'curve':
        plot_wigner_curve(wigner_data, xaxis=phis, filename=filename)
    elif method == 'plaquette':
        plot_wigner_plaquette(wigner_data, filename=filename)
    elif method == 'state':
        plot_wigner_function(wigner_data, filename=filename)
    elif method == 'point':
        plot_wigner_plaquette(wigner_data, filename=filename)
        print('point in phase space is '+str(wigner_data))
    else:
        print("No method given")<|MERGE_RESOLUTION|>--- conflicted
+++ resolved
@@ -41,10 +41,7 @@
         FancyArrowPatch.draw(self, renderer)
 
 
-<<<<<<< HEAD
-def plot_bloch_vector(bloch, title="", ax=None):
-=======
-def plot_hinton(rho, title='', filename=None):
+def plot_hinton(rho, title='', filename=None, show=False):
     """Plot a hinton diagram for the quanum state.
 
     Args:
@@ -53,6 +50,8 @@
         title (str): a string that represents the plot title
         filename (str): the output file to save the plot as. If specified it
             will save and exit and not open up the plot in a new window.
+        show (bool):  If set to true the rendered image will open in a new
+            window
     """
     num = int(np.log2(len(rho)))
     fig = plt.figure()
@@ -110,12 +109,12 @@
     plt.tight_layout()
     if filename:
         plt.savefig(filename)
-    else:
+    elif show:
         plt.show()
-
-
-def plot_bloch_vector(bloch, title="", filename=None):
->>>>>>> e79549f8
+    return fig
+
+
+def plot_bloch_vector(bloch, title="", ax=None):
     """Plot the Bloch sphere.
 
     Plot a sphere, axes, the Bloch vector, and its projections onto each axis.
@@ -486,14 +485,10 @@
         elif show:
             plt.show()
     elif method == "wigner":
-<<<<<<< HEAD
         fig = plot_wigner_function(rho, filename=filename, show=show)
+    elif method == "hinton":
+        plot_hinton(rho, filename=filename, show=show)
     return fig
-=======
-        plot_wigner_function(rho, filename=filename)
-    elif method == "hinton":
-        plot_hinton(rho, filename=filename)
->>>>>>> e79549f8
 
 
 ###############################################################
