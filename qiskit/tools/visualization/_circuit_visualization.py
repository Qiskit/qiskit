# -*- coding: utf-8 -*-

# Copyright 2018, IBM.
#
# This source code is licensed under the Apache License, Version 2.0 found in
# the LICENSE.txt file in the root directory of this source tree.

# pylint: disable=invalid-name,anomalous-backslash-in-string,missing-docstring

"""
Two quantum circuit drawers based on:
    0. Ascii art
    1. LaTeX
    2. Matplotlib
"""

import logging
import os
import subprocess
import tempfile
import warnings

from PIL import Image

from qiskit.dagcircuit import DAGCircuit
from qiskit.tools.visualization._error import VisualizationError
from qiskit.tools.visualization import _latex
from qiskit.tools.visualization import _matplotlib
from qiskit.tools.visualization import _text
from qiskit.tools.visualization import _utils
from qiskit.transpiler import transpile


logger = logging.getLogger(__name__)


def plot_circuit(circuit,
                 basis="id,u0,u1,u2,u3,x,y,z,h,s,sdg,t,tdg,rx,ry,rz,"
                       "cx,cy,cz,ch,crz,cu1,cu3,swap,ccx,cswap",
                 scale=0.7,
                 style=None):
    """Plot and show circuit (opens new window, cannot inline in Jupyter)
    Defaults to an overcomplete basis, in order to not alter gates.
    """
    warnings.warn('The plot_circuit() function is deprecated and will be '
                  'removed in the future. Instead use circuit_drawer() with '
                  'the `interactive` flag set true', DeprecationWarning)
    im = circuit_drawer(circuit, basis=basis, scale=scale, style=style)
    if im:
        im.show()


def circuit_drawer(circuit,
                   basis="id,u0,u1,u2,u3,x,y,z,h,s,sdg,t,tdg,rx,ry,rz,"
                         "cx,cy,cz,ch,crz,cu1,cu3,swap,ccx,cswap",
                   scale=0.7,
                   filename=None,
                   style=None,
                   output=None,
                   interactive=False,
                   line_length=None):
    """Draw a quantum circuit to different formats (set by output parameter):
    0. text: ASCII art string
    1. latex: high-quality images, but heavy external software dependencies
    2. matplotlib: purely in Python with no external dependencies

    Defaults to an overcomplete basis, in order to not alter gates.

    Args:
        circuit (QuantumCircuit): the quantum circuit to draw
        basis (str): the basis to unroll to prior to drawing
        scale (float): scale of image to draw (shrink if < 1)
        filename (str): file path to save image to
        style (dict or str): dictionary of style or file name of style file.
            This option is only used by the `mpl`, `latex`, and `latex_source`
            output types. If a str is passed in that is the path to a json
            file which contains that will be open, parsed, and then used just
            as the input dict.
        output (str): Select the output method to use for drawing the circuit.
            Valid choices are `text`, `latex`, `latex_source`, `mpl`. Note if
            one is not specified it will use latex and if that fails fallback
            to mpl. However this behavior is deprecated and in a future release
            the default will change.
        interactive (bool): when set true show the circuit in a new window
            (cannot inline in Jupyter). Note when used with the latex_source
            output type this has no effect
        line_length (int): sets the length of the lines generated by `text`
    Returns:
        PIL.Image: (outputs `latex` and `python`) an in-memory representation of
                   the circuit diagram.
        String: (outputs `text` and `latex_source`). The ascii art or the LaTeX
                source code.
    Raises:
        VisualizationError: when an invalid output method is selected

    The style dict kwarg contains numerous options that define the style of the
    output circuit visualization. While the style dict is used by the `mpl`,
    `latex`, and `latex_source` outputs some options in that are only used
    by the `mpl` output. These options are defined below, if it is only used by
    the `mpl` output it is marked as such:

        textcolor (str): The color code to use for text. Defaults to
            `'#000000'` (`mpl` only)
        subtextcolor (str): The color code to use for subtext. Defaults to
            `'#000000'` (`mpl` only)
        linecolor (str): The color code to use for lines. Defaults to
            `'#000000'` (`mpl` only)
        creglinecolor (str): The color code to use for classical register lines
            `'#778899'`(`mpl` only)
        gatetextcolor (str): The color code to use for gate text `'#000000'`
            (`mpl` only)
        gatefacecolor (str): The color code to use for gates. Defaults to
            `'#ffffff'` (`mpl` only)
        barrierfacecolor (str): The color code to use for barriers. Defaults to
            `'#bdbdbd'` (`mpl` only)
        backgroundcolor (str): The color code to use for the background.
            Defaults to `'#ffffff'` (`mpl` only)
        fontsize (int): The font size to use for text. Defaults to 13 (`mpl`
            only)
        subfontsize (int): The font size to use for subtext. Defatuls to 8
            (`mpl` only)
        displaytext (dict): A dictionary of the text to use for each element
            type in the output visualization. The default values are:
            {
                'id': 'id',
                'u0': 'U_0',
                'u1': 'U_1',
                'u2': 'U_2',
                'u3': 'U_3',
                'x': 'X',
                'y': 'Y',
                'z': 'Z',
                'h': 'H',
                's': 'S',
                'sdg': 'S^\\dagger',
                't': 'T',
                'tdg': 'T^\\dagger',
                'rx': 'R_x',
                'ry': 'R_y',
                'rz': 'R_z',
                'reset': '\\left|0\\right\\rangle'
            }
            You must specify all the necessary values if using this. There is
            no provision for passing an incomplete dict in. (`mpl` only)
        displaycolor (dict): The color codes to use for each circuit element.
            By default all values default to the value of `gatefacecolor` and
            the keys are the same as `displaytext`. Also, just like
            `displaytext` there is no provision for an incomplete dict passed
            in. (`mpl` only)
        latexdrawerstyle (bool): When set to True enable latex mode which will
            draw gates like the `latex` output modes. (`mpl` only)
        usepiformat (bool): When set to True use radians for output (`mpl`
            only)
        fold (int): The number of circuit elements to fold the circuit at.
            Defaults to 20 (`mpl` only)
        cregbundle (bool): If set True bundle classical registers (`mpl` only)
        plotbarrier (bool): Enable/disable drawing barriers in the output
            circuit. Defaults to True.
        showindex (bool): If set True draw an index. (`mpl` only)
        compress (bool): If set True draw a compressed circuit (`mpl` only)
        figwidth (int): The maximum width (in inches) for the output figure.
            (`mpl` only)
        dpi (int): The DPI to use for the output image. Defaults to 150 (`mpl`
            only)
        margin (list): `mpl` only
        creglinestyle (str): The style of line to use for classical registers.
            Choices are `'solid'`, `'doublet'`, or any valid matplotlib
            `linestyle` kwarg value. Defaults to `doublet`(`mpl` only)
        reversebits (bool): When set to True reverse the bit order inside
            registers for the output visualization.

    """

    im = None
    if not output:
        warnings.warn('The current behavior for the default output will change'
                      ' in a future release. Instead of trying latex and '
                      'falling back to mpl on failure it will just use '
                      '"text" by default', DeprecationWarning)
        try:
            im = _latex_circuit_drawer(circuit, basis, scale, filename, style)
        except (OSError, subprocess.CalledProcessError, FileNotFoundError):
            im = _matplotlib_circuit_drawer(circuit, basis, scale, filename,
                                            style)
    else:
        if output == 'text':
            return _text_circuit_drawer(circuit, filename=filename, basis=basis,
                                        line_length=line_length)
        elif output == 'latex':
            im = _latex_circuit_drawer(circuit, basis=basis, scale=scale,
                                       filename=filename, style=style)
        elif output == 'latex_source':
            return _generate_latex_source(circuit, basis=basis,
                                          filename=filename, scale=scale,
                                          style=style)
        elif output == 'mpl':
            im = _matplotlib_circuit_drawer(circuit, basis=basis, scale=scale,
                                            filename=filename, style=style)
        else:
            raise VisualizationError('Invalid output type %s selected. The only valid choices '
                                     'are latex, latex_source, text, and mpl' % output)
    if im and interactive:
        im.show()
    return im


# -----------------------------------------------------------------------------
# Plot style sheet option
# -----------------------------------------------------------------------------
def qx_color_scheme():
    return {
        "comment": "Style file for matplotlib_circuit_drawer (IBM QX Composer style)",
        "textcolor": "#000000",
        "gatetextcolor": "#000000",
        "subtextcolor": "#000000",
        "linecolor": "#000000",
        "creglinecolor": "#b9b9b9",
        "gatefacecolor": "#ffffff",
        "barrierfacecolor": "#bdbdbd",
        "backgroundcolor": "#ffffff",
        "fold": 20,
        "fontsize": 13,
        "subfontsize": 8,
        "figwidth": -1,
        "dpi": 150,
        "displaytext": {
            "id": "id",
            "u0": "U_0",
            "u1": "U_1",
            "u2": "U_2",
            "u3": "U_3",
            "x": "X",
            "y": "Y",
            "z": "Z",
            "h": "H",
            "s": "S",
            "sdg": "S^\\dagger",
            "t": "T",
            "tdg": "T^\\dagger",
            "rx": "R_x",
            "ry": "R_y",
            "rz": "R_z",
            "reset": "\\left|0\\right\\rangle"
        },
        "displaycolor": {
            "id": "#ffca64",
            "u0": "#f69458",
            "u1": "#f69458",
            "u2": "#f69458",
            "u3": "#f69458",
            "x": "#a6ce38",
            "y": "#a6ce38",
            "z": "#a6ce38",
            "h": "#00bff2",
            "s": "#00bff2",
            "sdg": "#00bff2",
            "t": "#ff6666",
            "tdg": "#ff6666",
            "rx": "#ffca64",
            "ry": "#ffca64",
            "rz": "#ffca64",
            "reset": "#d7ddda",
            "target": "#00bff2",
            "meas": "#f070aa"
        },
        "latexdrawerstyle": True,
        "usepiformat": False,
        "cregbundle": False,
        "plotbarrier": False,
        "showindex": False,
        "compress": True,
        "margin": [2.0, 0.0, 0.0, 0.3],
        "creglinestyle": "solid",
        "reversebits": False
    }


# -----------------------------------------------------------------------------
# _text_circuit_drawer
# -----------------------------------------------------------------------------


def _text_circuit_drawer(circuit, filename=None,
                         basis="id,u0,u1,u2,u3,x,y,z,h,s,sdg,t,tdg,rx,ry,rz,"
                               "cx,cy,cz,ch,crz,cu1,cu3,swap,ccx,cswap", line_length=None,
                         reversebits=False, plotbarriers=True):
    """
    Draws a circuit using ascii art.
    Args:
        circuit (QuantumCircuit): Input circuit
        filename (str): optional filename to write the result
        basis (str): Optional. Comma-separated list of gate names
        line_length (int): Optional. Sometimes, your console is too small of the drawing. Give me
                           you maximum line length your console supports.
        reversebits (bool): Rearrange the bits in reverse order.
        plotbarriers (bool): Draws the barriers when they are there.
    Returns:
        String: The drawing in a loooong string.
    """
    dag_circuit = DAGCircuit.fromQuantumCircuit(circuit, expand_gates=False)
    json_circuit = transpile(dag_circuit, basis_gates=basis, format='json')

<<<<<<< HEAD
    text = "\n".join(
        TextDrawing(json_circuit, reversebits=reversebits, plotbarriers=plotbarriers).lines(
            line_length))
=======
    text = "\n".join(_text.TextDrawing(json_circuit).lines(line_length))
>>>>>>> 64a2e74d

    if filename:
        with open(filename, mode='w', encoding="utf8") as text_file:
            text_file.write(text)
    return text


# -----------------------------------------------------------------------------
# latex_circuit_drawer
# -----------------------------------------------------------------------------

def latex_circuit_drawer(circuit,
                         basis="id,u0,u1,u2,u3,x,y,z,h,s,sdg,t,tdg,rx,ry,rz,"
                               "cx,cy,cz,ch,crz,cu1,cu3,swap,ccx,cswap",
                         scale=0.7,
                         filename=None,
                         style=None):
    """Draw a quantum circuit based on latex (Qcircuit package)

    Requires version >=2.6.0 of the qcircuit LaTeX package.

    Args:
        circuit (QuantumCircuit): a quantum circuit
        basis (str): comma separated list of gates
        scale (float): scaling factor
        filename (str): file path to save image to
        style (dict or str): dictionary of style or file name of style file

    Returns:
        PIL.Image: an in-memory representation of the circuit diagram

    Raises:
        OSError: usually indicates that ```pdflatex``` or ```pdftocairo``` is
                 missing.
        CalledProcessError: usually points errors during diagram creation.
    """
    warnings.warn('The latex_circuit_drawer() function is deprecated and will '
                  'be removed in a future release. Instead use the '
                  'circuit_drawer() function with the `output` kwarg set to '
                  '`latex`.', DeprecationWarning)
    return _latex_circuit_drawer(circuit, basis=basis, scale=scale,
                                 filename=filename, style=style)


def _latex_circuit_drawer(circuit,
                          basis="id,u0,u1,u2,u3,x,y,z,h,s,sdg,t,tdg,rx,ry,rz,"
                                "cx,cy,cz,ch,crz,cu1,cu3,swap,ccx,cswap",
                          scale=0.7,
                          filename=None,
                          style=None):
    """Draw a quantum circuit based on latex (Qcircuit package)

    Requires version >=2.6.0 of the qcircuit LaTeX package.

    Args:
        circuit (QuantumCircuit): a quantum circuit
        basis (str): comma separated list of gates
        scale (float): scaling factor
        filename (str): file path to save image to
        style (dict or str): dictionary of style or file name of style file

    Returns:
        PIL.Image: an in-memory representation of the circuit diagram

    Raises:
        OSError: usually indicates that ```pdflatex``` or ```pdftocairo``` is
                 missing.
        CalledProcessError: usually points errors during diagram creation.
    """
    tmpfilename = 'circuit'
    with tempfile.TemporaryDirectory() as tmpdirname:
        tmppath = os.path.join(tmpdirname, tmpfilename + '.tex')
        _generate_latex_source(circuit, filename=tmppath, basis=basis,
                               scale=scale, style=style)
        im = None
        try:

            subprocess.run(["pdflatex", "-halt-on-error",
                            "-output-directory={}".format(tmpdirname),
                            "{}".format(tmpfilename + '.tex')],
                           stdout=subprocess.PIPE, stderr=subprocess.DEVNULL,
                           check=True)
        except OSError as e:
            if e.errno == os.errno.ENOENT:
                logger.warning('WARNING: Unable to compile latex. '
                               'Is `pdflatex` installed? '
                               'Skipping latex circuit drawing...')
            raise
        except subprocess.CalledProcessError as e:
            with open('latex_error.log', 'wb') as error_file:
                error_file.write(e.stdout)
            logger.warning('WARNING Unable to complile latex. '
                           'The output from the pdflatex command can '
                           'be found in latex_error.log')
            raise
        else:
            try:
                base = os.path.join(tmpdirname, tmpfilename)
                subprocess.run(["pdftocairo", "-singlefile", "-png", "-q",
                                base + '.pdf', base])
                im = Image.open(base + '.png')
                im = _utils._trim(im)
                os.remove(base + '.png')
                if filename:
                    im.save(filename, 'PNG')
            except OSError as e:
                if e.errno == os.errno.ENOENT:
                    logger.warning('WARNING: Unable to convert pdf to image. '
                                   'Is `poppler` installed? '
                                   'Skipping circuit drawing...')
                raise
        return im


def generate_latex_source(circuit, filename=None,
                          basis="id,u0,u1,u2,u3,x,y,z,h,s,sdg,t,tdg,rx,ry,rz,"
                                "cx,cy,cz,ch,crz,cu1,cu3,swap,ccx,cswap",
                          scale=0.7, style=None):
    """Convert QuantumCircuit to LaTeX string.

    Args:
        circuit (QuantumCircuit): input circuit
        scale (float): image scaling
        filename (str): optional filename to write latex
        basis (str): optional comma-separated list of gate names
        style (dict or str): dictionary of style or file name of style file

    Returns:
        str: Latex string appropriate for writing to file.
    """
    warnings.warn('The generate_latex_source() function is deprecated and will'
                  ' be removed in a future release. Instead use the '
                  'circuit_drawer() function with the `output` kwarg set to '
                  '`latex_source`.', DeprecationWarning)
    return _generate_latex_source(circuit, filename=filename, basis=basis,
                                  scale=scale, style=style)


def _generate_latex_source(circuit, filename=None,
                           basis="id,u0,u1,u2,u3,x,y,z,h,s,sdg,t,tdg,rx,ry,rz,"
                                 "cx,cy,cz,ch,crz,cu1,cu3,swap,ccx,cswap",
                           scale=0.7, style=None):
    """Convert QuantumCircuit to LaTeX string.

    Args:
        circuit (QuantumCircuit): input circuit
        scale (float): image scaling
        filename (str): optional filename to write latex
        basis (str): optional comma-separated list of gate names
        style (dict or str): dictionary of style or file name of style file

    Returns:
        str: Latex string appropriate for writing to file.
    """
    dag_circuit = DAGCircuit.fromQuantumCircuit(circuit, expand_gates=False)
    json_circuit = transpile(dag_circuit, basis_gates=basis, format='json')
    qcimg = _latex.QCircuitImage(json_circuit, scale, style=style)
    latex = qcimg.latex()
    if filename:
        with open(filename, 'w') as latex_file:
            latex_file.write(latex)
    return latex


# -----------------------------------------------------------------------------
# matplotlib_circuit_drawer
# -----------------------------------------------------------------------------

def matplotlib_circuit_drawer(circuit,
                              basis='id,u0,u1,u2,u3,x,y,z,h,s,sdg,t,tdg,rx,ry,rz,'
                                    'cx,cy,cz,ch,crz,cu1,cu3,swap,ccx,cswap',
                              scale=0.7,
                              filename=None,
                              style=None):
    """Draw a quantum circuit based on matplotlib.
    If `%matplotlib inline` is invoked in a Jupyter notebook, it visualizes a circuit inline.
    We recommend `%config InlineBackend.figure_format = 'svg'` for the inline visualization.

    Args:
        circuit (QuantumCircuit): a quantum circuit
        basis (str): comma separated list of gates
        scale (float): scaling factor
        filename (str): file path to save image to
        style (dict or str): dictionary of style or file name of style file

    Returns:
        PIL.Image: an in-memory representation of the circuit diagram
    """
    warnings.warn('The matplotlib_circuit_drawer() function is deprecated and '
                  'will be removed in a future release. Instead use the '
                  'circuit_drawer() function with the `output` kwarg set to '
                  '`mpl`.', DeprecationWarning)
    return _matplotlib_circuit_drawer(circuit, basis=basis, scale=scale,
                                      filename=filename, style=style)


def _matplotlib_circuit_drawer(circuit,
                               basis='id,u0,u1,u2,u3,x,y,z,h,s,sdg,t,tdg,rx,'
                                     'ry,rz,cx,cy,cz,ch,crz,cu1,cu3,swap,ccx,'
                                     'cswap',
                               scale=0.7,
                               filename=None,
                               style=None):
    """Draw a quantum circuit based on matplotlib.
    If `%matplotlib inline` is invoked in a Jupyter notebook, it visualizes a circuit inline.
    We recommend `%config InlineBackend.figure_format = 'svg'` for the inline visualization.

    Args:
        circuit (QuantumCircuit): a quantum circuit
        basis (str): comma separated list of gates
        scale (float): scaling factor
        filename (str): file path to save image to
        style (dict or str): dictionary of style or file name of style file

    Returns:
        PIL.Image: an in-memory representation of the circuit diagram
    """
    if ',' not in basis:
        logger.warning('Warning: basis is not comma separated: "%s". '
                       'Perhaps you set `filename` to `basis`.', basis)
    qcd = _matplotlib.MatplotlibDrawer(basis=basis, scale=scale, style=style)
    qcd.parse_circuit(circuit)
    return qcd.draw(filename)<|MERGE_RESOLUTION|>--- conflicted
+++ resolved
@@ -29,7 +29,6 @@
 from qiskit.tools.visualization import _text
 from qiskit.tools.visualization import _utils
 from qiskit.transpiler import transpile
-
 
 logger = logging.getLogger(__name__)
 
@@ -300,13 +299,9 @@
     dag_circuit = DAGCircuit.fromQuantumCircuit(circuit, expand_gates=False)
     json_circuit = transpile(dag_circuit, basis_gates=basis, format='json')
 
-<<<<<<< HEAD
     text = "\n".join(
-        TextDrawing(json_circuit, reversebits=reversebits, plotbarriers=plotbarriers).lines(
+        _text.TextDrawing(json_circuit, reversebits=reversebits, plotbarriers=plotbarriers).lines(
             line_length))
-=======
-    text = "\n".join(_text.TextDrawing(json_circuit).lines(line_length))
->>>>>>> 64a2e74d
 
     if filename:
         with open(filename, mode='w', encoding="utf8") as text_file:
