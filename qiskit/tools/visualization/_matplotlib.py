--- conflicted
+++ resolved
@@ -15,12 +15,6 @@
 import json
 import logging
 import math
-<<<<<<< HEAD
-import os
-import sys
-import tempfile
-=======
->>>>>>> 261610e0
 
 import numpy as np
 from matplotlib import patches
