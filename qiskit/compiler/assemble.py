--- conflicted
+++ resolved
@@ -421,17 +421,13 @@
     """
 
     parameter_binds = run_config.parameter_binds
-<<<<<<< HEAD
 
     if parameter_binds or \
        any(circuit.parameters for circuit in circuits):
 
-=======
- 
     if parameter_binds or \
        any(circuit.parameters for circuit in circuits):
- 
->>>>>>> 54af72ac
+
         # Unroll params here in order to handle ParamVects
         all_bind_parameters = [QuantumCircuit()._unroll_param_dict(bind).keys()
                                for bind in parameter_binds]
