# This code is part of Qiskit.
#
# (C) Copyright IBM 2017, 2019.
#
# This code is licensed under the Apache License, Version 2.0. You may
# obtain a copy of this license in the LICENSE.txt file in the root directory
# of this source tree or at http://www.apache.org/licenses/LICENSE-2.0.
#
# Any modifications or derivative works of this code must retain this
# copyright notice, and modified files need to carry a notice indicating
# that they have been altered from the originals.

"""Assemble function for converting a list of circuits into a qobj"""
import copy
import logging
import uuid
import warnings
from time import time
from typing import Union, List, Dict, Optional

from qiskit.assembler import assemble_circuits, assemble_schedules
from qiskit.assembler.run_config import RunConfig
from qiskit.circuit import QuantumCircuit, Qubit, Parameter
from qiskit.exceptions import QiskitError
from qiskit.providers import BaseBackend
from qiskit.providers.backend import Backend
from qiskit.pulse import LoConfig, Instruction
from qiskit.pulse import Schedule, ScheduleBlock
from qiskit.pulse.channels import PulseChannel
from qiskit.pulse.frame import Frame
from qiskit.qobj import QobjHeader, Qobj
from qiskit.qobj.utils import MeasLevel, MeasReturnType
from qiskit.validation.jsonschema import SchemaValidationError

logger = logging.getLogger(__name__)


def _log_assembly_time(start_time, end_time):
    log_msg = "Total Assembly Time - %.5f (ms)" % ((end_time - start_time) * 1000)
    logger.info(log_msg)


# TODO: parallelize over the experiments (serialize each separately, then add global header/config)
def assemble(
    experiments: Union[
        QuantumCircuit,
        List[QuantumCircuit],
        Schedule,
        List[Schedule],
        ScheduleBlock,
        Union[ScheduleBlock],
    ],
    backend: Optional[Union[Backend, BaseBackend]] = None,
    qobj_id: Optional[str] = None,
    qobj_header: Optional[Union[QobjHeader, Dict]] = None,
    shots: Optional[int] = None,
    memory: Optional[bool] = False,
    max_credits: Optional[int] = None,
    seed_simulator: Optional[int] = None,
    qubit_lo_freq: Optional[List[float]] = None,
    meas_lo_freq: Optional[List[float]] = None,
    qubit_lo_range: Optional[List[float]] = None,
    meas_lo_range: Optional[List[float]] = None,
    schedule_los: Optional[
        Union[
            List[Union[Dict[PulseChannel, float], LoConfig]],
            Union[Dict[PulseChannel, float], LoConfig],
        ]
    ] = None,
    meas_level: Union[int, MeasLevel] = MeasLevel.CLASSIFIED,
    meas_return: Union[str, MeasReturnType] = MeasReturnType.AVERAGE,
    meas_map: Optional[List[List[Qubit]]] = None,
    memory_slot_size: int = 100,
    rep_time: Optional[int] = None,
    rep_delay: Optional[float] = None,
    parameter_binds: Optional[List[Dict[Parameter, float]]] = None,
    parametric_pulses: Optional[List[str]] = None,
    init_qubits: bool = True,
<<<<<<< HEAD
    frames_config: Dict[Frame, Dict] = None,
=======
    use_measure_esp: Optional[bool] = None,
>>>>>>> 6d605a0d
    **run_config: Dict,
) -> Qobj:
    """Assemble a list of circuits or pulse schedules into a ``Qobj``.

    This function serializes the payloads, which could be either circuits or schedules,
    to create ``Qobj`` "experiments". It further annotates the experiment payload with
    header and configurations.

    Args:
        experiments: Circuit(s) or pulse schedule(s) to execute
        backend: If set, some runtime options are automatically grabbed from
            ``backend.configuration()`` and ``backend.defaults()``.
            If any other option is explicitly set (e.g., ``rep_time``), it
            will override the backend's.
            If any other options is set in the run_config, it will
            also override the backend's.
        qobj_id: String identifier to annotate the ``Qobj``
        qobj_header: User input that will be inserted in ``Qobj`` header, and will also be
            copied to the corresponding Result header. Headers do not affect the run.
        shots: Number of repetitions of each circuit, for sampling. Default: 1024
            or ``max_shots`` from the backend configuration, whichever is smaller
        memory: If ``True``, per-shot measurement bitstrings are returned as well
            (provided the backend supports it). For OpenPulse jobs, only
            measurement level 2 supports this option.
        max_credits: Maximum credits to spend on job. Default: 10
        seed_simulator: Random seed to control sampling, for when backend is a simulator
        qubit_lo_freq: List of job level qubit drive LO frequencies in Hz. Overridden by
            ``schedule_los`` if specified. Must have length ``n_qubits.``
        meas_lo_freq: List of measurement LO frequencies in Hz. Overridden by ``schedule_los`` if
            specified. Must have length ``n_qubits.``
        qubit_lo_range: List of job level drive LO ranges each of form ``[range_min, range_max]``
            in Hz. Used to validate ``qubit_lo_freq``. Must have length ``n_qubits.``
        meas_lo_range: List of job level measurement LO ranges each of form
            ``[range_min, range_max]`` in Hz. Used to validate ``meas_lo_freq``. Must have length
            ``n_qubits.``
        schedule_los: Experiment level (ie circuit or schedule) LO frequency configurations for
            qubit drive and measurement channels. These values override the job level values from
            ``default_qubit_los`` and ``default_meas_los``. Frequencies are in Hz. Settable for qasm
            and pulse jobs.
        meas_level: Set the appropriate level of the measurement output for pulse experiments.
        meas_return: Level of measurement data for the backend to return.

            For ``meas_level`` 0 and 1:
                * ``single`` returns information from every shot.
                * ``avg`` returns average measurement output (averaged over number of shots).
        meas_map: List of lists, containing qubits that must be measured together.
        memory_slot_size: Size of each memory slot if the output is Level 0.
        rep_time (int): Time per program execution in seconds. Must be from the list provided
            by the backend (``backend.configuration().rep_times``). Defaults to the first entry.
        rep_delay (float): Delay between programs in seconds. Only supported on certain
            backends (if ``backend.configuration().dynamic_reprate_enabled=True``). If supported,
            ``rep_delay`` will be used instead of ``rep_time`` and must be from the range supplied
            by the backend (``backend.configuration().rep_delay_range``). Default is given by
            ``backend.configuration().default_rep_delay``.
        parameter_binds: List of Parameter bindings over which the set of experiments will be
            executed. Each list element (bind) should be of the form
            {Parameter1: value1, Parameter2: value2, ...}. All binds will be
            executed across all experiments; e.g., if parameter_binds is a
            length-n list, and there are m experiments, a total of m x n
            experiments will be run (one for each experiment/bind pair).
        parametric_pulses: A list of pulse shapes which are supported internally on the backend.
            Example::

            ['gaussian', 'constant']
        init_qubits: Whether to reset the qubits to the ground state for each shot.
<<<<<<< HEAD
                     Default: ``True``.
        frames_config: Dictionary of user provided frames configuration. The key is the frame
            and the value is a dictionary with the configuration of the frame which must be of
            the form {'frequency': float, 'purpose': str, 'sample_duration': float}. This
            object is be used to initialize ResolvedFrame instance to resolve the frames in
            the Schedule.
=======
            Default: ``True``.
        use_measure_esp: Whether to use excited state promoted (ESP) readout for the final
            measurement in each circuit. ESP readout discriminates between the ``|0>`` and higher
            transmon states to improve readout fidelity. See
            `here <https://arxiv.org/pdf/2008.08571.pdf>`_.
            Default: ``True`` if the backend supports ESP readout, else ``False``.
>>>>>>> 6d605a0d
        **run_config: Extra arguments used to configure the run (e.g., for Aer configurable
            backends). Refer to the backend documentation for details on these
            arguments.

    Returns:
            A ``Qobj`` that can be run on a backend. Depending on the type of input,
            this will be either a ``QasmQobj`` or a ``PulseQobj``.

    Raises:
        QiskitError: if the input cannot be interpreted as either circuits or schedules
    """
    start_time = time()
    experiments = experiments if isinstance(experiments, list) else [experiments]
    qobj_id, qobj_header, run_config_common_dict = _parse_common_args(
        backend,
        qobj_id,
        qobj_header,
        shots,
        memory,
        max_credits,
        seed_simulator,
        init_qubits,
        use_measure_esp,
        rep_delay,
        qubit_lo_freq,
        meas_lo_freq,
        qubit_lo_range,
        meas_lo_range,
        schedule_los,
        **run_config,
    )

    # assemble either circuits or schedules
    if all(isinstance(exp, QuantumCircuit) for exp in experiments):
        run_config = _parse_circuit_args(
            parameter_binds,
            backend,
            meas_level,
            meas_return,
            parametric_pulses,
            **run_config_common_dict,
        )

        # If circuits are parameterized, bind parameters and remove from run_config
        bound_experiments, run_config = _expand_parameters(
            circuits=experiments, run_config=run_config
        )
        end_time = time()
        _log_assembly_time(start_time, end_time)
        return assemble_circuits(
            circuits=bound_experiments,
            qobj_id=qobj_id,
            qobj_header=qobj_header,
            run_config=run_config,
        )

    elif all(isinstance(exp, (ScheduleBlock, Schedule, Instruction)) for exp in experiments):
        run_config = _parse_pulse_args(
            backend,
            meas_level,
            meas_return,
            meas_map,
            memory_slot_size,
            rep_time,
            parametric_pulses,
            frames_config,
            **run_config_common_dict,
        )

        end_time = time()
        _log_assembly_time(start_time, end_time)
        return assemble_schedules(
            schedules=experiments, qobj_id=qobj_id, qobj_header=qobj_header, run_config=run_config
        )

    else:
        raise QiskitError(
            "bad input to assemble() function; " "must be either circuits or schedules"
        )


# TODO: rework to return a list of RunConfigs (one for each experiments), and a global one
def _parse_common_args(
    backend,
    qobj_id,
    qobj_header,
    shots,
    memory,
    max_credits,
    seed_simulator,
    init_qubits,
    use_measure_esp,
    rep_delay,
    qubit_lo_freq,
    meas_lo_freq,
    qubit_lo_range,
    meas_lo_range,
    schedule_los,
    **run_config,
):
    """Resolve the various types of args allowed to the assemble() function through
    duck typing, overriding args, etc. Refer to the assemble() docstring for details on
    what types of inputs are allowed.

    Here the args are resolved by converting them to standard instances, and prioritizing
    them in case a run option is passed through multiple args (explicitly setting an arg
    has more priority than the arg set by backend)

    Returns:
        RunConfig: a run config, which is a standardized object that configures the qobj
            and determines the runtime environment.

    Raises:
        QiskitError:
            - If the memory arg is True and the backend does not support memory.
            - If ``shots`` exceeds ``max_shots`` for the configured backend.
            - If ``shots`` are not int type.
            - If any of qubit or meas lo's, or associated ranges do not have length equal to
            ``n_qubits``.
            - If qubit or meas lo's do not fit into perscribed ranges.
            - If ``use_measure_esp`` is set to ``True`` on a device which does not support ESP
                readout.
    """
    # grab relevant info from backend if it exists
    backend_config = None
    backend_defaults = None
    n_qubits = None
    if backend:
        backend_config = backend.configuration()
        n_qubits = backend_config.n_qubits
        # check for memory flag applied to backend that does not support memory
        if memory and not backend_config.memory:
            raise QiskitError(
                "memory not supported by backend {}".format(backend_config.backend_name)
            )

        # try to set defaults for pulse, other leave as None
        if backend_config.open_pulse:
            try:
                backend_defaults = backend.defaults()
            except AttributeError:
                pass

    # an identifier for the Qobj
    qobj_id = qobj_id or str(uuid.uuid4())

    # The header that goes at the top of the Qobj (and later Result)
    # we process it as dict, then write entries that are not None to a QobjHeader object
    qobj_header = qobj_header or {}
    if isinstance(qobj_header, QobjHeader):
        qobj_header = qobj_header.to_dict()
    backend_name = getattr(backend_config, "backend_name", None)
    backend_version = getattr(backend_config, "backend_version", None)
    qobj_header = {
        **dict(backend_name=backend_name, backend_version=backend_version),
        **qobj_header,
    }
    qobj_header = QobjHeader(**{k: v for k, v in qobj_header.items() if v is not None})

    max_shots = getattr(backend_config, "max_shots", None)
    if shots is None:
        if max_shots:
            shots = min(1024, max_shots)
        else:
            shots = 1024
    elif not isinstance(shots, int):
        raise QiskitError("Argument 'shots' should be of type 'int'")
    elif max_shots and max_shots < shots:
        raise QiskitError(
            "Number of shots specified: %s exceeds max_shots property of the "
            "backend: %s." % (shots, max_shots)
        )

    dynamic_reprate_enabled = getattr(backend_config, "dynamic_reprate_enabled", False)
    if dynamic_reprate_enabled:
        default_rep_delay = getattr(backend_config, "default_rep_delay", None)
        rep_delay_range = getattr(backend_config, "rep_delay_range", None)
        rep_delay = _parse_rep_delay(rep_delay, default_rep_delay, rep_delay_range)
    else:
        if rep_delay is not None:
            rep_delay = None
            warnings.warn(
                "Dynamic rep rates not supported on this backend, cannot use rep_delay.",
                RuntimeWarning,
            )

    qubit_lo_freq = qubit_lo_freq or getattr(backend_defaults, "qubit_freq_est", None)
    meas_lo_freq = meas_lo_freq or getattr(backend_defaults, "meas_freq_est", None)

    qubit_lo_range = qubit_lo_range or getattr(backend_config, "qubit_lo_range", None)
    meas_lo_range = meas_lo_range or getattr(backend_config, "meas_lo_range", None)

    # check that LO frequencies are in the perscribed range
    _check_lo_freqs(qubit_lo_freq, qubit_lo_range, "qubit")
    _check_lo_freqs(meas_lo_freq, meas_lo_range, "meas")

    # configure experiment level LO frequencies
    schedule_los = schedule_los or []
    if isinstance(schedule_los, (LoConfig, dict)):
        schedule_los = [schedule_los]

    # Convert to LoConfig if LO configuration supplied as dictionary
    schedule_los = [
        lo_config if isinstance(lo_config, LoConfig) else LoConfig(lo_config)
        for lo_config in schedule_los
    ]

    measure_esp_enabled = getattr(backend_config, "measure_esp_enabled", False)
    use_measure_esp = use_measure_esp or measure_esp_enabled  # default to backend support value
    if use_measure_esp and not measure_esp_enabled:
        raise QiskitError(
            "ESP readout not supported on this device. Please make sure the flag "
            "'use_measure_esp' is unset or set to 'False'."
        )

    # create run configuration and populate
    run_config_dict = dict(
        shots=shots,
        memory=memory,
        max_credits=max_credits,
        seed_simulator=seed_simulator,
        init_qubits=init_qubits,
        use_measure_esp=use_measure_esp,
        rep_delay=rep_delay,
        qubit_lo_freq=qubit_lo_freq,
        meas_lo_freq=meas_lo_freq,
        qubit_lo_range=qubit_lo_range,
        meas_lo_range=meas_lo_range,
        schedule_los=schedule_los,
        n_qubits=n_qubits,
        **run_config,
    )

    return qobj_id, qobj_header, run_config_dict


def _check_lo_freqs(
    lo_freq: Union[List[float], None],
    lo_range: Union[List[float], None],
    lo_type: str,
):
    """Check that LO frequencies are within the perscribed LO range.

    NOTE: Only checks if frequency/range lists have equal length. And does not check that the lists
    have length ``n_qubits``. This is because some backends, like simulator backends, do not
    require these constraints. For real hardware, these parameters will be validated on the backend.

    Args:
        lo_freq: List of LO frequencies.
        lo_range: Nested list of LO frequency ranges. Inner list is of the form
            ``[lo_min, lo_max]``.
        lo_type: The type of LO value--"qubit" or "meas".

    Raises:
        QiskitError:
            - If each element of the LO range is not a 2d list.
            - If the LO frequency is not in the LO range for a given qubit.
    """
    if lo_freq and lo_range and len(lo_freq) == len(lo_range):
        for i, freq in enumerate(lo_freq):
            freq_range = lo_range[i]
            if not (isinstance(freq_range, list) and len(freq_range) == 2):
                raise QiskitError("Each element of {} LO range must be a 2d list.".format(lo_type))
            if freq < freq_range[0] or freq > freq_range[1]:
                raise QiskitError(
                    "Qubit {} {} LO frequency is {}. The range is [{}, {}].".format(
                        i, lo_type, freq, freq_range[0], freq_range[1]
                    )
                )


def _parse_pulse_args(
    backend,
    meas_level,
    meas_return,
    meas_map,
    memory_slot_size,
    rep_time,
    parametric_pulses,
    frames_config,
    **run_config,
):
    """Build a pulse RunConfig replacing unset arguments with defaults derived from the `backend`.
    See `assemble` for more information on the required arguments.

    Returns:
        RunConfig: a run config, which is a standardized object that configures the qobj
            and determines the runtime environment.
    Raises:
        SchemaValidationError: If the given meas_level is not allowed for the given `backend`.
    """
    # grab relevant info from backend if it exists
    backend_config = None
    if backend:
        backend_config = backend.configuration()

        if meas_level not in getattr(backend_config, "meas_levels", [MeasLevel.CLASSIFIED]):
            raise SchemaValidationError(
                ("meas_level = {} not supported for backend {}, only {} is supported").format(
                    meas_level, backend_config.backend_name, backend_config.meas_levels
                )
            )

    meas_map = meas_map or getattr(backend_config, "meas_map", None)

    frames_config_ = {}
    if backend:
        frames_config_ = getattr(backend.defaults(), "frames", {})

        for config in frames_config_.values():
            config["sample_duration"] = backend_config.dt

    if frames_config is None:
        frames_config = frames_config_
    else:
        for frame, config in frames_config_.items():
            # Do not override the frames provided by the user.
            if frame not in frames_config:
                frames_config[frame] = config

    dynamic_reprate_enabled = getattr(backend_config, "dynamic_reprate_enabled", False)

    rep_time = rep_time or getattr(backend_config, "rep_times", None)
    if rep_time:
        if dynamic_reprate_enabled:
            warnings.warn(
                "Dynamic rep rates are supported on this backend. 'rep_delay' will be "
                "used instead of 'rep_time'.",
                RuntimeWarning,
            )
        if isinstance(rep_time, list):
            rep_time = rep_time[0]
        rep_time = int(rep_time * 1e6)  # convert sec to μs

    parametric_pulses = parametric_pulses or getattr(backend_config, "parametric_pulses", [])

    # create run configuration and populate
    run_config_dict = dict(
        meas_level=meas_level,
        meas_return=meas_return,
        meas_map=meas_map,
        memory_slot_size=memory_slot_size,
        rep_time=rep_time,
        parametric_pulses=parametric_pulses,
        frames_config=frames_config,
        **run_config,
    )
    run_config = RunConfig(**{k: v for k, v in run_config_dict.items() if v is not None})

    return run_config


def _parse_circuit_args(
    parameter_binds, backend, meas_level, meas_return, parametric_pulses, **run_config
):
    """Build a circuit RunConfig replacing unset arguments with defaults derived from the `backend`.
    See `assemble` for more information on the required arguments.

    Returns:
        RunConfig: a run config, which is a standardized object that configures the qobj
            and determines the runtime environment.
    """
    parameter_binds = parameter_binds or []
    # create run configuration and populate
    run_config_dict = dict(parameter_binds=parameter_binds, **run_config)
    if backend:
        run_config_dict["parametric_pulses"] = getattr(
            backend.configuration(), "parametric_pulses", []
        )
    if parametric_pulses:
        run_config_dict["parametric_pulses"] = parametric_pulses

    if meas_level:
        run_config_dict["meas_level"] = meas_level
        # only enable `meas_return` if `meas_level` isn't classified
        if meas_level != MeasLevel.CLASSIFIED:
            run_config_dict["meas_return"] = meas_return

    run_config = RunConfig(**{k: v for k, v in run_config_dict.items() if v is not None})

    return run_config


def _parse_rep_delay(
    rep_delay: float, default_rep_delay: float, rep_delay_range: List[float]
) -> float:
    """Parse and set ``rep_delay`` parameter in runtime config.

    Args:
        rep_delay: Initial rep delay.
        default_rep_delay: Backend default rep delay.
        rep_delay_range: Backend list defining allowable range of rep delays.

    Raises:
        SchemaValidationError: If rep_delay is not in the backend rep_delay_range.
    Returns:
        float: Modified rep delay after parsing.
    """
    if rep_delay is None:
        rep_delay = default_rep_delay

    if rep_delay is not None:
        # check that rep_delay is in rep_delay_range
        if rep_delay_range is not None and isinstance(rep_delay_range, list):
            if len(rep_delay_range) != 2:
                raise SchemaValidationError(
                    "Backend rep_delay_range {} must be a list with two entries.".format(
                        rep_delay_range
                    )
                )
            if not rep_delay_range[0] <= rep_delay <= rep_delay_range[1]:
                raise SchemaValidationError(
                    "Supplied rep delay {} not in the supported "
                    "backend range {}".format(rep_delay, rep_delay_range)
                )
        rep_delay = rep_delay * 1e6  # convert sec to μs

    return rep_delay


def _expand_parameters(circuits, run_config):
    """Verifies that there is a single common set of parameters shared between
    all circuits and all parameter binds in the run_config. Returns an expanded
    list of circuits (if parameterized) with all parameters bound, and a copy of
    the run_config with parameter_binds cleared.

    If neither the circuits nor the run_config specify parameters, the two are
    returned unmodified.

    Raises:
        QiskitError: if run_config parameters are not compatible with circuit parameters

    Returns:
        Tuple(List[QuantumCircuit], RunConfig):
          - List of input circuits expanded and with parameters bound
          - RunConfig with parameter_binds removed
    """
    parameter_binds = run_config.parameter_binds

    if parameter_binds or any(circuit.parameters for circuit in circuits):

        # Unroll params here in order to handle ParamVects
        all_bind_parameters = [
            QuantumCircuit()._unroll_param_dict(bind).keys() for bind in parameter_binds
        ]

        all_circuit_parameters = [circuit.parameters for circuit in circuits]

        # Collect set of all unique parameters across all circuits and binds
        unique_parameters = {
            param
            for param_list in all_bind_parameters + all_circuit_parameters
            for param in param_list
        }

        # Check that all parameters are common to all circuits and binds
        if (
            not all_bind_parameters
            or not all_circuit_parameters
            or any(unique_parameters != bind_params for bind_params in all_bind_parameters)
            or any(unique_parameters != parameters for parameters in all_circuit_parameters)
        ):
            raise QiskitError(
                (
                    "Mismatch between run_config.parameter_binds and all circuit parameters. "
                    + "Parameter binds: {} "
                    + "Circuit parameters: {}"
                ).format(all_bind_parameters, all_circuit_parameters)
            )

        circuits = [
            circuit.bind_parameters(binds) for circuit in circuits for binds in parameter_binds
        ]

        # All parameters have been expanded and bound, so remove from run_config
        run_config = copy.deepcopy(run_config)
        run_config.parameter_binds = []

    return circuits, run_config<|MERGE_RESOLUTION|>--- conflicted
+++ resolved
@@ -76,11 +76,8 @@
     parameter_binds: Optional[List[Dict[Parameter, float]]] = None,
     parametric_pulses: Optional[List[str]] = None,
     init_qubits: bool = True,
-<<<<<<< HEAD
     frames_config: Dict[Frame, Dict] = None,
-=======
     use_measure_esp: Optional[bool] = None,
->>>>>>> 6d605a0d
     **run_config: Dict,
 ) -> Qobj:
     """Assemble a list of circuits or pulse schedules into a ``Qobj``.
@@ -146,21 +143,17 @@
 
             ['gaussian', 'constant']
         init_qubits: Whether to reset the qubits to the ground state for each shot.
-<<<<<<< HEAD
-                     Default: ``True``.
+            Default: ``True``.
         frames_config: Dictionary of user provided frames configuration. The key is the frame
             and the value is a dictionary with the configuration of the frame which must be of
             the form {'frequency': float, 'purpose': str, 'sample_duration': float}. This
             object is be used to initialize ResolvedFrame instance to resolve the frames in
             the Schedule.
-=======
-            Default: ``True``.
         use_measure_esp: Whether to use excited state promoted (ESP) readout for the final
             measurement in each circuit. ESP readout discriminates between the ``|0>`` and higher
             transmon states to improve readout fidelity. See
             `here <https://arxiv.org/pdf/2008.08571.pdf>`_.
             Default: ``True`` if the backend supports ESP readout, else ``False``.
->>>>>>> 6d605a0d
         **run_config: Extra arguments used to configure the run (e.g., for Aer configurable
             backends). Refer to the backend documentation for details on these
             arguments.
