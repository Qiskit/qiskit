--- conflicted
+++ resolved
@@ -40,33 +40,6 @@
 
 
 # TODO: parallelize over the experiments (serialize each separately, then add global header/config)
-<<<<<<< HEAD
-def assemble(experiments: Union[QuantumCircuit, List[QuantumCircuit],
-                                Schedule, List[Schedule],
-                                ScheduleBlock, Union[ScheduleBlock]],
-             backend: Optional[Union[Backend, BaseBackend]] = None,
-             qobj_id: Optional[str] = None,
-             qobj_header: Optional[Union[QobjHeader, Dict]] = None,
-             shots: Optional[int] = None, memory: Optional[bool] = False,
-             max_credits: Optional[int] = None,
-             seed_simulator: Optional[int] = None,
-             qubit_lo_freq: Optional[List[float]] = None,
-             meas_lo_freq: Optional[List[float]] = None,
-             qubit_lo_range: Optional[List[float]] = None,
-             meas_lo_range: Optional[List[float]] = None,
-             schedule_los: Optional[Union[List[Union[Dict[PulseChannel, float], LoConfig]],
-                                          Union[Dict[PulseChannel, float], LoConfig]]] = None,
-             meas_level: Union[int, MeasLevel] = MeasLevel.CLASSIFIED,
-             meas_return: Union[str, MeasReturnType] = MeasReturnType.AVERAGE,
-             meas_map: Optional[List[List[Qubit]]] = None,
-             memory_slot_size: int = 100,
-             rep_time: Optional[int] = None,
-             rep_delay: Optional[float] = None,
-             parameter_binds: Optional[List[Dict[Parameter, float]]] = None,
-             parametric_pulses: Optional[List[str]] = None,
-             init_qubits: bool = True,
-             **run_config: Dict) -> Qobj:
-=======
 def assemble(
     experiments: Union[
         QuantumCircuit,
@@ -83,10 +56,10 @@
     memory: Optional[bool] = False,
     max_credits: Optional[int] = None,
     seed_simulator: Optional[int] = None,
-    qubit_lo_freq: Optional[List[int]] = None,
-    meas_lo_freq: Optional[List[int]] = None,
-    qubit_lo_range: Optional[List[int]] = None,
-    meas_lo_range: Optional[List[int]] = None,
+    qubit_lo_freq: Optional[List[float]] = None,
+    meas_lo_freq: Optional[List[float]] = None,
+    qubit_lo_range: Optional[List[float]] = None,
+    meas_lo_range: Optional[List[float]] = None,
     schedule_los: Optional[
         Union[
             List[Union[Dict[PulseChannel, float], LoConfig]],
@@ -104,7 +77,6 @@
     init_qubits: bool = True,
     **run_config: Dict,
 ) -> Qobj:
->>>>>>> 65656458
     """Assemble a list of circuits or pulse schedules into a ``Qobj``.
 
     This function serializes the payloads, which could be either circuits or schedules,
@@ -192,16 +164,12 @@
         seed_simulator,
         init_qubits,
         rep_delay,
-<<<<<<< HEAD
         qubit_lo_freq,
         meas_lo_freq,
         qubit_lo_range,
         meas_lo_range,
         schedule_los,
-        **run_config
-=======
         **run_config,
->>>>>>> 65656458
     )
 
     # assemble either circuits or schedules
@@ -231,25 +199,13 @@
     elif all(isinstance(exp, (ScheduleBlock, Schedule, Instruction)) for exp in experiments):
         run_config = _parse_pulse_args(
             backend,
-<<<<<<< HEAD
-=======
-            qubit_lo_freq,
-            meas_lo_freq,
-            qubit_lo_range,
-            meas_lo_range,
-            schedule_los,
->>>>>>> 65656458
             meas_level,
             meas_return,
             meas_map,
             memory_slot_size,
             rep_time,
             parametric_pulses,
-<<<<<<< HEAD
-            **run_config_common_dict
-=======
             **run_config_common_dict,
->>>>>>> 65656458
         )
 
         end_time = time()
@@ -275,16 +231,12 @@
     seed_simulator,
     init_qubits,
     rep_delay,
-<<<<<<< HEAD
     qubit_lo_freq,
     meas_lo_freq,
     qubit_lo_range,
     meas_lo_range,
     schedule_los,
-    **run_config
-=======
     **run_config,
->>>>>>> 65656458
 ):
     """Resolve the various types of args allowed to the assemble() function through
     duck typing, overriding args, etc. Refer to the assemble() docstring for details on
@@ -353,13 +305,8 @@
         raise QiskitError("Argument 'shots' should be of type 'int'")
     elif max_shots and max_shots < shots:
         raise QiskitError(
-<<<<<<< HEAD
-            'Number of shots specified: {} exceeds max_shots property of the '
-            'backend: {}.'.format(shots, max_shots)
-=======
             "Number of shots specified: %s exceeds max_shots property of the "
             "backend: %s." % (shots, max_shots)
->>>>>>> 65656458
         )
 
     dynamic_reprate_enabled = getattr(backend_config, "dynamic_reprate_enabled", False)
@@ -395,21 +342,6 @@
                     for lo_config in schedule_los]
 
     # create run configuration and populate
-<<<<<<< HEAD
-    run_config_dict = dict(shots=shots,
-                           memory=memory,
-                           max_credits=max_credits,
-                           seed_simulator=seed_simulator,
-                           init_qubits=init_qubits,
-                           rep_delay=rep_delay,
-                           qubit_lo_freq=qubit_lo_freq,
-                           meas_lo_freq=meas_lo_freq,
-                           qubit_lo_range=qubit_lo_range,
-                           meas_lo_range=meas_lo_range,
-                           schedule_los=schedule_los,
-                           n_qubits=n_qubits,
-                           **run_config)
-=======
     run_config_dict = dict(
         shots=shots,
         memory=memory,
@@ -417,14 +349,18 @@
         seed_simulator=seed_simulator,
         init_qubits=init_qubits,
         rep_delay=rep_delay,
+        qubit_lo_freq=qubit_lo_freq,
+        meas_lo_freq=meas_lo_freq,
+        qubit_lo_range=qubit_lo_range,
+        meas_lo_range=meas_lo_range,
+        schedule_los=schedule_los,
+        n_qubits=n_qubits,
         **run_config,
     )
->>>>>>> 65656458
 
     return qobj_id, qobj_header, run_config_dict
 
 
-<<<<<<< HEAD
 def _check_lo_freqs(
     lo_freq: Union[List[float], None],
     lo_range: Union[List[float], None],
@@ -464,26 +400,13 @@
 
 def _parse_pulse_args(
     backend,
-=======
-def _parse_pulse_args(
-    backend,
-    qubit_lo_freq,
-    meas_lo_freq,
-    qubit_lo_range,
-    meas_lo_range,
-    schedule_los,
->>>>>>> 65656458
     meas_level,
     meas_return,
     meas_map,
     memory_slot_size,
     rep_time,
     parametric_pulses,
-<<<<<<< HEAD
-    **run_config
-=======
     **run_config,
->>>>>>> 65656458
 ):
     """Build a pulse RunConfig replacing unset arguments with defaults derived from the `backend`.
     See `assemble` for more information on the required arguments.
@@ -506,32 +429,8 @@
                 )
             )
 
-<<<<<<< HEAD
-    meas_map = meas_map or getattr(backend_config, 'meas_map', None)
-    dynamic_reprate_enabled = getattr(backend_config, 'dynamic_reprate_enabled', False)
-=======
     meas_map = meas_map or getattr(backend_config, "meas_map", None)
-
-    schedule_los = schedule_los or []
-    if isinstance(schedule_los, (LoConfig, dict)):
-        schedule_los = [schedule_los]
-
-    # Convert to LoConfig if LO configuration supplied as dictionary
-    schedule_los = [
-        lo_config if isinstance(lo_config, LoConfig) else LoConfig(lo_config)
-        for lo_config in schedule_los
-    ]
-
-    if not qubit_lo_freq and hasattr(backend_default, "qubit_freq_est"):
-        qubit_lo_freq = backend_default.qubit_freq_est
-    if not meas_lo_freq and hasattr(backend_default, "meas_freq_est"):
-        meas_lo_freq = backend_default.meas_freq_est
-
-    qubit_lo_range = qubit_lo_range or getattr(backend_config, "qubit_lo_range", None)
-    meas_lo_range = meas_lo_range or getattr(backend_config, "meas_lo_range", None)
-
     dynamic_reprate_enabled = getattr(backend_config, "dynamic_reprate_enabled", False)
->>>>>>> 65656458
 
     rep_time = rep_time or getattr(backend_config, "rep_times", None)
     if rep_time:
@@ -548,21 +447,7 @@
     parametric_pulses = parametric_pulses or getattr(backend_config, "parametric_pulses", [])
 
     # create run configuration and populate
-<<<<<<< HEAD
-    run_config_dict = dict(meas_level=meas_level,
-                           meas_return=meas_return,
-                           meas_map=meas_map,
-                           memory_slot_size=memory_slot_size,
-                           rep_time=rep_time,
-                           parametric_pulses=parametric_pulses,
-                           **run_config)
-=======
     run_config_dict = dict(
-        qubit_lo_freq=qubit_lo_freq,
-        meas_lo_freq=meas_lo_freq,
-        qubit_lo_range=qubit_lo_range,
-        meas_lo_range=meas_lo_range,
-        schedule_los=schedule_los,
         meas_level=meas_level,
         meas_return=meas_return,
         meas_map=meas_map,
@@ -571,7 +456,6 @@
         parametric_pulses=parametric_pulses,
         **run_config,
     )
->>>>>>> 65656458
     run_config = RunConfig(**{k: v for k, v in run_config_dict.items() if v is not None})
 
     return run_config
