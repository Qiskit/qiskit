# This code is part of Qiskit.
#
# (C) Copyright IBM 2017, 2019.
#
# This code is licensed under the Apache License, Version 2.0. You may
# obtain a copy of this license in the LICENSE.txt file in the root directory
# of this source tree or at http://www.apache.org/licenses/LICENSE-2.0.
#
# Any modifications or derivative works of this code must retain this
# copyright notice, and modified files need to carry a notice indicating
# that they have been altered from the originals.

"""Assemble function for converting a list of circuits into a qobj"""
import copy
import logging
import uuid
import warnings
from time import time
from typing import Dict, List, Optional, Union

import numpy as np

from qiskit.assembler import assemble_circuits, assemble_schedules
from qiskit.assembler.run_config import RunConfig
from qiskit.circuit import Parameter, QuantumCircuit, Qubit
from qiskit.exceptions import QiskitError
from qiskit.providers.backend import Backend
from qiskit.pulse import Instruction, LoConfig, Schedule, ScheduleBlock
from qiskit.pulse.channels import PulseChannel
from qiskit.qobj import Qobj, QobjHeader
from qiskit.qobj.utils import MeasLevel, MeasReturnType
from qiskit.utils.deprecation import deprecate_arg

logger = logging.getLogger(__name__)


def _log_assembly_time(start_time, end_time):
    log_msg = "Total Assembly Time - %.5f (ms)" % ((end_time - start_time) * 1000)
    logger.info(log_msg)


# TODO: parallelize over the experiments (serialize each separately, then add global header/config)
@deprecate_arg(
    "max_credits",
    since="0.20.0",
    additional_msg=(
        "This argument has no effect on modern IBM Quantum systems, and no alternative is"
        "necessary."
    ),
)
def assemble(
    experiments: Union[
        QuantumCircuit,
        List[QuantumCircuit],
        Schedule,
        List[Schedule],
        ScheduleBlock,
        List[ScheduleBlock],
    ],
    backend: Optional[Backend] = None,
    qobj_id: Optional[str] = None,
    qobj_header: Optional[Union[QobjHeader, Dict]] = None,
    shots: Optional[int] = None,
    memory: Optional[bool] = False,
    seed_simulator: Optional[int] = None,
    qubit_lo_freq: Optional[List[float]] = None,
    meas_lo_freq: Optional[List[float]] = None,
    qubit_lo_range: Optional[List[float]] = None,
    meas_lo_range: Optional[List[float]] = None,
    schedule_los: Optional[
        Union[
            List[Union[Dict[PulseChannel, float], LoConfig]],
            Union[Dict[PulseChannel, float], LoConfig],
        ]
    ] = None,
    meas_level: Union[int, MeasLevel] = MeasLevel.CLASSIFIED,
    meas_return: Union[str, MeasReturnType] = MeasReturnType.AVERAGE,
    meas_map: Optional[List[List[Qubit]]] = None,
    memory_slot_size: int = 100,
    rep_time: Optional[int] = None,
    rep_delay: Optional[float] = None,
    parameter_binds: Optional[List[Dict[Parameter, float]]] = None,
    parametric_pulses: Optional[List[str]] = None,
    init_qubits: bool = True,
    **run_config: Dict,
) -> Qobj:
    """Assemble a list of circuits or pulse schedules into a ``Qobj``.

    This function serializes the payloads, which could be either circuits or schedules,
    to create ``Qobj`` "experiments". It further annotates the experiment payload with
    header and configurations.

    NOTE: Backend.options is not used within assemble. The required values
    (previously given by backend.set_options) should be manually extracted
    from options and supplied directly when calling.

    Args:
        experiments: Circuit(s) or pulse schedule(s) to execute
        backend: If set, some runtime options are automatically grabbed from
            ``backend.configuration()`` and ``backend.defaults()``.
            If any other option is explicitly set (e.g., ``rep_time``), it
            will override the backend's.
            If any other options is set in the run_config, it will
            also override the backend's.
        qobj_id: String identifier to annotate the ``Qobj``
        qobj_header: User input that will be inserted in ``Qobj`` header, and will also be
            copied to the corresponding Result header. Headers do not affect the run.
        shots: Number of repetitions of each circuit, for sampling. Default: 1024
            or ``max_shots`` from the backend configuration, whichever is smaller
        memory: If ``True``, per-shot measurement bitstrings are returned as well
            (provided the backend supports it). For OpenPulse jobs, only
            measurement level 2 supports this option.
        seed_simulator: Random seed to control sampling, for when backend is a simulator
        qubit_lo_freq: List of job level qubit drive LO frequencies in Hz. Overridden by
            ``schedule_los`` if specified. Must have length ``n_qubits.``
        meas_lo_freq: List of measurement LO frequencies in Hz. Overridden by ``schedule_los`` if
            specified. Must have length ``n_qubits.``
        qubit_lo_range: List of job level drive LO ranges each of form ``[range_min, range_max]``
            in Hz. Used to validate ``qubit_lo_freq``. Must have length ``n_qubits.``
        meas_lo_range: List of job level measurement LO ranges each of form
            ``[range_min, range_max]`` in Hz. Used to validate ``meas_lo_freq``. Must have length
            ``n_qubits.``
        schedule_los: Experiment level (ie circuit or schedule) LO frequency configurations for
            qubit drive and measurement channels. These values override the job level values from
            ``default_qubit_los`` and ``default_meas_los``. Frequencies are in Hz. Settable for qasm
            and pulse jobs.
        meas_level: Set the appropriate level of the measurement output for pulse experiments.
        meas_return: Level of measurement data for the backend to return.

            For ``meas_level`` 0 and 1:
                * ``single`` returns information from every shot.
                * ``avg`` returns average measurement output (averaged over number of shots).
        meas_map: List of lists, containing qubits that must be measured together.
        memory_slot_size: Size of each memory slot if the output is Level 0.
        rep_time (int): Time per program execution in seconds. Must be from the list provided
            by the backend (``backend.configuration().rep_times``). Defaults to the first entry.
        rep_delay (float): Delay between programs in seconds. Only supported on certain
            backends (if ``backend.configuration().dynamic_reprate_enabled=True``). If supported,
            ``rep_delay`` will be used instead of ``rep_time`` and must be from the range supplied
            by the backend (``backend.configuration().rep_delay_range``). Default is given by
            ``backend.configuration().default_rep_delay``.
        parameter_binds: List of Parameter bindings over which the set of experiments will be
            executed. Each list element (bind) should be of the form
            {Parameter1: value1, Parameter2: value2, ...}. All binds will be
            executed across all experiments; e.g., if parameter_binds is a
            length-n list, and there are m experiments, a total of m x n
            experiments will be run (one for each experiment/bind pair).
        parametric_pulses: A list of pulse shapes which are supported internally on the backend.
            Example::

            ['gaussian', 'constant']
        init_qubits: Whether to reset the qubits to the ground state for each shot.
                     Default: ``True``.
        **run_config: Extra arguments used to configure the run (e.g., for Aer configurable
            backends). Refer to the backend documentation for details on these
            arguments.

    Returns:
            A ``Qobj`` that can be run on a backend. Depending on the type of input,
            this will be either a ``QasmQobj`` or a ``PulseQobj``.

    Raises:
        QiskitError: if the input cannot be interpreted as either circuits or schedules
    """
<<<<<<< HEAD
    if max_credits is not None:
        max_credits = None
=======
>>>>>>> 112bd6ea
    start_time = time()
    experiments = experiments if isinstance(experiments, list) else [experiments]
    pulse_qobj = any(isinstance(exp, (ScheduleBlock, Schedule, Instruction)) for exp in experiments)
    qobj_id, qobj_header, run_config_common_dict = _parse_common_args(
        backend,
        qobj_id,
        qobj_header,
        shots,
        memory,
        seed_simulator,
        init_qubits,
        rep_delay,
        qubit_lo_freq,
        meas_lo_freq,
        qubit_lo_range,
        meas_lo_range,
        schedule_los,
        pulse_qobj=pulse_qobj,
        **run_config,
    )

    # assemble either circuits or schedules
    if all(isinstance(exp, QuantumCircuit) for exp in experiments):
        run_config = _parse_circuit_args(
            parameter_binds,
            backend,
            meas_level,
            meas_return,
            parametric_pulses,
            **run_config_common_dict,
        )

        # If circuits are parameterized, bind parameters and remove from run_config
        bound_experiments, run_config = _expand_parameters(
            circuits=experiments, run_config=run_config
        )
        end_time = time()
        _log_assembly_time(start_time, end_time)
        return assemble_circuits(
            circuits=bound_experiments,
            qobj_id=qobj_id,
            qobj_header=qobj_header,
            run_config=run_config,
        )

    elif all(isinstance(exp, (ScheduleBlock, Schedule, Instruction)) for exp in experiments):
        run_config = _parse_pulse_args(
            backend,
            meas_level,
            meas_return,
            meas_map,
            memory_slot_size,
            rep_time,
            parametric_pulses,
            **run_config_common_dict,
        )

        end_time = time()
        _log_assembly_time(start_time, end_time)
        return assemble_schedules(
            schedules=experiments, qobj_id=qobj_id, qobj_header=qobj_header, run_config=run_config
        )

    else:
        raise QiskitError("bad input to assemble() function; must be either circuits or schedules")


# TODO: rework to return a list of RunConfigs (one for each experiments), and a global one
def _parse_common_args(
    backend,
    qobj_id,
    qobj_header,
    shots,
    memory,
    seed_simulator,
    init_qubits,
    rep_delay,
    qubit_lo_freq,
    meas_lo_freq,
    qubit_lo_range,
    meas_lo_range,
    schedule_los,
    pulse_qobj=False,
    **run_config,
):
    """Resolve the various types of args allowed to the assemble() function through
    duck typing, overriding args, etc. Refer to the assemble() docstring for details on
    what types of inputs are allowed.

    Here the args are resolved by converting them to standard instances, and prioritizing
    them in case a run option is passed through multiple args (explicitly setting an arg
    has more priority than the arg set by backend)

    Returns:
        RunConfig: a run config, which is a standardized object that configures the qobj
            and determines the runtime environment.

    Raises:
        QiskitError:
            - If the memory arg is True and the backend does not support memory.
            - If ``shots`` exceeds ``max_shots`` for the configured backend.
            - If ``shots`` are not int type.
            - If any of qubit or meas lo's, or associated ranges do not have length equal to
            ``n_qubits``.
            - If qubit or meas lo's do not fit into perscribed ranges.
    """
    # grab relevant info from backend if it exists
    backend_config = None
    backend_defaults = None
    n_qubits = None
    if backend:
        backend_config = backend.configuration()
        n_qubits = backend_config.n_qubits
        # check for memory flag applied to backend that does not support memory
        if memory and not backend_config.memory:
            raise QiskitError(f"memory not supported by backend {backend_config.backend_name}")

        # try to set defaults for pulse, other leave as None
        pulse_param_set = (
            qubit_lo_freq is not None
            or meas_lo_freq is not None
            or qubit_lo_range is not None
            or meas_lo_range is not None
            or schedule_los is not None
        )
        if pulse_qobj or (backend_config.open_pulse and pulse_param_set):
            try:
                backend_defaults = backend.defaults()
            except AttributeError:
                pass

    # an identifier for the Qobj
    qobj_id = qobj_id or str(uuid.uuid4())

    # The header that goes at the top of the Qobj (and later Result)
    # we process it as dict, then write entries that are not None to a QobjHeader object
    qobj_header = qobj_header or {}
    if isinstance(qobj_header, QobjHeader):
        qobj_header = qobj_header.to_dict()
    backend_name = getattr(backend_config, "backend_name", None)
    backend_version = getattr(backend_config, "backend_version", None)
    qobj_header = {
        "backend_name": backend_name,
        "backend_version": backend_version,
        **qobj_header,
    }
    qobj_header = QobjHeader(**{k: v for k, v in qobj_header.items() if v is not None})

    max_shots = getattr(backend_config, "max_shots", None)
    if shots is None:
        if max_shots:
            shots = min(1024, max_shots)
        else:
            shots = 1024
    elif not isinstance(shots, (int, np.integer)):
        raise QiskitError("Argument 'shots' should be of type 'int'")
    elif max_shots and max_shots < shots:
        raise QiskitError(
            "Number of shots specified: %s exceeds max_shots property of the "
            "backend: %s." % (shots, max_shots)
        )

    dynamic_reprate_enabled = getattr(backend_config, "dynamic_reprate_enabled", False)
    if dynamic_reprate_enabled:
        default_rep_delay = getattr(backend_config, "default_rep_delay", None)
        rep_delay_range = getattr(backend_config, "rep_delay_range", None)
        rep_delay = _parse_rep_delay(rep_delay, default_rep_delay, rep_delay_range)
    else:
        if rep_delay is not None:
            rep_delay = None
            warnings.warn(
                "Dynamic rep rates not supported on this backend, cannot use rep_delay.",
                RuntimeWarning,
            )

    qubit_lo_freq = qubit_lo_freq or getattr(backend_defaults, "qubit_freq_est", None)
    meas_lo_freq = meas_lo_freq or getattr(backend_defaults, "meas_freq_est", None)

    qubit_lo_range = qubit_lo_range or getattr(backend_config, "qubit_lo_range", None)
    meas_lo_range = meas_lo_range or getattr(backend_config, "meas_lo_range", None)

    # check that LO frequencies are in the perscribed range
    _check_lo_freqs(qubit_lo_freq, qubit_lo_range, "qubit")
    _check_lo_freqs(meas_lo_freq, meas_lo_range, "meas")

    # configure experiment level LO frequencies
    schedule_los = schedule_los or []
    if isinstance(schedule_los, (LoConfig, dict)):
        schedule_los = [schedule_los]

    # Convert to LoConfig if LO configuration supplied as dictionary
    schedule_los = [
        lo_config if isinstance(lo_config, LoConfig) else LoConfig(lo_config)
        for lo_config in schedule_los
    ]

    # create run configuration and populate
    run_config_dict = dict(
        shots=shots,
        memory=memory,
        seed_simulator=seed_simulator,
        init_qubits=init_qubits,
        rep_delay=rep_delay,
        qubit_lo_freq=qubit_lo_freq,
        meas_lo_freq=meas_lo_freq,
        qubit_lo_range=qubit_lo_range,
        meas_lo_range=meas_lo_range,
        schedule_los=schedule_los,
        n_qubits=n_qubits,
        **run_config,
    )

    return qobj_id, qobj_header, run_config_dict


def _check_lo_freqs(
    lo_freq: Union[List[float], None],
    lo_range: Union[List[float], None],
    lo_type: str,
):
    """Check that LO frequencies are within the perscribed LO range.

    NOTE: Only checks if frequency/range lists have equal length. And does not check that the lists
    have length ``n_qubits``. This is because some backends, like simulator backends, do not
    require these constraints. For real hardware, these parameters will be validated on the backend.

    Args:
        lo_freq: List of LO frequencies.
        lo_range: Nested list of LO frequency ranges. Inner list is of the form
            ``[lo_min, lo_max]``.
        lo_type: The type of LO value--"qubit" or "meas".

    Raises:
        QiskitError:
            - If each element of the LO range is not a 2d list.
            - If the LO frequency is not in the LO range for a given qubit.
    """
    if lo_freq and lo_range and len(lo_freq) == len(lo_range):
        for i, freq in enumerate(lo_freq):
            freq_range = lo_range[i]
            if not (isinstance(freq_range, list) and len(freq_range) == 2):
                raise QiskitError(f"Each element of {lo_type} LO range must be a 2d list.")
            if freq < freq_range[0] or freq > freq_range[1]:
                raise QiskitError(
                    "Qubit {} {} LO frequency is {}. The range is [{}, {}].".format(
                        i, lo_type, freq, freq_range[0], freq_range[1]
                    )
                )


def _parse_pulse_args(
    backend,
    meas_level,
    meas_return,
    meas_map,
    memory_slot_size,
    rep_time,
    parametric_pulses,
    **run_config,
):
    """Build a pulse RunConfig replacing unset arguments with defaults derived from the `backend`.
    See `assemble` for more information on the required arguments.

    Returns:
        RunConfig: a run config, which is a standardized object that configures the qobj
            and determines the runtime environment.
    Raises:
        QiskitError: If the given meas_level is not allowed for the given `backend`.
    """
    # grab relevant info from backend if it exists
    backend_config = None
    if backend:
        backend_config = backend.configuration()

        if meas_level not in getattr(backend_config, "meas_levels", [MeasLevel.CLASSIFIED]):
            raise QiskitError(
                ("meas_level = {} not supported for backend {}, only {} is supported").format(
                    meas_level, backend_config.backend_name, backend_config.meas_levels
                )
            )

    meas_map = meas_map or getattr(backend_config, "meas_map", None)
    dynamic_reprate_enabled = getattr(backend_config, "dynamic_reprate_enabled", False)

    rep_time = rep_time or getattr(backend_config, "rep_times", None)
    if rep_time:
        if dynamic_reprate_enabled:
            warnings.warn(
                "Dynamic rep rates are supported on this backend. 'rep_delay' will be "
                "used instead of 'rep_time'.",
                RuntimeWarning,
            )
        if isinstance(rep_time, list):
            rep_time = rep_time[0]
        rep_time = int(rep_time * 1e6)  # convert sec to μs
    if parametric_pulses is None:
        parametric_pulses = getattr(backend_config, "parametric_pulses", [])

    # create run configuration and populate
    run_config_dict = dict(
        meas_level=meas_level,
        meas_return=meas_return,
        meas_map=meas_map,
        memory_slot_size=memory_slot_size,
        rep_time=rep_time,
        parametric_pulses=parametric_pulses,
        **run_config,
    )
    run_config = RunConfig(**{k: v for k, v in run_config_dict.items() if v is not None})

    return run_config


def _parse_circuit_args(
    parameter_binds, backend, meas_level, meas_return, parametric_pulses, **run_config
):
    """Build a circuit RunConfig replacing unset arguments with defaults derived from the `backend`.
    See `assemble` for more information on the required arguments.

    Returns:
        RunConfig: a run config, which is a standardized object that configures the qobj
            and determines the runtime environment.
    """
    parameter_binds = parameter_binds or []
    # create run configuration and populate
    run_config_dict = dict(parameter_binds=parameter_binds, **run_config)
    if parametric_pulses is None:
        if backend:
            run_config_dict["parametric_pulses"] = getattr(
                backend.configuration(), "parametric_pulses", []
            )
        else:
            run_config_dict["parametric_pulses"] = []
    else:
        run_config_dict["parametric_pulses"] = parametric_pulses
    if meas_level:
        run_config_dict["meas_level"] = meas_level
        # only enable `meas_return` if `meas_level` isn't classified
        if meas_level != MeasLevel.CLASSIFIED:
            run_config_dict["meas_return"] = meas_return

    run_config = RunConfig(**{k: v for k, v in run_config_dict.items() if v is not None})

    return run_config


def _parse_rep_delay(
    rep_delay: float, default_rep_delay: float, rep_delay_range: List[float]
) -> float:
    """Parse and set ``rep_delay`` parameter in runtime config.

    Args:
        rep_delay: Initial rep delay.
        default_rep_delay: Backend default rep delay.
        rep_delay_range: Backend list defining allowable range of rep delays.

    Raises:
        QiskitError: If rep_delay is not in the backend rep_delay_range.
    Returns:
        float: Modified rep delay after parsing.
    """
    if rep_delay is None:
        rep_delay = default_rep_delay

    if rep_delay is not None:
        # check that rep_delay is in rep_delay_range
        if rep_delay_range is not None and isinstance(rep_delay_range, list):
            if len(rep_delay_range) != 2:
                raise QiskitError(
                    "Backend rep_delay_range {} must be a list with two entries.".format(
                        rep_delay_range
                    )
                )
            if not rep_delay_range[0] <= rep_delay <= rep_delay_range[1]:
                raise QiskitError(
                    "Supplied rep delay {} not in the supported "
                    "backend range {}".format(rep_delay, rep_delay_range)
                )
        rep_delay = rep_delay * 1e6  # convert sec to μs

    return rep_delay


def _expand_parameters(circuits, run_config):
    """Verifies that there is a single common set of parameters shared between
    all circuits and all parameter binds in the run_config. Returns an expanded
    list of circuits (if parameterized) with all parameters bound, and a copy of
    the run_config with parameter_binds cleared.

    If neither the circuits nor the run_config specify parameters, the two are
    returned unmodified.

    Raises:
        QiskitError: if run_config parameters are not compatible with circuit parameters

    Returns:
        Tuple(List[QuantumCircuit], RunConfig):
          - List of input circuits expanded and with parameters bound
          - RunConfig with parameter_binds removed
    """
    parameter_binds = run_config.parameter_binds

    if parameter_binds and any(parameter_binds) or any(circuit.parameters for circuit in circuits):

        # Unroll params here in order to handle ParamVects
        all_bind_parameters = [
            QuantumCircuit()._unroll_param_dict(bind).keys() for bind in parameter_binds
        ]

        all_circuit_parameters = [circuit.parameters for circuit in circuits]

        # Collect set of all unique parameters across all circuits and binds
        unique_parameters = {
            param
            for param_list in all_bind_parameters + all_circuit_parameters
            for param in param_list
        }

        # Check that all parameters are common to all circuits and binds
        if (
            not all_bind_parameters
            or not all_circuit_parameters
            or any(unique_parameters != bind_params for bind_params in all_bind_parameters)
            or any(unique_parameters != parameters for parameters in all_circuit_parameters)
        ):
            raise QiskitError(
                (
                    "Mismatch between run_config.parameter_binds and all circuit parameters. "
                    + "Parameter binds: {} "
                    + "Circuit parameters: {}"
                ).format(all_bind_parameters, all_circuit_parameters)
            )

        circuits = [
            circuit.bind_parameters(binds) for circuit in circuits for binds in parameter_binds
        ]

        # All parameters have been expanded and bound, so remove from run_config
        run_config = copy.deepcopy(run_config)
        run_config.parameter_binds = []

    return circuits, run_config<|MERGE_RESOLUTION|>--- conflicted
+++ resolved
@@ -29,7 +29,6 @@
 from qiskit.pulse.channels import PulseChannel
 from qiskit.qobj import Qobj, QobjHeader
 from qiskit.qobj.utils import MeasLevel, MeasReturnType
-from qiskit.utils.deprecation import deprecate_arg
 
 logger = logging.getLogger(__name__)
 
@@ -40,14 +39,6 @@
 
 
 # TODO: parallelize over the experiments (serialize each separately, then add global header/config)
-@deprecate_arg(
-    "max_credits",
-    since="0.20.0",
-    additional_msg=(
-        "This argument has no effect on modern IBM Quantum systems, and no alternative is"
-        "necessary."
-    ),
-)
 def assemble(
     experiments: Union[
         QuantumCircuit,
@@ -162,11 +153,6 @@
     Raises:
         QiskitError: if the input cannot be interpreted as either circuits or schedules
     """
-<<<<<<< HEAD
-    if max_credits is not None:
-        max_credits = None
-=======
->>>>>>> 112bd6ea
     start_time = time()
     experiments = experiments if isinstance(experiments, list) else [experiments]
     pulse_qobj = any(isinstance(exp, (ScheduleBlock, Schedule, Instruction)) for exp in experiments)
