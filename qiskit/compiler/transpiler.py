# This code is part of Qiskit.
#
# (C) Copyright IBM 2017, 2019.
#
# This code is licensed under the Apache License, Version 2.0. You may
# obtain a copy of this license in the LICENSE.txt file in the root directory
# of this source tree or at http://www.apache.org/licenses/LICENSE-2.0.
#
# Any modifications or derivative works of this code must retain this
# copyright notice, and modified files need to carry a notice indicating
# that they have been altered from the originals.

"""Circuit transpile function"""
import logging
import warnings
from time import time
from typing import List, Union, Dict, Callable, Any, Optional, Tuple, Iterable

from qiskit import user_config
from qiskit.circuit.quantumcircuit import QuantumCircuit
from qiskit.circuit.quantumregister import Qubit
from qiskit.converters import isinstanceint, isinstancelist, dag_to_circuit, circuit_to_dag
from qiskit.dagcircuit import DAGCircuit
from qiskit.providers import BaseBackend
from qiskit.providers.backend import Backend
from qiskit.providers.models import BackendProperties
from qiskit.providers.models.backendproperties import Gate
from qiskit.pulse import Schedule, InstructionScheduleMap
from qiskit.tools.parallel import parallel_map
from qiskit.transpiler import Layout, CouplingMap, PropertySet, PassManager
from qiskit.transpiler.basepasses import BasePass
from qiskit.transpiler.exceptions import TranspilerError
from qiskit.transpiler.instruction_durations import InstructionDurations, InstructionDurationsType
from qiskit.transpiler.passes import ApplyLayout
from qiskit.transpiler.passmanager_config import PassManagerConfig
from qiskit.transpiler.preset_passmanagers import (
    level_0_pass_manager,
    level_1_pass_manager,
    level_2_pass_manager,
    level_3_pass_manager,
)
from qiskit.transpiler.timing_constraints import TimingConstraints

logger = logging.getLogger(__name__)


def transpile(
    circuits: Union[QuantumCircuit, List[QuantumCircuit]],
    backend: Optional[Union[Backend, BaseBackend]] = None,
    basis_gates: Optional[List[str]] = None,
    inst_map: Optional[List[InstructionScheduleMap]] = None,
    coupling_map: Optional[Union[CouplingMap, List[List[int]]]] = None,
    backend_properties: Optional[BackendProperties] = None,
    initial_layout: Optional[Union[Layout, Dict, List]] = None,
    layout_method: Optional[str] = None,
    routing_method: Optional[str] = None,
    translation_method: Optional[str] = None,
    scheduling_method: Optional[str] = None,
    instruction_durations: Optional[InstructionDurationsType] = None,
    dt: Optional[float] = None,
    approximation_degree: Optional[float] = None,
    timing_constraints: Optional[Dict[str, int]] = None,
    seed_transpiler: Optional[int] = None,
    optimization_level: Optional[int] = None,
    pass_manager: Optional[PassManager] = None,
    callback: Optional[Callable[[BasePass, DAGCircuit, float, PropertySet, int], Any]] = None,
    output_name: Optional[Union[str, List[str]]] = None,
) -> Union[QuantumCircuit, List[QuantumCircuit]]:
    """Transpile one or more circuits, according to some desired transpilation targets.

    All arguments may be given as either a singleton or list. In case of a list,
    the length must be equal to the number of circuits being transpiled.

    Transpilation is done in parallel using multiprocessing.

    Args:
        circuits: Circuit(s) to transpile
        backend: If set, transpiler options are automatically grabbed from
            ``backend.configuration()`` and ``backend.properties()``.
            If any other option is explicitly set (e.g., ``coupling_map``), it
            will override the backend's.

            .. note::

                The backend arg is purely for convenience. The resulting
                circuit may be run on any backend as long as it is compatible.
        basis_gates: List of basis gate names to unroll to
            (e.g: ``['u1', 'u2', 'u3', 'cx']``). If ``None``, do not unroll.
        inst_map: Mapping of unrolled gates to pulse schedules. If this is not provided,
            transpiler tries to get from the backend. If any user defined calibration
            is found in the map and this is used in a circuit, transpiler attaches
            the custom gate definition to the circuit. This enables one to flexibly
            override the low-level instruction implementation. This feature is available
            iff the backend supports the pulse gate experiment.
        coupling_map: Coupling map (perhaps custom) to target in mapping.
            Multiple formats are supported:

            #. ``CouplingMap`` instance
            #. List, must be given as an adjacency matrix, where each entry
               specifies all two-qubit interactions supported by backend,
               e.g: ``[[0, 1], [0, 3], [1, 2], [1, 5], [2, 5], [4, 1], [5, 3]]``

        backend_properties: properties returned by a backend, including information on gate
            errors, readout errors, qubit coherence times, etc. Find a backend
            that provides this information with: ``backend.properties()``
        initial_layout: Initial position of virtual qubits on physical qubits.
            If this layout makes the circuit compatible with the coupling_map
            constraints, it will be used. The final layout is not guaranteed to be the same,
            as the transpiler may permute qubits through swaps or other means.
            Multiple formats are supported:

            #. ``Layout`` instance
            #. Dict
               * virtual to physical::

                    {qr[0]: 0,
                     qr[1]: 3,
                     qr[2]: 5}

               * physical to virtual::

                    {0: qr[0],
                     3: qr[1],
                     5: qr[2]}

            #. List

               * virtual to physical::

                    [0, 3, 5]  # virtual qubits are ordered (in addition to named)

               * physical to virtual::

                    [qr[0], None, None, qr[1], None, qr[2]]

        layout_method: Name of layout selection pass ('trivial', 'dense', 'noise_adaptive', 'sabre')
        routing_method: Name of routing pass ('basic', 'lookahead', 'stochastic', 'sabre', 'none')
        translation_method: Name of translation pass ('unroller', 'translator', 'synthesis')
        scheduling_method: Name of scheduling pass.
            * ``'as_soon_as_possible'``: Schedule instructions greedily, as early as possible
            on a qubit resource. (alias: ``'asap'``)
            * ``'as_late_as_possible'``: Schedule instructions late, i.e. keeping qubits
            in the ground state when possible. (alias: ``'alap'``)
            If ``None``, no scheduling will be done.
        instruction_durations: Durations of instructions.
            The gate lengths defined in ``backend.properties`` are used as default.
            They are overwritten if this ``instruction_durations`` is specified.
            The format of ``instruction_durations`` must be as follows.
            The `instruction_durations` must be given as a list of tuples
            [(instruction_name, qubits, duration, unit), ...].
            | [('cx', [0, 1], 12.3, 'ns'), ('u3', [0], 4.56, 'ns')]
            | [('cx', [0, 1], 1000), ('u3', [0], 300)]
            If unit is omitted, the default is 'dt', which is a sample time depending on backend.
            If the time unit is 'dt', the duration must be an integer.
        dt: Backend sample time (resolution) in seconds.
            If ``None`` (default), ``backend.configuration().dt`` is used.
        approximation_degree (float): heuristic dial used for circuit approximation
            (1.0=no approximation, 0.0=maximal approximation)
        timing_constraints: An optional control hardware restriction on instruction time resolution.
            A quantum computer backend may report a set of restrictions, namely:

            - granularity: An integer value representing minimum pulse gate
              resolution in units of ``dt``. A user-defined pulse gate should have
              duration of a multiple of this granularity value.
            - min_length: An integer value representing minimum pulse gate
              length in units of ``dt``. A user-defined pulse gate should be longer
              than this length.
            - pulse_alignment: An integer value representing a time resolution of gate
              instruction starting time. Gate instruction should start at time which
              is a multiple of the alignment value.
            - acquire_alignment: An integer value representing a time resolution of measure
              instruction starting time. Measure instruction should start at time which
              is a multiple of the alignment value.

            This information will be provided by the backend configuration.
            If the backend doesn't have any restriction on the instruction time allocation,
            then ``timing_constraints`` is None and no adjustment will be performed.
        seed_transpiler: Sets random seed for the stochastic parts of the transpiler
        optimization_level: How much optimization to perform on the circuits.
            Higher levels generate more optimized circuits,
            at the expense of longer transpilation time.
            * 0: no optimization
            * 1: light optimization
            * 2: heavy optimization
            * 3: even heavier optimization
            If ``None``, level 1 will be chosen as default.
        pass_manager: The pass manager to use for a custom pipeline of transpiler passes.
            If this arg is present, all other args will be ignored and the
            pass manager will be used directly (Qiskit will not attempt to
            auto-select a pass manager based on transpile options).
        callback: A callback function that will be called after each
            pass execution. The function will be called with 5 keyword
            arguments,
            | ``pass_``: the pass being run.
            | ``dag``: the dag output of the pass.
            | ``time``: the time to execute the pass.
            | ``property_set``: the property set.
            | ``count``: the index for the pass execution.
            The exact arguments passed expose the internals of the pass manager,
            and are subject to change as the pass manager internals change. If
            you intend to reuse a callback function over multiple releases, be
            sure to check that the arguments being passed are the same.
            To use the callback feature, define a function that will
            take in kwargs dict and access the variables. For example::

                def callback_func(**kwargs):
                    pass_ = kwargs['pass_']
                    dag = kwargs['dag']
                    time = kwargs['time']
                    property_set = kwargs['property_set']
                    count = kwargs['count']
                    ...
                transpile(circ, callback=callback_func)

        output_name: A list with strings to identify the output circuits. The length of
            the list should be exactly the length of the ``circuits`` parameter.

    Returns:
        The transpiled circuit(s).

    Raises:
        TranspilerError: in case of bad inputs to transpiler (like conflicting parameters)
            or errors in passes
    """
    arg_circuits_list = isinstance(circuits, list)
    circuits = circuits if arg_circuits_list else [circuits]

    # transpiling schedules is not supported yet.
    start_time = time()
    if all(isinstance(c, Schedule) for c in circuits):
        warnings.warn("Transpiling schedules is not supported yet.", UserWarning)
        end_time = time()
        _log_transpile_time(start_time, end_time)
        if arg_circuits_list:
            return circuits
        else:
            return circuits[0]

    if pass_manager is not None:
        _check_conflicting_argument(
            optimization_level=optimization_level,
            basis_gates=basis_gates,
            coupling_map=coupling_map,
            seed_transpiler=seed_transpiler,
            backend_properties=backend_properties,
            initial_layout=initial_layout,
            layout_method=layout_method,
            routing_method=routing_method,
            translation_method=translation_method,
            approximation_degree=approximation_degree,
            backend=backend,
        )

        warnings.warn(
            "The parameter pass_manager in transpile is being deprecated. "
            "The preferred way to tranpile a circuit using a custom pass manager is"
            " pass_manager.run(circuit)",
            DeprecationWarning,
            stacklevel=2,
        )
        return pass_manager.run(circuits, output_name=output_name, callback=callback)

    if optimization_level is None:
        # Take optimization level from the configuration or 1 as default.
        config = user_config.get_config()
        optimization_level = config.get("transpile_optimization_level", 1)

    if scheduling_method is not None and backend is None and not instruction_durations:
        warnings.warn(
            "When scheduling circuits without backend,"
            " 'instruction_durations' should be usually provided.",
            UserWarning,
        )

    # Get transpile_args to configure the circuit transpilation job(s)
    transpile_args = _parse_transpile_args(
        circuits,
        backend,
        basis_gates,
        inst_map,
        coupling_map,
        backend_properties,
        initial_layout,
        layout_method,
        routing_method,
        translation_method,
        scheduling_method,
        instruction_durations,
        dt,
        approximation_degree,
        seed_transpiler,
        optimization_level,
        callback,
        output_name,
        timing_constraints,
    )

    _check_circuits_coupling_map(circuits, transpile_args, backend)

    # Transpile circuits in parallel
    circuits = parallel_map(_transpile_circuit, list(zip(circuits, transpile_args)))

    end_time = time()
    _log_transpile_time(start_time, end_time)

    if arg_circuits_list:
        return circuits
    else:
        return circuits[0]


def _check_conflicting_argument(**kargs):
    conflicting_args = [arg for arg, value in kargs.items() if value]
    if conflicting_args:
        raise TranspilerError(
            "The parameters pass_manager conflicts with the following "
            "parameter(s): {}.".format(", ".join(conflicting_args))
        )


def _check_circuits_coupling_map(circuits, transpile_args, backend):
    # Check circuit width against number of qubits in coupling_map(s)
    coupling_maps_list = list(
        config["pass_manager_config"].coupling_map for config in transpile_args
    )
    for circuit, parsed_coupling_map in zip(circuits, coupling_maps_list):
        # If coupling_map is not None or num_qubits == 1
        num_qubits = len(circuit.qubits)
        max_qubits = None
        if isinstance(parsed_coupling_map, CouplingMap):
            max_qubits = parsed_coupling_map.size()

        # If coupling_map is None, the limit might be in the backend (like in 1Q devices)
        elif backend is not None and not backend.configuration().simulator:
            max_qubits = backend.configuration().n_qubits

        if max_qubits is not None and (num_qubits > max_qubits):
            raise TranspilerError(
                f"Number of qubits ({num_qubits}) in {circuit.name} "
                f"is greater than maximum ({max_qubits}) in the coupling_map"
            )


def _log_transpile_time(start_time, end_time):
    log_msg = "Total Transpile Time - %.5f (ms)" % ((end_time - start_time) * 1000)
    logger.info(log_msg)


def _transpile_circuit(circuit_config_tuple: Tuple[QuantumCircuit, Dict]) -> QuantumCircuit:
    """Select a PassManager and run a single circuit through it.
    Args:
        circuit_config_tuple (tuple):
            circuit (QuantumCircuit): circuit to transpile
            transpile_config (dict): configuration dictating how to transpile. The
                dictionary has the following format:
                {'optimization_level': int,
                 'output_name': string,
                 'callback': callable,
                 'pass_manager_config': PassManagerConfig}
    Returns:
        The transpiled circuit
    Raises:
        TranspilerError: if transpile_config is not valid or transpilation incurs error
    """
    circuit, transpile_config = circuit_config_tuple

    pass_manager_config = transpile_config["pass_manager_config"]

    if transpile_config["faulty_qubits_map"]:
        pass_manager_config.initial_layout = _remap_layout_faulty_backend(
            pass_manager_config.initial_layout, transpile_config["faulty_qubits_map"]
        )

    # we choose an appropriate one based on desired optimization level
    level = transpile_config["optimization_level"]

    if level == 0:
        pass_manager = level_0_pass_manager(pass_manager_config)
    elif level == 1:
        pass_manager = level_1_pass_manager(pass_manager_config)
    elif level == 2:
        pass_manager = level_2_pass_manager(pass_manager_config)
    elif level == 3:
        pass_manager = level_3_pass_manager(pass_manager_config)
    else:
        raise TranspilerError("optimization_level can range from 0 to 3.")

    result = pass_manager.run(
        circuit, callback=transpile_config["callback"], output_name=transpile_config["output_name"]
    )

    if transpile_config["faulty_qubits_map"]:
        return _remap_circuit_faulty_backend(
            result,
            transpile_config["backend_num_qubits"],
            pass_manager_config.backend_properties,
            transpile_config["faulty_qubits_map"],
        )

    return result


def _remap_circuit_faulty_backend(circuit, num_qubits, backend_prop, faulty_qubits_map):
    faulty_qubits = backend_prop.faulty_qubits() if backend_prop else []
    disconnected_qubits = {k for k, v in faulty_qubits_map.items() if v is None}.difference(
        faulty_qubits
    )
    faulty_qubits_map_reverse = {v: k for k, v in faulty_qubits_map.items()}
    if faulty_qubits:
        faulty_qreg = circuit._create_qreg(len(faulty_qubits), "faulty")
    else:
        faulty_qreg = []
    if disconnected_qubits:
        disconnected_qreg = circuit._create_qreg(len(disconnected_qubits), "disconnected")
    else:
        disconnected_qreg = []

    new_layout = Layout()
    faulty_qubit = 0
    disconnected_qubit = 0

    for real_qubit in range(num_qubits):
        if faulty_qubits_map[real_qubit] is not None:
            new_layout[real_qubit] = circuit._layout[faulty_qubits_map[real_qubit]]
        else:
            if real_qubit in faulty_qubits:
                new_layout[real_qubit] = faulty_qreg[faulty_qubit]
                faulty_qubit += 1
            else:
                new_layout[real_qubit] = disconnected_qreg[disconnected_qubit]
                disconnected_qubit += 1
    physical_layout_dict = {}
    for index, qubit in enumerate(circuit.qubits):
        physical_layout_dict[qubit] = faulty_qubits_map_reverse[index]
    for qubit in faulty_qreg[:] + disconnected_qreg[:]:
        physical_layout_dict[qubit] = new_layout[qubit]
    dag_circuit = circuit_to_dag(circuit)
    apply_layout_pass = ApplyLayout()
    apply_layout_pass.property_set["layout"] = Layout(physical_layout_dict)
    circuit = dag_to_circuit(apply_layout_pass.run(dag_circuit))
    circuit._layout = new_layout
    return circuit


def _remap_layout_faulty_backend(layout, faulty_qubits_map):
    if layout is None:
        return layout
    new_layout = Layout()
    for virtual, physical in layout.get_virtual_bits().items():
        if faulty_qubits_map[physical] is None:
            raise TranspilerError(
                "The initial_layout parameter refers to faulty or disconnected qubits"
            )
        new_layout[virtual] = faulty_qubits_map[physical]
    return new_layout


def _parse_transpile_args(
    circuits,
    backend,
    basis_gates,
    inst_map,
    coupling_map,
    backend_properties,
    initial_layout,
    layout_method,
    routing_method,
    translation_method,
    scheduling_method,
    instruction_durations,
    dt,
    approximation_degree,
    seed_transpiler,
    optimization_level,
    callback,
    output_name,
    timing_constraints,
) -> List[Dict]:
    """Resolve the various types of args allowed to the transpile() function through
    duck typing, overriding args, etc. Refer to the transpile() docstring for details on
    what types of inputs are allowed.

    Here the args are resolved by converting them to standard instances, and prioritizing
    them in case a transpile option is passed through multiple args (explicitly setting an
    arg has more priority than the arg set by backend).

    Returns:
        list[dicts]: a list of transpile parameters.

    Raises:
        TranspilerError: If instruction_durations are required but not supplied or found.
    """
    if initial_layout is not None and layout_method is not None:
        warnings.warn("initial_layout provided; layout_method is ignored.", UserWarning)
    # Each arg could be single or a list. If list, it must be the same size as
    # number of circuits. If single, duplicate to create a list of that size.
    num_circuits = len(circuits)

    basis_gates = _parse_basis_gates(basis_gates, backend, circuits)
    inst_map = _parse_inst_map(inst_map, backend, num_circuits)
    faulty_qubits_map = _parse_faulty_qubits_map(backend, num_circuits)
    coupling_map = _parse_coupling_map(coupling_map, backend, num_circuits)
    backend_properties = _parse_backend_properties(backend_properties, backend, num_circuits)
    backend_num_qubits = _parse_backend_num_qubits(backend, num_circuits)
    initial_layout = _parse_initial_layout(initial_layout, circuits)
    layout_method = _parse_layout_method(layout_method, num_circuits)
    routing_method = _parse_routing_method(routing_method, num_circuits)
    translation_method = _parse_translation_method(translation_method, num_circuits)
    approximation_degree = _parse_approximation_degree(approximation_degree, num_circuits)
    seed_transpiler = _parse_seed_transpiler(seed_transpiler, num_circuits)
    optimization_level = _parse_optimization_level(optimization_level, num_circuits)
    output_name = _parse_output_name(output_name, circuits)
    callback = _parse_callback(callback, num_circuits)
    durations = _parse_instruction_durations(backend, instruction_durations, dt, circuits)
    scheduling_method = _parse_scheduling_method(scheduling_method, num_circuits)
    timing_constraints = _parse_timing_constraints(backend, timing_constraints, num_circuits)
    if scheduling_method and any(d is None for d in durations):
        raise TranspilerError(
            "Transpiling a circuit with a scheduling method"
            "requires a backend or instruction_durations."
        )

    list_transpile_args = []
<<<<<<< HEAD
    for args in zip(
        basis_gates,
        inst_map,
        coupling_map,
        backend_properties,
        initial_layout,
        layout_method,
        routing_method,
        translation_method,
        scheduling_method,
        durations,
        approximation_degree,
        timing_constraints,
        seed_transpiler,
        optimization_level,
        output_name,
        callback,
        backend_num_qubits,
        faulty_qubits_map,
    ):
        transpile_args = {
            "pass_manager_config": PassManagerConfig(
                basis_gates=args[0],
                inst_map=args[1],
                coupling_map=args[2],
                backend_properties=args[3],
                initial_layout=args[4],
                layout_method=args[5],
                routing_method=args[6],
                translation_method=args[7],
                scheduling_method=args[8],
                instruction_durations=args[9],
                approximation_degree=args[10],
                timing_constraints=args[11],
                seed_transpiler=args[12],
            ),
            "optimization_level": args[13],
            "output_name": args[14],
            "callback": args[15],
            "backend_num_qubits": args[16],
            "faulty_qubits_map": args[17],
=======
    for kwargs in _zip_dict(
        {
            "basis_gates": basis_gates,
            "coupling_map": coupling_map,
            "backend_properties": backend_properties,
            "initial_layout": initial_layout,
            "layout_method": layout_method,
            "routing_method": routing_method,
            "translation_method": translation_method,
            "scheduling_method": scheduling_method,
            "durations": durations,
            "approximation_degree": approximation_degree,
            "timing_constraints": timing_constraints,
            "seed_transpiler": seed_transpiler,
            "optimization_level": optimization_level,
            "output_name": output_name,
            "callback": callback,
            "backend_num_qubits": backend_num_qubits,
            "faulty_qubits_map": faulty_qubits_map,
        }
    ):
        transpile_args = {
            "pass_manager_config": PassManagerConfig(
                basis_gates=kwargs["basis_gates"],
                coupling_map=kwargs["coupling_map"],
                backend_properties=kwargs["backend_properties"],
                initial_layout=kwargs["initial_layout"],
                layout_method=kwargs["layout_method"],
                routing_method=kwargs["routing_method"],
                translation_method=kwargs["translation_method"],
                scheduling_method=kwargs["scheduling_method"],
                instruction_durations=kwargs["durations"],
                approximation_degree=kwargs["approximation_degree"],
                timing_constraints=kwargs["timing_constraints"],
                seed_transpiler=kwargs["seed_transpiler"],
            ),
            "optimization_level": kwargs["optimization_level"],
            "output_name": kwargs["output_name"],
            "callback": kwargs["callback"],
            "backend_num_qubits": kwargs["backend_num_qubits"],
            "faulty_qubits_map": kwargs["faulty_qubits_map"],
>>>>>>> b419e396
        }
        list_transpile_args.append(transpile_args)

    return list_transpile_args


def _create_faulty_qubits_map(backend):
    """If the backend has faulty qubits, those should be excluded. A faulty_qubit_map is a map
    from working qubit in the backend to dummy qubits that are consecutive and connected."""
    faulty_qubits_map = None
    if backend is not None:
        if backend.properties():
            faulty_qubits = backend.properties().faulty_qubits()
            faulty_edges = [gates.qubits for gates in backend.properties().faulty_gates()]
        else:
            faulty_qubits = []
            faulty_edges = []

        if faulty_qubits or faulty_edges:
            faulty_qubits_map = {}
            configuration = backend.configuration()
            full_coupling_map = configuration.coupling_map
            functional_cm_list = [
                edge
                for edge in full_coupling_map
                if (set(edge).isdisjoint(faulty_qubits) and edge not in faulty_edges)
            ]

            connected_working_qubits = CouplingMap(functional_cm_list).largest_connected_component()
            dummy_qubit_counter = 0
            for qubit in range(configuration.n_qubits):
                if qubit in connected_working_qubits:
                    faulty_qubits_map[qubit] = dummy_qubit_counter
                    dummy_qubit_counter += 1
                else:
                    faulty_qubits_map[qubit] = None
    return faulty_qubits_map


def _parse_basis_gates(basis_gates, backend, circuits):
    # try getting basis_gates from user, else backend
    if basis_gates is None:
        if getattr(backend, "configuration", None):
            basis_gates = getattr(backend.configuration(), "basis_gates", None)
    # basis_gates could be None, or a list of basis, e.g. ['u3', 'cx']
    if basis_gates is None or (
        isinstance(basis_gates, list) and all(isinstance(i, str) for i in basis_gates)
    ):
        basis_gates = [basis_gates] * len(circuits)

    return basis_gates


def _parse_inst_map(inst_map, backend, num_circuits):
    # try getting inst_map from user, else backend
    if inst_map is None:
        if getattr(backend, "defaults", None):
            inst_map = getattr(backend.defaults(), "instruction_schedule_map", None)

    # inst_maps could be None, or single entry
    if inst_map is None or isinstance(inst_map, InstructionScheduleMap):
        inst_map = [inst_map] * num_circuits

    return inst_map


def _parse_coupling_map(coupling_map, backend, num_circuits):
    # try getting coupling_map from user, else backend
    if coupling_map is None:
        if getattr(backend, "configuration", None):
            configuration = backend.configuration()
            if hasattr(configuration, "coupling_map") and configuration.coupling_map:
                faulty_map = _create_faulty_qubits_map(backend)
                if faulty_map:
                    faulty_edges = [gate.qubits for gate in backend.properties().faulty_gates()]
                    functional_gates = [
                        edge for edge in configuration.coupling_map if edge not in faulty_edges
                    ]
                    coupling_map = CouplingMap()
                    for qubit1, qubit2 in functional_gates:
                        if faulty_map[qubit1] is not None and faulty_map[qubit2] is not None:
                            coupling_map.add_edge(faulty_map[qubit1], faulty_map[qubit2])
                    if configuration.n_qubits != coupling_map.size():
                        warnings.warn(
                            "The backend has currently some qubits/edges out of service."
                            " This temporarily reduces the backend size from "
                            f"{configuration.n_qubits} to {coupling_map.size()}",
                            UserWarning,
                        )
                else:
                    coupling_map = CouplingMap(configuration.coupling_map)

    # coupling_map could be None, or a list of lists, e.g. [[0, 1], [2, 1]]
    if coupling_map is None or isinstance(coupling_map, CouplingMap):
        coupling_map = [coupling_map] * num_circuits
    elif isinstance(coupling_map, list) and all(
        isinstance(i, list) and len(i) == 2 for i in coupling_map
    ):
        coupling_map = [coupling_map] * num_circuits

    coupling_map = [CouplingMap(cm) if isinstance(cm, list) else cm for cm in coupling_map]

    return coupling_map


def _parse_backend_properties(backend_properties, backend, num_circuits):
    # try getting backend_properties from user, else backend
    if backend_properties is None:
        if getattr(backend, "properties", None):
            backend_properties = backend.properties()
            if backend_properties and (
                backend_properties.faulty_qubits() or backend_properties.faulty_gates()
            ):
                faulty_qubits = sorted(backend_properties.faulty_qubits(), reverse=True)
                faulty_edges = [gates.qubits for gates in backend_properties.faulty_gates()]
                # remove faulty qubits in backend_properties.qubits
                for faulty_qubit in faulty_qubits:
                    del backend_properties.qubits[faulty_qubit]

                gates = []
                for gate in backend_properties.gates:
                    # remove gates using faulty edges or with faulty qubits (and remap the
                    # gates in terms of faulty_qubits_map)
                    faulty_qubits_map = _create_faulty_qubits_map(backend)
                    if (
                        any(faulty_qubits_map[qubits] is not None for qubits in gate.qubits)
                        or gate.qubits in faulty_edges
                    ):
                        continue
                    gate_dict = gate.to_dict()
                    replacement_gate = Gate.from_dict(gate_dict)
                    gate_dict["qubits"] = [faulty_qubits_map[qubit] for qubit in gate.qubits]
                    args = "_".join([str(qubit) for qubit in gate_dict["qubits"]])
                    gate_dict["name"] = "{}{}".format(gate_dict["gate"], args)
                    gates.append(replacement_gate)

                backend_properties.gates = gates
    if not isinstance(backend_properties, list):
        backend_properties = [backend_properties] * num_circuits
    return backend_properties


def _parse_backend_num_qubits(backend, num_circuits):
    if backend is None:
        return [None] * num_circuits
    if not isinstance(backend, list):
        return [backend.configuration().n_qubits] * num_circuits
    backend_num_qubits = []
    for a_backend in backend:
        backend_num_qubits.append(a_backend.configuration().n_qubits)
    return backend_num_qubits


def _parse_initial_layout(initial_layout, circuits):
    # initial_layout could be None, or a list of ints, e.g. [0, 5, 14]
    # or a list of tuples/None e.g. [qr[0], None, qr[1]] or a dict e.g. {qr[0]: 0}
    def _layout_from_raw(initial_layout, circuit):
        if initial_layout is None or isinstance(initial_layout, Layout):
            return initial_layout
        elif isinstancelist(initial_layout):
            if all(isinstanceint(elem) for elem in initial_layout):
                initial_layout = Layout.from_intlist(initial_layout, *circuit.qregs)
            elif all(elem is None or isinstance(elem, Qubit) for elem in initial_layout):
                initial_layout = Layout.from_qubit_list(initial_layout, *circuit.qregs)
        elif isinstance(initial_layout, dict):
            initial_layout = Layout(initial_layout)
        else:
            raise TranspilerError("The initial_layout parameter could not be parsed")
        return initial_layout

    # multiple layouts?
    if isinstance(initial_layout, list) and any(
        isinstance(i, (list, dict)) for i in initial_layout
    ):
        initial_layout = [
            _layout_from_raw(lo, circ) if isinstance(lo, (list, dict)) else lo
            for lo, circ in zip(initial_layout, circuits)
        ]
    else:
        # even if one layout, but multiple circuits, the layout needs to be adapted for each
        initial_layout = [_layout_from_raw(initial_layout, circ) for circ in circuits]

    if not isinstance(initial_layout, list):
        initial_layout = [initial_layout] * len(circuits)

    return initial_layout


def _parse_layout_method(layout_method, num_circuits):
    if not isinstance(layout_method, list):
        layout_method = [layout_method] * num_circuits
    return layout_method


def _parse_routing_method(routing_method, num_circuits):
    if not isinstance(routing_method, list):
        routing_method = [routing_method] * num_circuits
    return routing_method


def _parse_translation_method(translation_method, num_circuits):
    if not isinstance(translation_method, list):
        translation_method = [translation_method] * num_circuits
    return translation_method


def _parse_scheduling_method(scheduling_method, num_circuits):
    if not isinstance(scheduling_method, list):
        scheduling_method = [scheduling_method] * num_circuits
    return scheduling_method


def _parse_instruction_durations(backend, inst_durations, dt, circuits):
    """Create a list of ``InstructionDuration``s. If ``inst_durations`` is provided,
    the backend will be ignored, otherwise, the durations will be populated from the
    backend. If any circuits have gate calibrations, those calibration durations would
    take precedence over backend durations, but be superceded by ``inst_duration``s.
    """
    if not inst_durations:
        backend_durations = InstructionDurations()
        try:
            backend_durations = InstructionDurations.from_backend(backend)
        except AttributeError:
            pass

    durations = []
    for circ in circuits:
        circ_durations = InstructionDurations()
        if not inst_durations:
            circ_durations.update(backend_durations, dt or backend_durations.dt)

        if circ.calibrations:
            cal_durations = []
            for gate, gate_cals in circ.calibrations.items():
                for (qubits, _), schedule in gate_cals.items():
                    cal_durations.append((gate, qubits, schedule.duration))
            circ_durations.update(cal_durations, circ_durations.dt)

        if inst_durations:
            circ_durations.update(inst_durations, dt or getattr(inst_durations, "dt", None))

        durations.append(circ_durations)
    return durations


def _parse_approximation_degree(approximation_degree, num_circuits):
    if not isinstance(approximation_degree, list):
        approximation_degree = [approximation_degree] * num_circuits
    if not all(0.0 <= d <= 1.0 for d in approximation_degree if d):
        raise TranspilerError("Approximation degree must be in [0.0, 1.0]")
    return approximation_degree


def _parse_seed_transpiler(seed_transpiler, num_circuits):
    if not isinstance(seed_transpiler, list):
        seed_transpiler = [seed_transpiler] * num_circuits
    return seed_transpiler


def _parse_optimization_level(optimization_level, num_circuits):
    if not isinstance(optimization_level, list):
        optimization_level = [optimization_level] * num_circuits
    return optimization_level


def _parse_pass_manager(pass_manager, num_circuits):
    if not isinstance(pass_manager, list):
        pass_manager = [pass_manager] * num_circuits
    return pass_manager


def _parse_callback(callback, num_circuits):
    if not isinstance(callback, list):
        callback = [callback] * num_circuits
    return callback


def _parse_faulty_qubits_map(backend, num_circuits):
    if backend is None:
        return [None] * num_circuits
    if not isinstance(backend, list):
        return [_create_faulty_qubits_map(backend)] * num_circuits
    faulty_qubits_map = []
    for a_backend in backend:
        faulty_qubits_map.append(_create_faulty_qubits_map(a_backend))
    return faulty_qubits_map


def _parse_output_name(output_name, circuits):
    # naming and returning circuits
    # output_name could be either a string or a list
    if output_name is not None:
        if isinstance(output_name, str):
            # single circuit
            if len(circuits) == 1:
                return [output_name]
            # multiple circuits
            else:
                raise TranspilerError(
                    "Expected a list object of length equal "
                    + "to that of the number of circuits "
                    + "being transpiled"
                )
        elif isinstance(output_name, list):
            if len(circuits) == len(output_name) and all(
                isinstance(name, str) for name in output_name
            ):
                return output_name
            else:
                raise TranspilerError(
                    "The length of output_name list "
                    "must be equal to the number of "
                    "transpiled circuits and the output_name "
                    "list should be strings."
                )
        else:
            raise TranspilerError(
                "The parameter output_name should be a string or a"
                "list of strings: %s was used." % type(output_name)
            )
    else:
        return [circuit.name for circuit in circuits]


def _parse_timing_constraints(backend, timing_constraints, num_circuits):

    if backend is None and timing_constraints is None:
        timing_constraints = TimingConstraints()
    else:
        if timing_constraints is None:
            # get constraints from backend
            timing_constraints = getattr(backend.configuration(), "timing_constraints", {})
        timing_constraints = TimingConstraints(**timing_constraints)

    return [timing_constraints] * num_circuits


def _zip_dict(mapping: Dict[Any, Iterable]) -> Iterable[Dict]:
    """Zip a dictionary where all the values are iterables of the same length into an iterable of
    dictionaries with the same keys.  This has the same semantics as zip with regard to laziness
    (over the iterables; there must be a finite number of keys!) and unequal lengths."""
    keys, iterables = zip(*mapping.items())
    return (dict(zip(keys, values)) for values in zip(*iterables))<|MERGE_RESOLUTION|>--- conflicted
+++ resolved
@@ -521,52 +521,10 @@
         )
 
     list_transpile_args = []
-<<<<<<< HEAD
-    for args in zip(
-        basis_gates,
-        inst_map,
-        coupling_map,
-        backend_properties,
-        initial_layout,
-        layout_method,
-        routing_method,
-        translation_method,
-        scheduling_method,
-        durations,
-        approximation_degree,
-        timing_constraints,
-        seed_transpiler,
-        optimization_level,
-        output_name,
-        callback,
-        backend_num_qubits,
-        faulty_qubits_map,
-    ):
-        transpile_args = {
-            "pass_manager_config": PassManagerConfig(
-                basis_gates=args[0],
-                inst_map=args[1],
-                coupling_map=args[2],
-                backend_properties=args[3],
-                initial_layout=args[4],
-                layout_method=args[5],
-                routing_method=args[6],
-                translation_method=args[7],
-                scheduling_method=args[8],
-                instruction_durations=args[9],
-                approximation_degree=args[10],
-                timing_constraints=args[11],
-                seed_transpiler=args[12],
-            ),
-            "optimization_level": args[13],
-            "output_name": args[14],
-            "callback": args[15],
-            "backend_num_qubits": args[16],
-            "faulty_qubits_map": args[17],
-=======
     for kwargs in _zip_dict(
         {
             "basis_gates": basis_gates,
+            "inst_map": inst_map,
             "coupling_map": coupling_map,
             "backend_properties": backend_properties,
             "initial_layout": initial_layout,
@@ -588,6 +546,7 @@
         transpile_args = {
             "pass_manager_config": PassManagerConfig(
                 basis_gates=kwargs["basis_gates"],
+                inst_map=kwargs["inst_map"],
                 coupling_map=kwargs["coupling_map"],
                 backend_properties=kwargs["backend_properties"],
                 initial_layout=kwargs["initial_layout"],
@@ -605,7 +564,6 @@
             "callback": kwargs["callback"],
             "backend_num_qubits": kwargs["backend_num_qubits"],
             "faulty_qubits_map": kwargs["faulty_qubits_map"],
->>>>>>> b419e396
         }
         list_transpile_args.append(transpile_args)
 
