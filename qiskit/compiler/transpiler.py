--- conflicted
+++ resolved
@@ -23,12 +23,7 @@
 from qiskit.dagcircuit import DAGCircuit
 from qiskit.providers.backend import Backend
 from qiskit.providers.backend_compat import BackendV2Converter
-<<<<<<< HEAD
-from qiskit.providers.models.backendproperties import BackendProperties
 from qiskit.pulse import Schedule
-=======
-from qiskit.pulse import Schedule, InstructionScheduleMap
->>>>>>> 46510ac2
 from qiskit.transpiler import Layout, CouplingMap, PropertySet
 from qiskit.transpiler.basepasses import BasePass
 from qiskit.transpiler.exceptions import TranspilerError, CircuitTooWideForTarget
@@ -61,18 +56,6 @@
     "with defined timing constraints with "
     "`Target.from_configuration(..., timing_constraints=...)`",
 )
-<<<<<<< HEAD
-@deprecate_arg(
-    name="backend_properties",
-    since="1.3",
-    package_name="Qiskit",
-    removal_timeline="in Qiskit 2.0",
-    additional_msg="The `target` parameter should be used instead. You can build a `Target` instance "
-    "with defined properties with Target.from_configuration(..., backend_properties=...)",
-)
-=======
-@deprecate_pulse_arg("inst_map", predicate=lambda inst_map: inst_map is not None)
->>>>>>> 46510ac2
 def transpile(  # pylint: disable=too-many-return-statements
     circuits: _CircuitT,
     backend: Optional[Backend] = None,
