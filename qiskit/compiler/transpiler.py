--- conflicted
+++ resolved
@@ -22,11 +22,6 @@
 from qiskit.circuit.quantumcircuit import QuantumCircuit
 from qiskit.dagcircuit import DAGCircuit
 from qiskit.providers.backend import Backend
-<<<<<<< HEAD
-=======
-from qiskit.providers.backend_compat import BackendV2Converter
-from qiskit.pulse import Schedule
->>>>>>> 0d4c668c
 from qiskit.transpiler import Layout, CouplingMap, PropertySet
 from qiskit.transpiler.basepasses import BasePass
 from qiskit.transpiler.exceptions import TranspilerError, CircuitTooWideForTarget
@@ -101,7 +96,6 @@
     constraint. This behavior is summarized in the table below. The first column
     in the table summarizes the potential user-provided constraints, and each cell shows whether
     the priority is assigned to that specific constraint input or another input
-<<<<<<< HEAD
     (`target`/`backend(V2)`).
 
     ============================ ========= ========================
@@ -113,19 +107,6 @@
     **dt**                       target    dt
     **timing_constraints**       target    timing_constraints
     ============================ ========= ========================
-=======
-    (`target`/`backend(V1)`/`backend(V2)`).
-
-    ============================ ========= ======================== =======================
-    User Provided                target    backend(V1)              backend(V2)
-    ============================ ========= ======================== =======================
-    **basis_gates**              target    basis_gates              basis_gates
-    **coupling_map**             target    coupling_map             coupling_map
-    **instruction_durations**    target    instruction_durations    instruction_durations
-    **dt**                       target    dt                       dt
-    **timing_constraints**       target    timing_constraints       timing_constraints
-    ============================ ========= ======================== =======================
->>>>>>> 0d4c668c
 
     Args:
         circuits: Circuit(s) to transpile
@@ -352,11 +333,7 @@
     # Edge cases require using the old model (loose constraints) instead of building a target,
     # but we don't populate the passmanager config with loose constraints unless it's one of
     # the known edge cases to control the execution path.
-<<<<<<< HEAD
-    # Filter instruction_durations, timing_constraints deprecation
-=======
     # Filter instruction_durations and timing_constraints deprecation
->>>>>>> 0d4c668c
     with warnings.catch_warnings():
         warnings.filterwarnings(
             "ignore",
