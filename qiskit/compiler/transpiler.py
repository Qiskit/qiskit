# This code is part of Qiskit.
#
# (C) Copyright IBM 2017, 2019.
#
# This code is licensed under the Apache License, Version 2.0. You may
# obtain a copy of this license in the LICENSE.txt file in the root directory
# of this source tree or at http://www.apache.org/licenses/LICENSE-2.0.
#
# Any modifications or derivative works of this code must retain this
# copyright notice, and modified files need to carry a notice indicating
# that they have been altered from the originals.

"""Circuit transpile function"""
import logging
import warnings
from time import time
from typing import List, Union, Dict, Callable, Any, Optional, Tuple, Iterable

from qiskit import user_config
from qiskit.circuit.quantumcircuit import QuantumCircuit
from qiskit.circuit.quantumregister import Qubit
from qiskit.converters import isinstanceint, isinstancelist, dag_to_circuit, circuit_to_dag
from qiskit.dagcircuit import DAGCircuit
from qiskit.providers import BaseBackend
from qiskit.providers.backend import Backend
from qiskit.providers.models import BackendProperties
from qiskit.providers.models.backendproperties import Gate
from qiskit.pulse import Schedule
from qiskit.tools.parallel import parallel_map
from qiskit.transpiler import Layout, CouplingMap, PropertySet, PassManager
from qiskit.transpiler.basepasses import BasePass
from qiskit.transpiler.exceptions import TranspilerError
from qiskit.transpiler.instruction_durations import InstructionDurations, InstructionDurationsType
from qiskit.transpiler.passes import ApplyLayout
from qiskit.transpiler.passmanager_config import PassManagerConfig
from qiskit.transpiler.timing_constraints import TimingConstraints
from qiskit.transpiler.preset_passmanagers import (
    level_0_pass_manager,
    level_1_pass_manager,
    level_2_pass_manager,
    level_3_pass_manager,
)

logger = logging.getLogger(__name__)


def transpile(
    circuits: Union[QuantumCircuit, List[QuantumCircuit]],
    backend: Optional[Union[Backend, BaseBackend]] = None,
    basis_gates: Optional[List[str]] = None,
    coupling_map: Optional[Union[CouplingMap, List[List[int]]]] = None,
    backend_properties: Optional[BackendProperties] = None,
    initial_layout: Optional[Union[Layout, Dict, List]] = None,
    layout_method: Optional[str] = None,
    routing_method: Optional[str] = None,
    translation_method: Optional[str] = None,
    scheduling_method: Optional[str] = None,
    instruction_durations: Optional[InstructionDurationsType] = None,
    dt: Optional[float] = None,
    approximation_degree: Optional[float] = None,
    timing_constraints: Optional[Dict[str, int]] = None,
    seed_transpiler: Optional[int] = None,
    optimization_level: Optional[int] = None,
    pass_manager: Optional[PassManager] = None,
    callback: Optional[Callable[[BasePass, DAGCircuit, float, PropertySet, int], Any]] = None,
    output_name: Optional[Union[str, List[str]]] = None,
    unitary_synthesis_method: Optional[str] = None,
) -> Union[QuantumCircuit, List[QuantumCircuit]]:
    """Transpile one or more circuits, according to some desired transpilation targets.

    All arguments may be given as either a singleton or list. In case of a list,
    the length must be equal to the number of circuits being transpiled.

    Transpilation is done in parallel using multiprocessing.

    Args:
        circuits: Circuit(s) to transpile
        backend: If set, transpiler options are automatically grabbed from
            ``backend.configuration()`` and ``backend.properties()``.
            If any other option is explicitly set (e.g., ``coupling_map``), it
            will override the backend's.

            .. note::

                The backend arg is purely for convenience. The resulting
                circuit may be run on any backend as long as it is compatible.
        basis_gates: List of basis gate names to unroll to
            (e.g: ``['u1', 'u2', 'u3', 'cx']``). If ``None``, do not unroll.
        coupling_map: Coupling map (perhaps custom) to target in mapping.
            Multiple formats are supported:

            #. ``CouplingMap`` instance
            #. List, must be given as an adjacency matrix, where each entry
               specifies all two-qubit interactions supported by backend,
               e.g: ``[[0, 1], [0, 3], [1, 2], [1, 5], [2, 5], [4, 1], [5, 3]]``

        backend_properties: properties returned by a backend, including information on gate
            errors, readout errors, qubit coherence times, etc. Find a backend
            that provides this information with: ``backend.properties()``
        initial_layout: Initial position of virtual qubits on physical qubits.
            If this layout makes the circuit compatible with the coupling_map
            constraints, it will be used. The final layout is not guaranteed to be the same,
            as the transpiler may permute qubits through swaps or other means.
            Multiple formats are supported:

            #. ``Layout`` instance
            #. Dict
               * virtual to physical::

                    {qr[0]: 0,
                     qr[1]: 3,
                     qr[2]: 5}

               * physical to virtual::

                    {0: qr[0],
                     3: qr[1],
                     5: qr[2]}

            #. List

               * virtual to physical::

                    [0, 3, 5]  # virtual qubits are ordered (in addition to named)

               * physical to virtual::

                    [qr[0], None, None, qr[1], None, qr[2]]

        layout_method: Name of layout selection pass ('trivial', 'dense', 'noise_adaptive', 'sabre')
        routing_method: Name of routing pass ('basic', 'lookahead', 'stochastic', 'sabre', 'none')
        translation_method: Name of translation pass ('unroller', 'translator', 'synthesis')
        scheduling_method: Name of scheduling pass.
            * ``'as_soon_as_possible'``: Schedule instructions greedily, as early as possible
            on a qubit resource. (alias: ``'asap'``)
            * ``'as_late_as_possible'``: Schedule instructions late, i.e. keeping qubits
            in the ground state when possible. (alias: ``'alap'``)
            If ``None``, no scheduling will be done.
        instruction_durations: Durations of instructions.
            The gate lengths defined in ``backend.properties`` are used as default.
            They are overwritten if this ``instruction_durations`` is specified.
            The format of ``instruction_durations`` must be as follows.
            The `instruction_durations` must be given as a list of tuples
            [(instruction_name, qubits, duration, unit), ...].
            | [('cx', [0, 1], 12.3, 'ns'), ('u3', [0], 4.56, 'ns')]
            | [('cx', [0, 1], 1000), ('u3', [0], 300)]
            If unit is omitted, the default is 'dt', which is a sample time depending on backend.
            If the time unit is 'dt', the duration must be an integer.
        dt: Backend sample time (resolution) in seconds.
            If ``None`` (default), ``backend.configuration().dt`` is used.
        approximation_degree (float): heuristic dial used for circuit approximation
            (1.0=no approximation, 0.0=maximal approximation)
        timing_constraints: An optional control hardware restriction on instruction time resolution.
            A quantum computer backend may report a set of restrictions, namely:

            - granularity: An integer value representing minimum pulse gate
              resolution in units of ``dt``. A user-defined pulse gate should have
              duration of a multiple of this granularity value.
            - min_length: An integer value representing minimum pulse gate
              length in units of ``dt``. A user-defined pulse gate should be longer
              than this length.
            - pulse_alignment: An integer value representing a time resolution of gate
              instruction starting time. Gate instruction should start at time which
              is a multiple of the alignment value.
            - acquire_alignment: An integer value representing a time resolution of measure
              instruction starting time. Measure instruction should start at time which
              is a multiple of the alignment value.

            This information will be provided by the backend configuration.
            If the backend doesn't have any restriction on the instruction time allocation,
            then ``timing_constraints`` is None and no adjustment will be performed.
        seed_transpiler: Sets random seed for the stochastic parts of the transpiler
        optimization_level: How much optimization to perform on the circuits.
            Higher levels generate more optimized circuits,
            at the expense of longer transpilation time.
            * 0: no optimization
            * 1: light optimization
            * 2: heavy optimization
            * 3: even heavier optimization
            If ``None``, level 1 will be chosen as default.
        pass_manager: The pass manager to use for a custom pipeline of transpiler passes.
            If this arg is present, all other args will be ignored and the
            pass manager will be used directly (Qiskit will not attempt to
            auto-select a pass manager based on transpile options).
        callback: A callback function that will be called after each
            pass execution. The function will be called with 5 keyword
            arguments,
            | ``pass_``: the pass being run.
            | ``dag``: the dag output of the pass.
            | ``time``: the time to execute the pass.
            | ``property_set``: the property set.
            | ``count``: the index for the pass execution.
            The exact arguments passed expose the internals of the pass manager,
            and are subject to change as the pass manager internals change. If
            you intend to reuse a callback function over multiple releases, be
            sure to check that the arguments being passed are the same.
            To use the callback feature, define a function that will
            take in kwargs dict and access the variables. For example::

                def callback_func(**kwargs):
                    pass_ = kwargs['pass_']
                    dag = kwargs['dag']
                    time = kwargs['time']
                    property_set = kwargs['property_set']
                    count = kwargs['count']
                    ...
                transpile(circ, callback=callback_func)

        output_name: A list with strings to identify the output circuits. The length of
            the list should be exactly the length of the ``circuits`` parameter.
        unitary_synthesis_method (str): The name of the unitary synthesis
            method to use. By default 'default' is used, which is the only
            method included with qiskit. If you have installed any unitary
            synthesis plugins you can use the name exported by the plugin.

    Returns:
        The transpiled circuit(s).

    Raises:
        TranspilerError: in case of bad inputs to transpiler (like conflicting parameters)
            or errors in passes
    """
    arg_circuits_list = isinstance(circuits, list)
    circuits = circuits if arg_circuits_list else [circuits]

    # transpiling schedules is not supported yet.
    start_time = time()
    if all(isinstance(c, Schedule) for c in circuits):
        warnings.warn("Transpiling schedules is not supported yet.", UserWarning)
        end_time = time()
        _log_transpile_time(start_time, end_time)
        if arg_circuits_list:
            return circuits
        else:
            return circuits[0]

    if pass_manager is not None:
        _check_conflicting_argument(
            optimization_level=optimization_level,
            basis_gates=basis_gates,
            coupling_map=coupling_map,
            seed_transpiler=seed_transpiler,
            backend_properties=backend_properties,
            initial_layout=initial_layout,
            layout_method=layout_method,
            routing_method=routing_method,
            translation_method=translation_method,
            approximation_degree=approximation_degree,
            unitary_synthesis_method=unitary_synthesis_method,
            backend=backend,
        )

        warnings.warn(
            "The parameter pass_manager in transpile is being deprecated. "
            "The preferred way to tranpile a circuit using a custom pass manager is"
            " pass_manager.run(circuit)",
            DeprecationWarning,
            stacklevel=2,
        )
        return pass_manager.run(circuits, output_name=output_name, callback=callback)

    if optimization_level is None:
        # Take optimization level from the configuration or 1 as default.
        config = user_config.get_config()
        optimization_level = config.get("transpile_optimization_level", 1)

    if scheduling_method is not None and backend is None and not instruction_durations:
        warnings.warn(
            "When scheduling circuits without backend,"
            " 'instruction_durations' should be usually provided.",
            UserWarning,
        )

    # Get transpile_args to configure the circuit transpilation job(s)
    transpile_args = _parse_transpile_args(
        circuits,
        backend,
        basis_gates,
        coupling_map,
        backend_properties,
        initial_layout,
        layout_method,
        routing_method,
        translation_method,
        scheduling_method,
        instruction_durations,
        dt,
        approximation_degree,
        seed_transpiler,
        optimization_level,
        callback,
        output_name,
<<<<<<< HEAD
        unitary_synthesis_method,
=======
        timing_constraints,
>>>>>>> be0ed5f7
    )

    _check_circuits_coupling_map(circuits, transpile_args, backend)

    # Transpile circuits in parallel
    circuits = parallel_map(_transpile_circuit, list(zip(circuits, transpile_args)))

    end_time = time()
    _log_transpile_time(start_time, end_time)

    if arg_circuits_list:
        return circuits
    else:
        return circuits[0]


def _check_conflicting_argument(**kargs):
    conflicting_args = [arg for arg, value in kargs.items() if value]
    if conflicting_args:
        raise TranspilerError(
            "The parameters pass_manager conflicts with the following "
            "parameter(s): {}.".format(", ".join(conflicting_args))
        )


def _check_circuits_coupling_map(circuits, transpile_args, backend):
    # Check circuit width against number of qubits in coupling_map(s)
    coupling_maps_list = list(
        config["pass_manager_config"].coupling_map for config in transpile_args
    )
    for circuit, parsed_coupling_map in zip(circuits, coupling_maps_list):
        # If coupling_map is not None or num_qubits == 1
        num_qubits = len(circuit.qubits)
        max_qubits = None
        if isinstance(parsed_coupling_map, CouplingMap):
            max_qubits = parsed_coupling_map.size()

        # If coupling_map is None, the limit might be in the backend (like in 1Q devices)
        elif backend is not None and not backend.configuration().simulator:
            max_qubits = backend.configuration().n_qubits

        if max_qubits is not None and (num_qubits > max_qubits):
            raise TranspilerError(
                f"Number of qubits ({num_qubits}) in {circuit.name} "
                f"is greater than maximum ({max_qubits}) in the coupling_map"
            )


def _log_transpile_time(start_time, end_time):
    log_msg = "Total Transpile Time - %.5f (ms)" % ((end_time - start_time) * 1000)
    logger.info(log_msg)


def _transpile_circuit(circuit_config_tuple: Tuple[QuantumCircuit, Dict]) -> QuantumCircuit:
    """Select a PassManager and run a single circuit through it.
    Args:
        circuit_config_tuple (tuple):
            circuit (QuantumCircuit): circuit to transpile
            transpile_config (dict): configuration dictating how to transpile. The
                dictionary has the following format:
                {'optimization_level': int,
                 'output_name': string,
                 'callback': callable,
                 'pass_manager_config': PassManagerConfig}
    Returns:
        The transpiled circuit
    Raises:
        TranspilerError: if transpile_config is not valid or transpilation incurs error
    """
    circuit, transpile_config = circuit_config_tuple

    pass_manager_config = transpile_config["pass_manager_config"]

    if transpile_config["faulty_qubits_map"]:
        pass_manager_config.initial_layout = _remap_layout_faulty_backend(
            pass_manager_config.initial_layout, transpile_config["faulty_qubits_map"]
        )

    # we choose an appropriate one based on desired optimization level
    level = transpile_config["optimization_level"]

    if level == 0:
        pass_manager = level_0_pass_manager(pass_manager_config)
    elif level == 1:
        pass_manager = level_1_pass_manager(pass_manager_config)
    elif level == 2:
        pass_manager = level_2_pass_manager(pass_manager_config)
    elif level == 3:
        pass_manager = level_3_pass_manager(pass_manager_config)
    else:
        raise TranspilerError("optimization_level can range from 0 to 3.")

    result = pass_manager.run(
        circuit, callback=transpile_config["callback"], output_name=transpile_config["output_name"]
    )

    if transpile_config["faulty_qubits_map"]:
        return _remap_circuit_faulty_backend(
            result,
            transpile_config["backend_num_qubits"],
            pass_manager_config.backend_properties,
            transpile_config["faulty_qubits_map"],
        )

    return result


def _remap_circuit_faulty_backend(circuit, num_qubits, backend_prop, faulty_qubits_map):
    faulty_qubits = backend_prop.faulty_qubits() if backend_prop else []
    disconnected_qubits = {k for k, v in faulty_qubits_map.items() if v is None}.difference(
        faulty_qubits
    )
    faulty_qubits_map_reverse = {v: k for k, v in faulty_qubits_map.items()}
    if faulty_qubits:
        faulty_qreg = circuit._create_qreg(len(faulty_qubits), "faulty")
    else:
        faulty_qreg = []
    if disconnected_qubits:
        disconnected_qreg = circuit._create_qreg(len(disconnected_qubits), "disconnected")
    else:
        disconnected_qreg = []

    new_layout = Layout()
    faulty_qubit = 0
    disconnected_qubit = 0

    for real_qubit in range(num_qubits):
        if faulty_qubits_map[real_qubit] is not None:
            new_layout[real_qubit] = circuit._layout[faulty_qubits_map[real_qubit]]
        else:
            if real_qubit in faulty_qubits:
                new_layout[real_qubit] = faulty_qreg[faulty_qubit]
                faulty_qubit += 1
            else:
                new_layout[real_qubit] = disconnected_qreg[disconnected_qubit]
                disconnected_qubit += 1
    physical_layout_dict = {}
    for index, qubit in enumerate(circuit.qubits):
        physical_layout_dict[qubit] = faulty_qubits_map_reverse[index]
    for qubit in faulty_qreg[:] + disconnected_qreg[:]:
        physical_layout_dict[qubit] = new_layout[qubit]
    dag_circuit = circuit_to_dag(circuit)
    apply_layout_pass = ApplyLayout()
    apply_layout_pass.property_set["layout"] = Layout(physical_layout_dict)
    circuit = dag_to_circuit(apply_layout_pass.run(dag_circuit))
    circuit._layout = new_layout
    return circuit


def _remap_layout_faulty_backend(layout, faulty_qubits_map):
    if layout is None:
        return layout
    new_layout = Layout()
    for virtual, physical in layout.get_virtual_bits().items():
        if faulty_qubits_map[physical] is None:
            raise TranspilerError(
                "The initial_layout parameter refers to faulty" " or disconnected qubits"
            )
        new_layout[virtual] = faulty_qubits_map[physical]
    return new_layout


def _parse_transpile_args(
    circuits,
    backend,
    basis_gates,
    coupling_map,
    backend_properties,
    initial_layout,
    layout_method,
    routing_method,
    translation_method,
    scheduling_method,
    instruction_durations,
    dt,
    approximation_degree,
    seed_transpiler,
    optimization_level,
    callback,
    output_name,
<<<<<<< HEAD
    unitary_synthesis_method,
=======
    timing_constraints,
>>>>>>> be0ed5f7
) -> List[Dict]:
    """Resolve the various types of args allowed to the transpile() function through
    duck typing, overriding args, etc. Refer to the transpile() docstring for details on
    what types of inputs are allowed.

    Here the args are resolved by converting them to standard instances, and prioritizing
    them in case a transpile option is passed through multiple args (explicitly setting an
    arg has more priority than the arg set by backend).

    Returns:
        list[dicts]: a list of transpile parameters.

    Raises:
        TranspilerError: If instruction_durations are required but not supplied or found.
    """
    if initial_layout is not None and layout_method is not None:
        warnings.warn("initial_layout provided; layout_method is ignored.", UserWarning)
    # Each arg could be single or a list. If list, it must be the same size as
    # number of circuits. If single, duplicate to create a list of that size.
    num_circuits = len(circuits)

    basis_gates = _parse_basis_gates(basis_gates, backend, circuits)
    faulty_qubits_map = _parse_faulty_qubits_map(backend, num_circuits)
    coupling_map = _parse_coupling_map(coupling_map, backend, num_circuits)
    backend_properties = _parse_backend_properties(backend_properties, backend, num_circuits)
    backend_num_qubits = _parse_backend_num_qubits(backend, num_circuits)
    initial_layout = _parse_initial_layout(initial_layout, circuits)
    layout_method = _parse_layout_method(layout_method, num_circuits)
    routing_method = _parse_routing_method(routing_method, num_circuits)
    translation_method = _parse_translation_method(translation_method, num_circuits)
    approximation_degree = _parse_approximation_degree(approximation_degree, num_circuits)
    unitary_synthesis_method = _parse_unitary_synthesis_method(
        unitary_synthesis_method, num_circuits
    )
    seed_transpiler = _parse_seed_transpiler(seed_transpiler, num_circuits)
    optimization_level = _parse_optimization_level(optimization_level, num_circuits)
    output_name = _parse_output_name(output_name, circuits)
    callback = _parse_callback(callback, num_circuits)
    durations = _parse_instruction_durations(backend, instruction_durations, dt, circuits)
    scheduling_method = _parse_scheduling_method(scheduling_method, num_circuits)
    timing_constraints = _parse_timing_constraints(backend, timing_constraints, num_circuits)
    if scheduling_method and any(d is None for d in durations):
        raise TranspilerError(
            "Transpiling a circuit with a scheduling method"
            "requires a backend or instruction_durations."
        )

    list_transpile_args = []
<<<<<<< HEAD
    for args in zip(
        basis_gates,
        coupling_map,
        backend_properties,
        initial_layout,
        layout_method,
        routing_method,
        translation_method,
        scheduling_method,
        durations,
        approximation_degree,
        seed_transpiler,
        unitary_synthesis_method,
        optimization_level,
        output_name,
        callback,
        backend_num_qubits,
        faulty_qubits_map,
    ):
        transpile_args = {
            "pass_manager_config": PassManagerConfig(
                basis_gates=args[0],
                coupling_map=args[1],
                backend_properties=args[2],
                initial_layout=args[3],
                layout_method=args[4],
                routing_method=args[5],
                translation_method=args[6],
                scheduling_method=args[7],
                instruction_durations=args[8],
                approximation_degree=args[9],
                seed_transpiler=args[10],
                unitary_synthesis_method=args[11],
            ),
            "optimization_level": args[12],
            "output_name": args[13],
            "callback": args[14],
            "backend_num_qubits": args[15],
            "faulty_qubits_map": args[16],
=======
    for kwargs in _zip_dict(
        {
            "basis_gates": basis_gates,
            "coupling_map": coupling_map,
            "backend_properties": backend_properties,
            "initial_layout": initial_layout,
            "layout_method": layout_method,
            "routing_method": routing_method,
            "translation_method": translation_method,
            "scheduling_method": scheduling_method,
            "durations": durations,
            "approximation_degree": approximation_degree,
            "timing_constraints": timing_constraints,
            "seed_transpiler": seed_transpiler,
            "optimization_level": optimization_level,
            "output_name": output_name,
            "callback": callback,
            "backend_num_qubits": backend_num_qubits,
            "faulty_qubits_map": faulty_qubits_map,
        }
    ):
        transpile_args = {
            "pass_manager_config": PassManagerConfig(
                basis_gates=kwargs["basis_gates"],
                coupling_map=kwargs["coupling_map"],
                backend_properties=kwargs["backend_properties"],
                initial_layout=kwargs["initial_layout"],
                layout_method=kwargs["layout_method"],
                routing_method=kwargs["routing_method"],
                translation_method=kwargs["translation_method"],
                scheduling_method=kwargs["scheduling_method"],
                instruction_durations=kwargs["durations"],
                approximation_degree=kwargs["approximation_degree"],
                timing_constraints=kwargs["timing_constraints"],
                seed_transpiler=kwargs["seed_transpiler"],
            ),
            "optimization_level": kwargs["optimization_level"],
            "output_name": kwargs["output_name"],
            "callback": kwargs["callback"],
            "backend_num_qubits": kwargs["backend_num_qubits"],
            "faulty_qubits_map": kwargs["faulty_qubits_map"],
>>>>>>> be0ed5f7
        }
        list_transpile_args.append(transpile_args)

    return list_transpile_args


def _create_faulty_qubits_map(backend):
    """If the backend has faulty qubits, those should be excluded. A faulty_qubit_map is a map
    from working qubit in the backend to dummy qubits that are consecutive and connected."""
    faulty_qubits_map = None
    if backend is not None:
        if backend.properties():
            faulty_qubits = backend.properties().faulty_qubits()
            faulty_edges = [gates.qubits for gates in backend.properties().faulty_gates()]
        else:
            faulty_qubits = []
            faulty_edges = []

        if faulty_qubits or faulty_edges:
            faulty_qubits_map = {}
            configuration = backend.configuration()
            full_coupling_map = configuration.coupling_map
            functional_cm_list = [
                edge
                for edge in full_coupling_map
                if (set(edge).isdisjoint(faulty_qubits) and edge not in faulty_edges)
            ]

            connected_working_qubits = CouplingMap(functional_cm_list).largest_connected_component()
            dummy_qubit_counter = 0
            for qubit in range(configuration.n_qubits):
                if qubit in connected_working_qubits:
                    faulty_qubits_map[qubit] = dummy_qubit_counter
                    dummy_qubit_counter += 1
                else:
                    faulty_qubits_map[qubit] = None
    return faulty_qubits_map


def _parse_basis_gates(basis_gates, backend, circuits):
    # try getting basis_gates from user, else backend
    if basis_gates is None:
        if getattr(backend, "configuration", None):
            basis_gates = getattr(backend.configuration(), "basis_gates", None)
    # basis_gates could be None, or a list of basis, e.g. ['u3', 'cx']
    if basis_gates is None or (
        isinstance(basis_gates, list) and all(isinstance(i, str) for i in basis_gates)
    ):
        basis_gates = [basis_gates] * len(circuits)

    return basis_gates


def _parse_coupling_map(coupling_map, backend, num_circuits):
    # try getting coupling_map from user, else backend
    if coupling_map is None:
        if getattr(backend, "configuration", None):
            configuration = backend.configuration()
            if hasattr(configuration, "coupling_map") and configuration.coupling_map:
                faulty_map = _create_faulty_qubits_map(backend)
                if faulty_map:
                    faulty_edges = [gate.qubits for gate in backend.properties().faulty_gates()]
                    functional_gates = [
                        edge for edge in configuration.coupling_map if edge not in faulty_edges
                    ]
                    coupling_map = CouplingMap()
                    for qubit1, qubit2 in functional_gates:
                        if faulty_map[qubit1] is not None and faulty_map[qubit2] is not None:
                            coupling_map.add_edge(faulty_map[qubit1], faulty_map[qubit2])
                    if configuration.n_qubits != coupling_map.size():
                        warnings.warn(
                            "The backend has currently some qubits/edges out of service."
                            " This temporarily reduces the backend size from "
                            f"{configuration.n_qubits} to {coupling_map.size()}",
                            UserWarning,
                        )
                else:
                    coupling_map = CouplingMap(configuration.coupling_map)

    # coupling_map could be None, or a list of lists, e.g. [[0, 1], [2, 1]]
    if coupling_map is None or isinstance(coupling_map, CouplingMap):
        coupling_map = [coupling_map] * num_circuits
    elif isinstance(coupling_map, list) and all(
        isinstance(i, list) and len(i) == 2 for i in coupling_map
    ):
        coupling_map = [coupling_map] * num_circuits

    coupling_map = [CouplingMap(cm) if isinstance(cm, list) else cm for cm in coupling_map]

    return coupling_map


def _parse_backend_properties(backend_properties, backend, num_circuits):
    # try getting backend_properties from user, else backend
    if backend_properties is None:
        if getattr(backend, "properties", None):
            backend_properties = backend.properties()
            if backend_properties and (
                backend_properties.faulty_qubits() or backend_properties.faulty_gates()
            ):
                faulty_qubits = sorted(backend_properties.faulty_qubits(), reverse=True)
                faulty_edges = [gates.qubits for gates in backend_properties.faulty_gates()]
                # remove faulty qubits in backend_properties.qubits
                for faulty_qubit in faulty_qubits:
                    del backend_properties.qubits[faulty_qubit]

                gates = []
                for gate in backend_properties.gates:
                    # remove gates using faulty edges or with faulty qubits (and remap the
                    # gates in terms of faulty_qubits_map)
                    faulty_qubits_map = _create_faulty_qubits_map(backend)
                    if (
                        any(faulty_qubits_map[qubits] is not None for qubits in gate.qubits)
                        or gate.qubits in faulty_edges
                    ):
                        continue
                    gate_dict = gate.to_dict()
                    replacement_gate = Gate.from_dict(gate_dict)
                    gate_dict["qubits"] = [faulty_qubits_map[qubit] for qubit in gate.qubits]
                    args = "_".join([str(qubit) for qubit in gate_dict["qubits"]])
                    gate_dict["name"] = "{}{}".format(gate_dict["gate"], args)
                    gates.append(replacement_gate)

                backend_properties.gates = gates
    if not isinstance(backend_properties, list):
        backend_properties = [backend_properties] * num_circuits
    return backend_properties


def _parse_backend_num_qubits(backend, num_circuits):
    if backend is None:
        return [None] * num_circuits
    if not isinstance(backend, list):
        return [backend.configuration().n_qubits] * num_circuits
    backend_num_qubits = []
    for a_backend in backend:
        backend_num_qubits.append(a_backend.configuration().n_qubits)
    return backend_num_qubits


def _parse_initial_layout(initial_layout, circuits):
    # initial_layout could be None, or a list of ints, e.g. [0, 5, 14]
    # or a list of tuples/None e.g. [qr[0], None, qr[1]] or a dict e.g. {qr[0]: 0}
    def _layout_from_raw(initial_layout, circuit):
        if initial_layout is None or isinstance(initial_layout, Layout):
            return initial_layout
        elif isinstancelist(initial_layout):
            if all(isinstanceint(elem) for elem in initial_layout):
                initial_layout = Layout.from_intlist(initial_layout, *circuit.qregs)
            elif all(elem is None or isinstance(elem, Qubit) for elem in initial_layout):
                initial_layout = Layout.from_qubit_list(initial_layout, *circuit.qregs)
        elif isinstance(initial_layout, dict):
            initial_layout = Layout(initial_layout)
        else:
            raise TranspilerError("The initial_layout parameter could not be parsed")
        return initial_layout

    # multiple layouts?
    if isinstance(initial_layout, list) and any(
        isinstance(i, (list, dict)) for i in initial_layout
    ):
        initial_layout = [
            _layout_from_raw(lo, circ) if isinstance(lo, (list, dict)) else lo
            for lo, circ in zip(initial_layout, circuits)
        ]
    else:
        # even if one layout, but multiple circuits, the layout needs to be adapted for each
        initial_layout = [_layout_from_raw(initial_layout, circ) for circ in circuits]

    if not isinstance(initial_layout, list):
        initial_layout = [initial_layout] * len(circuits)

    return initial_layout


def _parse_layout_method(layout_method, num_circuits):
    if not isinstance(layout_method, list):
        layout_method = [layout_method] * num_circuits
    return layout_method


def _parse_routing_method(routing_method, num_circuits):
    if not isinstance(routing_method, list):
        routing_method = [routing_method] * num_circuits
    return routing_method


def _parse_translation_method(translation_method, num_circuits):
    if not isinstance(translation_method, list):
        translation_method = [translation_method] * num_circuits
    return translation_method


def _parse_scheduling_method(scheduling_method, num_circuits):
    if not isinstance(scheduling_method, list):
        scheduling_method = [scheduling_method] * num_circuits
    return scheduling_method


def _parse_instruction_durations(backend, inst_durations, dt, circuits):
    """Create a list of ``InstructionDuration``s. If ``inst_durations`` is provided,
    the backend will be ignored, otherwise, the durations will be populated from the
    backend. If any circuits have gate calibrations, those calibration durations would
    take precedence over backend durations, but be superceded by ``inst_duration``s.
    """
    if not inst_durations:
        backend_durations = InstructionDurations()
        try:
            backend_durations = InstructionDurations.from_backend(backend)
        except AttributeError:
            pass

    durations = []
    for circ in circuits:
        circ_durations = InstructionDurations()
        if not inst_durations:
            circ_durations.update(backend_durations, dt or backend_durations.dt)

        if circ.calibrations:
            cal_durations = []
            for gate, gate_cals in circ.calibrations.items():
                for (qubits, _), schedule in gate_cals.items():
                    cal_durations.append((gate, qubits, schedule.duration))
            circ_durations.update(cal_durations, circ_durations.dt)

        if inst_durations:
            circ_durations.update(inst_durations, dt or getattr(inst_durations, "dt", None))

        durations.append(circ_durations)
    return durations


def _parse_approximation_degree(approximation_degree, num_circuits):
    if not isinstance(approximation_degree, list):
        approximation_degree = [approximation_degree] * num_circuits
    if not all(0.0 <= d <= 1.0 for d in approximation_degree if d):
        raise TranspilerError("Approximation degree must be in [0.0, 1.0]")
    return approximation_degree


def _parse_unitary_synthesis_method(unitary_synthesis_method, num_circuits):
    if not isinstance(unitary_synthesis_method, list):
        unitary_synthesis_method = [unitary_synthesis_method] * num_circuits
    return unitary_synthesis_method


def _parse_seed_transpiler(seed_transpiler, num_circuits):
    if not isinstance(seed_transpiler, list):
        seed_transpiler = [seed_transpiler] * num_circuits
    return seed_transpiler


def _parse_optimization_level(optimization_level, num_circuits):
    if not isinstance(optimization_level, list):
        optimization_level = [optimization_level] * num_circuits
    return optimization_level


def _parse_pass_manager(pass_manager, num_circuits):
    if not isinstance(pass_manager, list):
        pass_manager = [pass_manager] * num_circuits
    return pass_manager


def _parse_callback(callback, num_circuits):
    if not isinstance(callback, list):
        callback = [callback] * num_circuits
    return callback


def _parse_faulty_qubits_map(backend, num_circuits):
    if backend is None:
        return [None] * num_circuits
    if not isinstance(backend, list):
        return [_create_faulty_qubits_map(backend)] * num_circuits
    faulty_qubits_map = []
    for a_backend in backend:
        faulty_qubits_map.append(_create_faulty_qubits_map(a_backend))
    return faulty_qubits_map


def _parse_output_name(output_name, circuits):
    # naming and returning circuits
    # output_name could be either a string or a list
    if output_name is not None:
        if isinstance(output_name, str):
            # single circuit
            if len(circuits) == 1:
                return [output_name]
            # multiple circuits
            else:
                raise TranspilerError(
                    "Expected a list object of length equal "
                    + "to that of the number of circuits "
                    + "being transpiled"
                )
        elif isinstance(output_name, list):
            if len(circuits) == len(output_name) and all(
                isinstance(name, str) for name in output_name
            ):
                return output_name
            else:
                raise TranspilerError(
                    "The length of output_name list "
                    "must be equal to the number of "
                    "transpiled circuits and the output_name "
                    "list should be strings."
                )
        else:
            raise TranspilerError(
                "The parameter output_name should be a string or a"
                "list of strings: %s was used." % type(output_name)
            )
    else:
        return [circuit.name for circuit in circuits]


def _parse_timing_constraints(backend, timing_constraints, num_circuits):

    if backend is None and timing_constraints is None:
        timing_constraints = TimingConstraints()
    else:
        if timing_constraints is None:
            # get constraints from backend
            timing_constraints = getattr(backend.configuration(), "timing_constraints", {})
        timing_constraints = TimingConstraints(**timing_constraints)

    return [timing_constraints] * num_circuits


def _zip_dict(mapping: Dict[Any, Iterable]) -> Iterable[Dict]:
    """Zip a dictionary where all the values are iterables of the same length into an iterable of
    dictionaries with the same keys.  This has the same semantics as zip with regard to laziness
    (over the iterables; there must be a finite number of keys!) and unequal lengths."""
    keys, iterables = zip(*mapping.items())
    return (dict(zip(keys, values)) for values in zip(*iterables))<|MERGE_RESOLUTION|>--- conflicted
+++ resolved
@@ -290,11 +290,8 @@
         optimization_level,
         callback,
         output_name,
-<<<<<<< HEAD
+        timing_constraints,
         unitary_synthesis_method,
-=======
-        timing_constraints,
->>>>>>> be0ed5f7
     )
 
     _check_circuits_coupling_map(circuits, transpile_args, backend)
@@ -475,11 +472,8 @@
     optimization_level,
     callback,
     output_name,
-<<<<<<< HEAD
+    timing_constraints,
     unitary_synthesis_method,
-=======
-    timing_constraints,
->>>>>>> be0ed5f7
 ) -> List[Dict]:
     """Resolve the various types of args allowed to the transpile() function through
     duck typing, overriding args, etc. Refer to the transpile() docstring for details on
@@ -528,47 +522,6 @@
         )
 
     list_transpile_args = []
-<<<<<<< HEAD
-    for args in zip(
-        basis_gates,
-        coupling_map,
-        backend_properties,
-        initial_layout,
-        layout_method,
-        routing_method,
-        translation_method,
-        scheduling_method,
-        durations,
-        approximation_degree,
-        seed_transpiler,
-        unitary_synthesis_method,
-        optimization_level,
-        output_name,
-        callback,
-        backend_num_qubits,
-        faulty_qubits_map,
-    ):
-        transpile_args = {
-            "pass_manager_config": PassManagerConfig(
-                basis_gates=args[0],
-                coupling_map=args[1],
-                backend_properties=args[2],
-                initial_layout=args[3],
-                layout_method=args[4],
-                routing_method=args[5],
-                translation_method=args[6],
-                scheduling_method=args[7],
-                instruction_durations=args[8],
-                approximation_degree=args[9],
-                seed_transpiler=args[10],
-                unitary_synthesis_method=args[11],
-            ),
-            "optimization_level": args[12],
-            "output_name": args[13],
-            "callback": args[14],
-            "backend_num_qubits": args[15],
-            "faulty_qubits_map": args[16],
-=======
     for kwargs in _zip_dict(
         {
             "basis_gates": basis_gates,
@@ -588,6 +541,7 @@
             "callback": callback,
             "backend_num_qubits": backend_num_qubits,
             "faulty_qubits_map": faulty_qubits_map,
+            "unitary_synthesis_method": unitary_synthesis_method,
         }
     ):
         transpile_args = {
@@ -604,13 +558,13 @@
                 approximation_degree=kwargs["approximation_degree"],
                 timing_constraints=kwargs["timing_constraints"],
                 seed_transpiler=kwargs["seed_transpiler"],
+                unitary_synthesis_method=kwargs["unitary_synthesis_method"],
             ),
             "optimization_level": kwargs["optimization_level"],
             "output_name": kwargs["output_name"],
             "callback": kwargs["callback"],
             "backend_num_qubits": kwargs["backend_num_qubits"],
             "faulty_qubits_map": kwargs["faulty_qubits_map"],
->>>>>>> be0ed5f7
         }
         list_transpile_args.append(transpile_args)
 
