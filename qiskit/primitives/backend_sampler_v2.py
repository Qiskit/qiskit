--- conflicted
+++ resolved
@@ -142,24 +142,7 @@
                     UserWarning,
                 )
 
-<<<<<<< HEAD
-    def _run(self, pubs: Iterable[SamplerPub]) -> PrimitiveResult[SamplerPubResult]:
-        results = [self._run_pub(pub) for pub in pubs]
-        return PrimitiveResult(results)
-
-    def _run_pub(self, pub: SamplerPub) -> SamplerPubResult:
-        meas_info, max_num_bytes = _analyze_circuit(pub.circuit)
-        bound_circuits = pub.parameter_values.bind_all(pub.circuit)
-        arrays = {
-            item.creg_name: np.zeros(
-                bound_circuits.shape + (pub.shots, item.num_bytes), dtype=np.uint8
-            )
-            for item in meas_info
-        }
-        flatten_circuits = np.ravel(bound_circuits).tolist()
-        result_memory, _ = _run_circuits(
-=======
-    def _run(self, pubs: list[SamplerPub]) -> PrimitiveResult[PubResult]:
+    def _run(self, pubs: list[SamplerPub]) -> PrimitiveResult[SamplerPubResult]:
         pub_dict = defaultdict(list)
         # consolidate pubs with the same number of shots
         for i, pub in enumerate(pubs):
@@ -174,7 +157,7 @@
                 results[i] = pub_result
         return PrimitiveResult(results)
 
-    def _run_pubs(self, pubs: list[SamplerPub], shots: int) -> list[PubResult]:
+    def _run_pubs(self, pubs: list[SamplerPub], shots: int) -> list[SamplerPubResult]:
         """Compute results for pubs that all require the same value of ``shots``."""
         # prepare circuits
         bound_circuits = [pub.parameter_values.bind_all(pub.circuit) for pub in pubs]
@@ -184,7 +167,6 @@
 
         # run circuits
         results, _ = _run_circuits(
->>>>>>> c53984f1
             flatten_circuits,
             self._backend,
             memory=True,
@@ -215,7 +197,7 @@
         shape: tuple[int, ...],
         meas_info: list[_MeasureInfo],
         max_num_bytes: int,
-    ) -> PubResult:
+    ) -> SamplerPubResult:
         """Converts the memory data into an array of bit arrays with the shape of the pub."""
         arrays = {
             item.creg_name: np.zeros(shape + (shots, item.num_bytes), dtype=np.uint8)
