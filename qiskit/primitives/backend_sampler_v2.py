--- conflicted
+++ resolved
@@ -253,11 +253,6 @@
                 lst.append(exp.data.memory)
             else:
                 # no measure in a circuit
-<<<<<<< HEAD
-                data = np.zeros((exp.shots, num_bytes), dtype=np.uint8)
-            lst.append(data)
-    ary = np.asarray(lst)
-=======
                 lst.append(["0x0"] * exp.shots)
     return lst
 
@@ -273,8 +268,7 @@
             # no measure in a circuit
             data = np.zeros((len(memory), num_bytes), dtype=np.uint8)
         lst.append(data)
-    ary = np.array(lst, copy=False)
->>>>>>> f15d7588
+    ary = np.asarray(lst)
     return np.unpackbits(ary, axis=-1, bitorder="big")
 
 
