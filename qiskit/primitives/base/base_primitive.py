--- conflicted
+++ resolved
@@ -15,12 +15,7 @@
 from __future__ import annotations
 
 from abc import ABC
-<<<<<<< HEAD
-from collections.abc import Mapping, Sequence
-from typing import Any
-=======
 from collections.abc import Sequence
->>>>>>> e47ec4d5
 
 import numpy as np
 
