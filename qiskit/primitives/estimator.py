# This code is part of Qiskit.
#
# (C) Copyright IBM 2022.
#
# This code is licensed under the Apache License, Version 2.0. You may
# obtain a copy of this license in the LICENSE.txt file in the root directory
# of this source tree or at http://www.apache.org/licenses/LICENSE-2.0.
#
# Any modifications or derivative works of this code must retain this
# copyright notice, and modified files need to carry a notice indicating
# that they have been altered from the originals.
"""
Estimator class
"""

from __future__ import annotations

from collections.abc import Iterable, Sequence
from typing import Any

import numpy as np

from qiskit.circuit import Parameter, QuantumCircuit
from qiskit.exceptions import QiskitError
from qiskit.opflow import PauliSumOp
from qiskit.quantum_info import Statevector
from qiskit.quantum_info.operators.base_operator import BaseOperator

from .base_estimator import BaseEstimator
from .estimator_result import EstimatorResult
from .primitive_job import PrimitiveJob
from .utils import _circuit_key, bound_circuit_to_instruction, init_circuit, init_observable


class Estimator(BaseEstimator):
    """
    Reference implementation of :class:`BaseEstimator`.

    :Run Options:

        - **shots** (None or int) --
          The number of shots. If None, it calculates the exact expectation
          values. Otherwise, it samples from normal distributions with standard errors as standard
          deviations using normal distribution approximation.

        - **seed** (np.random.Generator or int) --
          Set a fixed seed or generator for the normal distribution. If shots is None,
          this option is ignored.
    """

    def __init__(
        self,
        circuits: QuantumCircuit | Iterable[QuantumCircuit] | None = None,
        observables: BaseOperator | PauliSumOp | Iterable[BaseOperator | PauliSumOp] | None = None,
        parameters: Iterable[Iterable[Parameter]] | None = None,
        options: dict | None = None,
    ):
        """
        Args:
            circuits: circuits that represent quantum states.
            observables: observables to be estimated.
            parameters: Parameters of each of the quantum circuits.
                Defaults to ``[circ.parameters for circ in circuits]``.
            options: Default options.

        Raises:
            QiskitError: if some classical bits are not used for measurements.
        """
        if isinstance(circuits, QuantumCircuit):
            circuits = (circuits,)
        if circuits is not None:
            circuits = tuple(init_circuit(circuit) for circuit in circuits)

        if isinstance(observables, (PauliSumOp, BaseOperator)):
            observables = (observables,)
        if observables is not None:
            observables = tuple(init_observable(observable) for observable in observables)

        super().__init__(
            circuits=circuits,
            observables=observables,  # type: ignore
            parameters=parameters,
            options=options,
        )
        self._is_closed = False

    def _call(
        self,
        circuits: Sequence[int],
        observables: Sequence[int],
        parameter_values: Sequence[Sequence[float]],
        **run_options,
    ) -> EstimatorResult:
        if self._is_closed:
            raise QiskitError("The primitive has been closed.")

        shots = run_options.pop("shots", None)
        seed = run_options.pop("seed", None)
        if seed is None:
            rng = np.random.default_rng()
        elif isinstance(seed, np.random.Generator):
            rng = seed
        else:
            rng = np.random.default_rng(seed)

        # Initialize metadata
        metadata: list[dict[str, Any]] = [{}] * len(circuits)

        bound_circuits = []
        for i, value in zip(circuits, parameter_values):
            if len(value) != len(self._parameters[i]):
                raise QiskitError(
                    f"The number of values ({len(value)}) does not match "
                    f"the number of parameters ({len(self._parameters[i])})."
                )
            bound_circuits.append(
                self._circuits[i]
                if len(value) == 0
                else self._circuits[i].bind_parameters(dict(zip(self._parameters[i], value)))
            )
        sorted_observables = [self._observables[i] for i in observables]
        expectation_values = []
        for circ, obs, metadatum in zip(bound_circuits, sorted_observables, metadata):
            if circ.num_qubits != obs.num_qubits:
                raise QiskitError(
                    f"The number of qubits of a circuit ({circ.num_qubits}) does not match "
                    f"the number of qubits of a observable ({obs.num_qubits})."
                )
            final_state = Statevector(bound_circuit_to_instruction(circ))
            expectation_value = final_state.expectation_value(obs)
            if shots is None:
                expectation_values.append(expectation_value)
            else:
                expectation_value = np.real_if_close(expectation_value)
                sq_obs = (obs @ obs).simplify()
                sq_exp_val = np.real_if_close(final_state.expectation_value(sq_obs))
                variance = sq_exp_val - expectation_value**2
                standard_deviation = np.sqrt(variance / shots)
                expectation_value_with_error = rng.normal(expectation_value, standard_deviation)
                expectation_values.append(expectation_value_with_error)
                metadatum["variance"] = variance
                metadatum["shots"] = shots

        return EstimatorResult(np.real_if_close(expectation_values), metadata)

    def close(self):
        self._is_closed = True

    def _run(
        self,
        circuits: Sequence[QuantumCircuit],
        observables: Sequence[BaseOperator | PauliSumOp],
        parameter_values: Sequence[Sequence[float]],
        **run_options,
    ) -> PrimitiveJob:
        circuit_indices = []
<<<<<<< HEAD
        for circuit in circuits:
            index = self._circuit_ids.get(id(circuit))
=======
        for i, circuit in enumerate(circuits):
            key = _circuit_key(circuit)
            index = self._circuit_ids.get(key)
>>>>>>> 02d2d6e7
            if index is not None:
                circuit_indices.append(index)
            else:
                circuit_indices.append(len(self._circuits))
                self._circuit_ids[key] = len(self._circuits)
                self._circuits.append(circuit)
                self._parameters.append(circuit.parameters)
        observable_indices = []
        for observable in observables:
            index = self._observable_ids.get(id(observable))
            if index is not None:
                observable_indices.append(index)
            else:
                observable_indices.append(len(self._observables))
                self._observable_ids[id(observable)] = len(self._observables)
                self._observables.append(init_observable(observable))
        job = PrimitiveJob(
            self._call, circuit_indices, observable_indices, parameter_values, **run_options
        )
        job.submit()
        return job<|MERGE_RESOLUTION|>--- conflicted
+++ resolved
@@ -154,14 +154,9 @@
         **run_options,
     ) -> PrimitiveJob:
         circuit_indices = []
-<<<<<<< HEAD
         for circuit in circuits:
-            index = self._circuit_ids.get(id(circuit))
-=======
-        for i, circuit in enumerate(circuits):
             key = _circuit_key(circuit)
             index = self._circuit_ids.get(key)
->>>>>>> 02d2d6e7
             if index is not None:
                 circuit_indices.append(index)
             else:
