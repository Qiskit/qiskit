# This code is part of Qiskit.
#
# (C) Copyright IBM 2022.
#
# This code is licensed under the Apache License, Version 2.0. You may
# obtain a copy of this license in the LICENSE.txt file in the root directory
# of this source tree or at http://www.apache.org/licenses/LICENSE-2.0.
#
# Any modifications or derivative works of this code must retain this
# copyright notice, and modified files need to carry a notice indicating
# that they have been altered from the originals.
"""
Utility functions for primitives
"""
from __future__ import annotations

import numpy as np

from qiskit.circuit import Instruction, ParameterExpression, QuantumCircuit
from qiskit.circuit.bit import Bit
from qiskit.extensions.quantum_initializer.initializer import Initialize
from qiskit.opflow import PauliSumOp
from qiskit.quantum_info import SparsePauliOp, Statevector
from qiskit.quantum_info.operators.base_operator import BaseOperator
from qiskit.quantum_info.operators.symplectic.base_pauli import BasePauli


def init_circuit(state: QuantumCircuit | Statevector) -> QuantumCircuit:
    """Initialize state by converting the input to a quantum circuit.

    Args:
        state: The state as quantum circuit or statevector.

    Returns:
        The state as quantum circuit.
    """
    if isinstance(state, QuantumCircuit):
        return state
    if not isinstance(state, Statevector):
        state = Statevector(state)
    qc = QuantumCircuit(state.num_qubits)
    qc.append(Initialize(state), qargs=range(state.num_qubits))
    return qc


def init_observable(observable: BaseOperator | PauliSumOp) -> SparsePauliOp:
    """Initialize observable by converting the input to a :class:`~qiskit.quantum_info.SparsePauliOp`.

    Args:
        observable: The observable.

    Returns:
        The observable as :class:`~qiskit.quantum_info.SparsePauliOp`.

    Raises:
        TypeError: If the observable is a :class:`~qiskit.opflow.PauliSumOp` and has a parameterized
            coefficient.
    """
    if isinstance(observable, SparsePauliOp):
        return observable
    elif isinstance(observable, PauliSumOp):
        if isinstance(observable.coeff, ParameterExpression):
            raise TypeError(
                f"Observable must have numerical coefficient, not {type(observable.coeff)}."
            )
        return observable.coeff * observable.primitive
    elif isinstance(observable, BasePauli):
        return SparsePauliOp(observable)
    elif isinstance(observable, BaseOperator):
        return SparsePauliOp.from_operator(observable)
    else:
        return SparsePauliOp(observable)


def final_measurement_mapping(circuit: QuantumCircuit) -> dict[int, int]:
    """Return the final measurement mapping for the circuit.

    Dict keys label measured qubits, whereas the values indicate the
    classical bit onto which that qubits measurement result is stored.

    Note: this function is a slightly simplified version of a utility function
    ``_final_measurement_mapping`` of
    `mthree <https://github.com/Qiskit-Partners/mthree>`_.

    Parameters:
        circuit: Input quantum circuit.

    Returns:
        Mapping of qubits to classical bits for final measurements.
    """
    active_qubits = list(range(circuit.num_qubits))
    active_cbits = list(range(circuit.num_clbits))

    # Find final measurements starting in back
    mapping = {}
    for item in circuit._data[::-1]:
        if item.operation.name == "measure":
            cbit = circuit.find_bit(item.clbits[0]).index
            qbit = circuit.find_bit(item.qubits[0]).index
            if cbit in active_cbits and qbit in active_qubits:
                mapping[qbit] = cbit
                active_cbits.remove(cbit)
                active_qubits.remove(qbit)
        elif item.operation.name != "barrier":
            for qq in item.qubits:
                _temp_qubit = circuit.find_bit(qq).index
                if _temp_qubit in active_qubits:
                    active_qubits.remove(_temp_qubit)

        if not active_cbits or not active_qubits:
            break

    # Sort so that classical bits are in numeric order low->high.
    mapping = dict(sorted(mapping.items(), key=lambda item: item[1]))
    return mapping


def _bits_key(bits: tuple[Bit, ...], circuit: QuantumCircuit) -> tuple:
    return tuple(
        (
            circuit.find_bit(bit).index,
            tuple((reg[0].size, reg[0].name, reg[1]) for reg in circuit.find_bit(bit).registers),
        )
        for bit in bits
    )


def _circuit_key(circuit: QuantumCircuit, functional: bool = True) -> tuple:
    """Private key function for QuantumCircuit.

    This is the workaround until :meth:`QuantumCircuit.__hash__` will be introduced.
    If key collision is found, please add elements to avoid it.

    Args:
        circuit: Input quantum circuit.
        functional: If True, the returned key only includes functional data (i.e. execution related).

    Returns:
        Composite key for circuit.
    """
    functional_key: tuple = (
        circuit.num_qubits,
        circuit.num_clbits,
        circuit.num_parameters,
<<<<<<< HEAD
<<<<<<< HEAD
        tuple(
            (d.qubits, d.clbits, d.operation.name, tuple(d.operation.params)) for d in circuit.data
=======
=======
>>>>>>> 0b88254a
        tuple(  # circuit.data
            (
                _bits_key(data.qubits, circuit),  # qubits
                _bits_key(data.clbits, circuit),  # clbits
                data.operation.name,  # operation.name
<<<<<<< HEAD
                tuple(
                    param.data.tobytes() if isinstance(param, np.ndarray) else param
                    for param in data.operation.params
                ),  # operation.params
            )
            for data in circuit.data
>>>>>>> 599b663e6 (fix #9102 (#9103))
=======
                tuple(data.operation.params),  # operation.params
            )
            for data in circuit.data
>>>>>>> 0b88254a
        ),
        None if circuit._op_start_times is None else tuple(circuit._op_start_times),
    )
    if functional:
        return functional_key
    return (
        circuit.name,
        *functional_key,
    )


def _observable_key(observable: SparsePauliOp) -> tuple:
    """Private key function for SparsePauliOp.
    Args:
        observable: Input operator.

    Returns:
        Key for observables.
    """
    return tuple(observable.to_list())


def bound_circuit_to_instruction(circuit: QuantumCircuit) -> Instruction:
    """Build an :class:`~qiskit.circuit.Instruction` object from
    a :class:`~qiskit.circuit.QuantumCircuit`

    This is a specialized version of :func:`~qiskit.converters.circuit_to_instruction`
    to avoid deep copy. This requires a quantum circuit whose parameters are all bound.
    Because this does not take a copy of the input circuit, this assumes that the input
    circuit won't be modified.

    If https://github.com/Qiskit/qiskit-terra/issues/7983 is resolved,
    we can remove this function.

    Args:
        circuit(QuantumCircuit): Input quantum circuit

    Returns:
        An :class:`~qiskit.circuit.Instruction` object
    """
    if len(circuit.qregs) > 1:
        return circuit.to_instruction()

    # len(circuit.qregs) == 1 -> No need to flatten qregs
    inst = Instruction(
        name=circuit.name,
        num_qubits=circuit.num_qubits,
        num_clbits=circuit.num_clbits,
        params=[],
    )
    inst.definition = circuit
    return inst<|MERGE_RESOLUTION|>--- conflicted
+++ resolved
@@ -142,31 +142,17 @@
         circuit.num_qubits,
         circuit.num_clbits,
         circuit.num_parameters,
-<<<<<<< HEAD
-<<<<<<< HEAD
-        tuple(
-            (d.qubits, d.clbits, d.operation.name, tuple(d.operation.params)) for d in circuit.data
-=======
-=======
->>>>>>> 0b88254a
         tuple(  # circuit.data
             (
                 _bits_key(data.qubits, circuit),  # qubits
                 _bits_key(data.clbits, circuit),  # clbits
                 data.operation.name,  # operation.name
-<<<<<<< HEAD
                 tuple(
                     param.data.tobytes() if isinstance(param, np.ndarray) else param
                     for param in data.operation.params
                 ),  # operation.params
             )
             for data in circuit.data
->>>>>>> 599b663e6 (fix #9102 (#9103))
-=======
-                tuple(data.operation.params),  # operation.params
-            )
-            for data in circuit.data
->>>>>>> 0b88254a
         ),
         None if circuit._op_start_times is None else tuple(circuit._op_start_times),
     )
