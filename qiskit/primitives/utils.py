--- conflicted
+++ resolved
@@ -113,7 +113,6 @@
     return mapping
 
 
-<<<<<<< HEAD
 def _circuit_key(circuit: QuantumCircuit) -> tuple:
     return (
         id(circuit),
@@ -122,7 +121,8 @@
         circuit.num_parameters,
         None if circuit._op_start_times is None else tuple(circuit._op_start_times),
     )
-=======
+
+
 def bound_circuit_to_instruction(circuit: QuantumCircuit) -> Instruction:
     """Build an :class:`~qiskit.circuit.Instruction` object from
     a :class:`~qiskit.circuit.QuantumCircuit`
@@ -152,5 +152,4 @@
         params=[],
     )
     inst.definition = circuit
-    return inst
->>>>>>> 686ba343
+    return inst