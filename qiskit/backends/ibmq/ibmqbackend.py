--- conflicted
+++ resolved
@@ -11,14 +11,9 @@
 """
 import logging
 
-<<<<<<< HEAD
-from qiskit import QISKitError
-from qiskit.validation import ValidationError
-=======
 from marshmallow import ValidationError
 
 from qiskit import QiskitError
->>>>>>> 8675fe94
 from qiskit.backends import BaseBackend, JobStatus
 from qiskit.backends.models import BackendStatus, BackendProperties
 
