# -*- coding: utf-8 -*-
# pylint: disable=invalid-name

# Copyright 2017 IBM RESEARCH. All Rights Reserved.
#
# Licensed under the Apache License, Version 2.0 (the "License");
# you may not use this file except in compliance with the License.
# You may obtain a copy of the License at
#
#     http://www.apache.org/licenses/LICENSE-2.0
#
# Unless required by applicable law or agreed to in writing, software
# distributed under the License is distributed on an "AS IS" BASIS,
# WITHOUT WARRANTIES OR CONDITIONS OF ANY KIND, either express or implied.
# See the License for the specific language governing permissions and
# limitations under the License.
# =============================================================================

"""Contains a (slow) python simulator.

It simulates a qasm quantum circuit that has been compiled to run on the
simulator. It is exponential in the number of qubits.

We advise using the c++ simulator or online simulator for larger size systems.

The input is a qobj dictionary

and the output is a Results object

if shots = 1

    compiled_circuit['result']['data']['quantum_state']

and

    results['data']['classical_state']

where 'quantum_state' is a 2\ :sup:`n` complex numpy array representing the
quantum state vector and 'classical_state' is an integer representing
the state of the classical registors.

if shots > 1

    results['data']["counts"] where this is dict {"0000" : 454}

The simulator is run using

.. code-block:: python

    QasmSimulator(compiled_circuit,shots,seed).run().

.. code-block:: guess

       compiled_circuit =
       {
        "header": {
        "number_of_qubits": 2, // int
        "number_of_clbits": 2, // int
        "qubit_labels": [["q", 0], ["v", 0]], // list[list[string, int]]
        "clbit_labels": [["c", 2]], // list[list[string, int]]
        }
        "operations": // list[map]
           [
               {
                   "name": , // required -- string
                   "params": , // optional -- list[double]
                   "qubits": , // required -- list[int]
                   "clbits": , // optional -- list[int]
                   "conditional":  // optional -- map
                       {
                           "type": , // string
                           "mask": , // hex string
                           "val":  , // bhex string
                       }
               },
           ]
       }

if shots = 1

.. code-block:: python

       result =
               {
               'data':
                   {
                   'quantum_state': array([ 1.+0.j,  0.+0.j,  0.+0.j,  0.+0.j]),
                   'classical_state': 0
                   'counts': {'0000': 1}
                   }
               'status': 'DONE'
               }

if shots > 1

.. code-block:: python

       result =
               {
               'data':
                   {
                   'counts': {'0000': 50, '1001': 44},
                   }
               'status': 'DONE'
               }

"""
import uuid
import numpy as np
import random
from collections import Counter
import json
from ._simulatortools import single_gate_matrix
from ._simulatorerror import SimulatorError
from qiskit._result import Result
from qiskit.backends._basebackend import BaseBackend

# TODO add ["status"] = 'DONE', 'ERROR' especitally for empty circuit error
# does not show up

class QasmSimulator(BaseBackend):
    """Python implementation of a qasm simulator."""

    def __init__(self, configuration=None):
        """
        Args:
            configuration (dict): backend configuration
        """
        if configuration is None:
            self._configuration = {
                'name': 'local_qasm_simulator',
                'url': 'https://github.com/IBM/qiskit-sdk-py',
                'simulator': True,
                'local': True,
                'description': 'A python simulator for qasm files',
                'coupling_map': 'all-to-all',
                'basis_gates': 'u1,u2,u3,cx,id'
            }
        else:
            self._configuration = configuration

    @staticmethod
    def _index1(b, i, k):
        """Magic index1 function.

        Takes a bitstring k and inserts bit b as the ith bit,
        shifting bits >= i over to make room.
        """
        retval = k
        lowbits = k & ((1 << i) - 1)  # get the low i bits

        retval >>= i
        retval <<= 1

        retval |= b

        retval <<= i
        retval |= lowbits

        return retval

    @staticmethod
    def _index2(b1, i1, b2, i2, k):
        """Magic index1 function.

        Takes a bitstring k and inserts bits b1 as the i1th bit
        and b2 as the i2th bit
        """
        assert i1 != i2

        if i1 > i2:
            # insert as (i1-1)th bit, will be shifted left 1 by next line
            retval = QasmSimulator._index1(b1, i1-1, k)
            retval = QasmSimulator._index1(b2, i2, retval)
        else:  # i2>i1
            # insert as (i2-1)th bit, will be shifted left 1 by next line
            retval = QasmSimulator._index1(b2, i2-1, k)
            retval = QasmSimulator._index1(b1, i1, retval)
        return retval

    def _add_qasm_single(self, gate, qubit):
        """Apply an arbitary 1-qubit operator to a qubit.

        Gate is the single qubit applied.
        qubit is the qubit the gate is applied to.
        """
        psi = self._quantum_state
        bit = 1 << qubit
        for k1 in range(0, 1 << self._number_of_qubits, 1 << (qubit+1)):
            for k2 in range(0, 1 << qubit, 1):
                k = k1 | k2
                cache0 = psi[k]
                cache1 = psi[k | bit]
                psi[k] = gate[0, 0] * cache0 + gate[0, 1] * cache1
                psi[k | bit] = gate[1, 0] * cache0 + gate[1, 1] * cache1

    def _add_qasm_cx(self, q0, q1):
        """Optimized ideal CX on two qubits.

        q0 is the first qubit (control) counts from 0.
        q1 is the second qubit (target).
        """
        psi = self._quantum_state
        for k in range(0, 1 << (self._number_of_qubits - 2)):
            # first bit is control, second is target
            ind1 = self._index2(1, q0, 0, q1, k)
            # swap target if control is 1
            ind3 = self._index2(1, q0, 1, q1, k)
            cache0 = psi[ind1]
            cache1 = psi[ind3]
            psi[ind3] = cache0
            psi[ind1] = cache1

    def _add_qasm_decision(self, qubit):
        """Apply the decision of measurement/reset qubit gate.

        qubit is the qubit that is measured/reset
        """
        probability_zero = 0
        random_number = random.random()
        for ii in range(1 << self._number_of_qubits):
            if ii & (1 << qubit) == 0:
                probability_zero += np.abs(self._quantum_state[ii])**2
        if random_number <= probability_zero:
            outcome = '0'
            norm = np.sqrt(probability_zero)
        else:
            outcome = '1'
            norm = np.sqrt(1-probability_zero)
        return (outcome, norm)

    def _add_qasm_measure(self, qubit, cbit):
        """Apply the measurement qubit gate.

        qubit is the qubit measured.
        cbit is the classical bit the measurement is assigned to.
        """
        outcome, norm = self._add_qasm_decision(qubit)
        for ii in range(1 << self._number_of_qubits):
            # update quantum state
            if (ii >> qubit) & 1 == int(outcome):
                self._quantum_state[ii] = self._quantum_state[ii]/norm
            else:
                self._quantum_state[ii] = 0
        # update classical state
        bit = 1 << cbit
        self._classical_state = (self._classical_state & (~bit)) | (int(outcome) << cbit)

    def _add_qasm_reset(self, qubit):
        """Apply the reset to the qubit.

        This is done by doing a measruement and if 0 do nothing and
        if 1 flip the qubit.

        qubit is the qubit that is reset.
        """
        # TODO: slow, refactor later
        outcome, norm = self._add_qasm_decision(qubit)
        temp = np.copy(self._quantum_state)
        self._quantum_state.fill(0.0)
        # measurement
        for ii in range(1 << self._number_of_qubits):
            if (ii >> qubit) & 1 == int(outcome):
                temp[ii] = temp[ii]/norm
            else:
                temp[ii] = 0
        # reset
        if outcome == '1':
            for ii in range(1 << self._number_of_qubits):
                iip = (~ (1 << qubit)) & ii  # bit number qubit set to zero
                self._quantum_state[iip] += temp[ii]
        else:
            self._quantum_state = temp

<<<<<<< HEAD
    def run(self):
        """Run circuits in qobj
        """
        # Generating a string id for the job
        job_id = str(uuid.uuid4())
        result_list = []
        self._shots = self.qobj['config']['shots']
        for circuit in self.qobj['circuits']:
            result_list.append(self.run_circuit(circuit))
        return Result({'job_id': job_id, 'result': result_list, 'status': 'COMPLETED'},
                      self.qobj)
=======
    def run(self, q_job):
        """Run circuits in q_job"""
        qobj = q_job.qobj
        result_list = []
        self._shots = qobj['config']['shots']
        for circuit in qobj['circuits']:
            result_list.append(self.run_circuit(circuit))
        return Result({'result': result_list, 'status': 'COMPLETED'},
                      qobj)
>>>>>>> 0a6f024e

    def run_circuit(self, circuit):
        """Run a circuit and return a single Result.

        Args:
            circuit (dict): JSON circuit from qobj circuits list

        Returns:
            A dictionary of results which looks something like::

                {
                "data":
                    {  #### DATA CAN BE A DIFFERENT DICTIONARY FOR EACH BACKEND ####
                    "counts": {’00000’: XXXX, ’00001’: XXXXX},
                    "time"  : xx.xxxxxxxx
                    },
                "status": --status (string)--
                }
        """
        ccircuit = circuit['compiled_circuit']
        self._number_of_qubits = ccircuit['header']['number_of_qubits']
        self._number_of_cbits = ccircuit['header']['number_of_clbits']
        self._quantum_state = 0
        self._classical_state = 0
        cl_reg_index = [] # starting bit index of classical register
        cl_reg_nbits = [] # number of bits in classical register
        cbit_index = 0
        for cl_reg in ccircuit['header']['clbit_labels']:
            cl_reg_nbits.append(cl_reg[1])
            cl_reg_index.append(cbit_index)
            cbit_index += cl_reg[1]
        if circuit['config']['seed'] is None:
            random.seed(random.getrandbits(32))
        else:
            random.seed(circuit['config']['seed'])
        outcomes = []
        for shot in range(self._shots):
            self._quantum_state = np.zeros(1 << self._number_of_qubits,
                                           dtype=complex)
            self._quantum_state[0] = 1
            self._classical_state = 0
            # Do each operation in this shot
            for operation in ccircuit['operations']:
                if 'conditional' in operation:
                    mask = int(operation['conditional']['mask'], 16)
                    if mask > 0:
                        value = self._classical_state & mask
                        while (mask & 0x1) == 0:
                            mask >>= 1
                            value >>= 1
                        if value != int(operation['conditional']['val'], 16):
                            continue
                # Check if single  gate
                if operation['name'] in ['U', 'u1', 'u2', 'u3']:
                    if 'params' in operation:
                        params = operation['params']
                    else:
                        params = None
                    qubit = operation['qubits'][0]
                    gate = single_gate_matrix(operation['name'], params)
                    self._add_qasm_single(gate, qubit)
                # Check if CX gate
                elif operation['name'] in ['id', 'u0']:
                    pass
                elif operation['name'] in ['CX', 'cx']:
                    qubit0 = operation['qubits'][0]
                    qubit1 = operation['qubits'][1]
                    self._add_qasm_cx(qubit0, qubit1)
                # Check if measure
                elif operation['name'] == 'measure':
                    qubit = operation['qubits'][0]
                    cbit = operation['clbits'][0]
                    self._add_qasm_measure(qubit, cbit)
                # Check if reset
                elif operation['name'] == 'reset':
                    qubit = operation['qubits'][0]
                    self._add_qasm_reset(qubit)
                elif operation['name'] == 'barrier':
                    pass
                else:
                    backend = globals()['__configuration']['name']
                    err_msg = '{0} encountered unrecognized operation "{1}"'
                    raise SimulatorError(err_msg.format(backend,
                                                        operation['name']))
            # Turn classical_state (int) into bit string
            outcomes.append(bin(self._classical_state)[2:].zfill(
                self._number_of_cbits))
        # Return the results
        counts = dict(Counter(outcomes))
        data = {'counts': self._format_result(
            counts, cl_reg_index, cl_reg_nbits)}
        if self._shots == 1:
            data['quantum_state'] = self._quantum_state
            data['classical_state'] = self._classical_state,
        return {'data': data, 'status': 'DONE'}

    def _format_result(self, counts, cl_reg_index, cl_reg_nbits):
        """Format the result bit string.

        This formats the result bit strings such that spaces are inserted
        at register divisions.

        Args:
            counts : dictionary of counts e.g. {'1111': 1000, '0000':5}
        Returns:
            spaces inserted into dictionary keys at register boundries.
        """
        fcounts = {}
        for key, value in counts.items():
            new_key = [key[-cl_reg_nbits[0]:]]
            for index, nbits in zip(cl_reg_index[1:],
                                    cl_reg_nbits[1:]):
                new_key.insert(0, key[-(index+nbits):-index])
            fcounts[' '.join(new_key)] = value
        return fcounts<|MERGE_RESOLUTION|>--- conflicted
+++ resolved
@@ -272,29 +272,17 @@
         else:
             self._quantum_state = temp
 
-<<<<<<< HEAD
-    def run(self):
-        """Run circuits in qobj
-        """
+    def run(self, q_job):
+        """Run circuits in q_job"""
         # Generating a string id for the job
         job_id = str(uuid.uuid4())
-        result_list = []
-        self._shots = self.qobj['config']['shots']
-        for circuit in self.qobj['circuits']:
-            result_list.append(self.run_circuit(circuit))
-        return Result({'job_id': job_id, 'result': result_list, 'status': 'COMPLETED'},
-                      self.qobj)
-=======
-    def run(self, q_job):
-        """Run circuits in q_job"""
         qobj = q_job.qobj
         result_list = []
         self._shots = qobj['config']['shots']
         for circuit in qobj['circuits']:
             result_list.append(self.run_circuit(circuit))
-        return Result({'result': result_list, 'status': 'COMPLETED'},
+        return Result({'job_id': job_id, 'result': result_list, 'status': 'COMPLETED'},
                       qobj)
->>>>>>> 0a6f024e
 
     def run_circuit(self, circuit):
         """Run a circuit and return a single Result.
