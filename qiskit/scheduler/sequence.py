--- conflicted
+++ resolved
@@ -29,13 +29,9 @@
 
 
 def sequence(
-<<<<<<< HEAD
-    scheduled_circuit: QuantumCircuit, schedule_config: ScheduleConfig = None, target: Target = None
-=======
     scheduled_circuit: QuantumCircuit,
     schedule_config: ScheduleConfig,
     backend: Optional[Union[BackendV1, BackendV2]] = None,
->>>>>>> 31c2089a
 ) -> Schedule:
     """
     Return the pulse Schedule which implements the input scheduled circuit.
@@ -46,12 +42,8 @@
     Args:
         scheduled_circuit: The scheduled quantum circuit to translate.
         schedule_config: Backend specific parameters used for building the Schedule.
-<<<<<<< HEAD
-        target: Target built from some Backend parameters.
-=======
         backend: A backend used to build the Schedule, the backend could be BackendV1
                  or BackendV2
->>>>>>> 31c2089a
 
     Returns:
         A schedule corresponding to the input ``circuit``.
@@ -59,11 +51,7 @@
     Raises:
         QiskitError: If invalid scheduled circuit is supplied.
     """
-<<<<<<< HEAD
-    circ_pulse_defs = lower_gates(scheduled_circuit, schedule_config, target)
-=======
     circ_pulse_defs = lower_gates(scheduled_circuit, schedule_config, backend)
->>>>>>> 31c2089a
 
     # find the measurement start time (assume measurement once)
     def _meas_start_time():
