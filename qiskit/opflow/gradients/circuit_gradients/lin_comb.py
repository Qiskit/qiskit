# This code is part of Qiskit.
#
# (C) Copyright IBM 2020, 2023.
#
# This code is licensed under the Apache License, Version 2.0. You may
# obtain a copy of this license in the LICENSE.txt file in the root directory
# of this source tree or at http://www.apache.org/licenses/LICENSE-2.0.
#
# Any modifications or derivative works of this code must retain this
# copyright notice, and modified files need to carry a notice indicating
# that they have been altered from the originals.

"""The module to compute the state gradient with the linear combination method."""

from collections.abc import Iterable
from copy import deepcopy
from functools import partial
from itertools import product
from typing import List, Optional, Tuple, Union, Callable

import scipy
import numpy as np

from qiskit.circuit import Gate, Instruction
from qiskit.circuit import (
    CircuitInstruction,
    QuantumCircuit,
    QuantumRegister,
    ParameterVector,
    ParameterExpression,
    Parameter,
)
from qiskit.circuit.parametertable import ParameterReferences, ParameterTable
from qiskit.circuit.controlledgate import ControlledGate
from qiskit.circuit.library import SGate, SdgGate, XGate
from qiskit.circuit.library.standard_gates import (
    CXGate,
    CYGate,
    CZGate,
    IGate,
    RXGate,
    RXXGate,
    RYGate,
    RYYGate,
    RZGate,
    RZXGate,
    RZZGate,
    PhaseGate,
    UGate,
    ZGate,
)
from qiskit.quantum_info import partial_trace
from qiskit.utils.deprecation import deprecate_function_msg
from ...operator_base import OperatorBase
from ...list_ops.list_op import ListOp
from ...list_ops.composed_op import ComposedOp
from ...list_ops.summed_op import SummedOp
from ...operator_globals import Z, I, Y, One, Zero
from ...primitive_ops.primitive_op import PrimitiveOp
from ...state_fns.state_fn import StateFn
from ...state_fns.circuit_state_fn import CircuitStateFn
from ...state_fns.dict_state_fn import DictStateFn
from ...state_fns.vector_state_fn import VectorStateFn
from ...state_fns.sparse_vector_state_fn import SparseVectorStateFn
from ...exceptions import OpflowError
from .circuit_gradient import CircuitGradient
from ...converters import PauliBasisChange


class LinComb(CircuitGradient):
    """Deprecation: Compute the state gradient d⟨ψ(ω)|O(θ)|ψ(ω)〉/ dω respectively the gradients of the
    sampling probabilities of the basis states of
    a state |ψ(ω)〉w.r.t. ω.
    This method employs a linear combination of unitaries,
    see e.g. https://arxiv.org/pdf/1811.11184.pdf
    """

    SUPPORTED_GATES = {
        "rx",
        "ry",
        "rz",
        "rzx",
        "rzz",
        "ryy",
        "rxx",
        "p",
        "u",
        "controlledgate",
        "cx",
        "cy",
        "cz",
        "ccx",
        "swap",
        "iswap",
        "t",
        "s",
        "sdg",
        "x",
        "y",
        "z",
    }

<<<<<<< HEAD
    # pylint: disable=signature-differs, arguments-differ
    @deprecate_function_msg(
        version="0.24.0",
        old_module="opflow",
        old_name="LinComb",
        url="https://qisk.it/opflow_migration",
    )
=======
    # pylint: disable=signature-differs
>>>>>>> bf3bb96c
    def __init__(self, aux_meas_op: OperatorBase = Z):
        """
        Args:
            aux_meas_op: The operator that the auxiliary qubit is measured with respect to.
                For ``aux_meas_op = Z`` we compute 2Re[(dω⟨ψ(ω)|)O(θ)|ψ(ω)〉],
                for ``aux_meas_op = -Y`` we compute 2Im[(dω⟨ψ(ω)|)O(θ)|ψ(ω)〉], and
                for ``aux_meas_op = Z - 1j * Y`` we compute 2(dω⟨ψ(ω)|)O(θ)|ψ(ω)〉.
        Raises:
            ValueError: If the provided auxiliary measurement operator is not supported.
        """
        super().__init__()
        if aux_meas_op not in [Z, -Y, (Z - 1j * Y)]:
            raise ValueError(
                "This auxiliary measurement operator is currently not supported. Please choose "
                "either Z, -Y, or Z - 1j * Y. "
            )
        self._aux_meas_op = aux_meas_op

    def convert(
        self,
        operator: OperatorBase,
        params: Union[
            ParameterExpression,
            ParameterVector,
            List[ParameterExpression],
            Tuple[ParameterExpression, ParameterExpression],
            List[Tuple[ParameterExpression, ParameterExpression]],
        ],
    ) -> OperatorBase:
        """Convert ``operator`` into an operator that represents the gradient w.r.t. ``params``.

        Args:
            operator: The operator we are taking the gradient of: ⟨ψ(ω)|O(θ)|ψ(ω)〉
            params: The parameters we are taking the gradient wrt: ω
                    If a ParameterExpression, ParameterVector or List[ParameterExpression] is given,
                    then the 1st order derivative of the operator is calculated.
                    If a Tuple[ParameterExpression, ParameterExpression] or
                    List[Tuple[ParameterExpression, ParameterExpression]]
                    is given, then the 2nd order derivative of the operator is calculated.
        Returns:
            An operator corresponding to the gradient resp. Hessian. The order is in accordance with
            the order of the given parameters.
        """
        return self._prepare_operator(operator, params)

    # pylint: disable=too-many-return-statements
    def _prepare_operator(
        self,
        operator: OperatorBase,
        params: Union[
            ParameterExpression,
            ParameterVector,
            List[ParameterExpression],
            Tuple[ParameterExpression, ParameterExpression],
            List[Tuple[ParameterExpression, ParameterExpression]],
        ],
    ) -> OperatorBase:
        """Traverse ``operator`` to get back the adapted operator representing the gradient.

        Args:
            operator: The operator we are taking the gradient of: ⟨ψ(ω)|O(θ)|ψ(ω)〉.
            params: The parameters we are taking the gradient wrt: ω.
                If a ``ParameterExpression```, ``ParameterVector`` or ``List[ParameterExpression]``
                is given, then the 1st order derivative of the operator is calculated.
                If a ``Tuple[ParameterExpression, ParameterExpression]`` or
                ``List[Tuple[ParameterExpression, ParameterExpression]]``
                is given, then the 2nd order derivative of the operator is calculated.
        Returns:
            The adapted operator.
            Measurement operators are attached with an additional Z term acting
            on an additional working qubit.
            Quantum states - which must be given as circuits - are adapted. An additional
            working qubit controls intercepting gates.
            See e.g. [1].

        Raises:
            ValueError: If ``operator`` does not correspond to an expectation value.
            TypeError: If the ``StateFn`` corresponding to the quantum state could not be extracted
                       from ``operator``.
            OpflowError: If third or higher order gradients are requested.

        References:
            [1]: Evaluating analytic gradients on quantum hardware
                 Maria Schuld, Ville Bergholm, Christian Gogolin, Josh Izaac, and Nathan Killoran
                 Phys. Rev. A 99, 032331 – Published 21 March 2019

        """

        if isinstance(operator, ComposedOp):
            # Get the measurement and the state operator
            if not isinstance(operator[0], StateFn) or not operator[0].is_measurement:
                raise ValueError("The given operator does not correspond to an expectation value")
            if not isinstance(operator[-1], StateFn) or operator[-1].is_measurement:
                raise ValueError("The given operator does not correspond to an expectation value")
            if operator[0].is_measurement:
                meas = deepcopy(operator.oplist[0])
                meas = meas.primitive * meas.coeff
                if len(operator.oplist) == 2:
                    state_op = operator[1]
                    if not isinstance(state_op, StateFn):
                        raise TypeError(
                            "The StateFn representing the quantum state could not be extracted."
                        )
                    if isinstance(params, (ParameterExpression, ParameterVector)) or (
                        isinstance(params, list)
                        and all(isinstance(param, ParameterExpression) for param in params)
                    ):

                        return self._gradient_states(
                            state_op,
                            meas_op=(2 * meas),
                            target_params=params,
                        )
                    elif isinstance(params, tuple) or (
                        isinstance(params, list)
                        and all(isinstance(param, tuple) for param in params)
                    ):
                        return self._hessian_states(
                            state_op,
                            meas_op=(4 * (I ^ meas)),
                            target_params=params,
                        )  # type: ignore
                    else:
                        raise OpflowError(
                            "The linear combination gradient does only support the "
                            "computation of 1st gradients and 2nd order gradients."
                        )
                else:
                    state_op = deepcopy(operator)
                    state_op.oplist.pop(0)
                    if not isinstance(state_op, StateFn):
                        raise TypeError(
                            "The StateFn representing the quantum state could not be extracted."
                        )

                    if isinstance(params, (ParameterExpression, ParameterVector)) or (
                        isinstance(params, list)
                        and all(isinstance(param, ParameterExpression) for param in params)
                    ):
                        return state_op.traverse(
                            partial(
                                self._gradient_states,
                                meas_op=(2 * meas),
                                target_params=params,
                            )
                        )
                    elif isinstance(params, tuple) or (
                        isinstance(params, list)
                        and all(isinstance(param, tuple) for param in params)
                    ):
                        return state_op.traverse(
                            partial(
                                self._hessian_states,
                                meas_op=(4 * I ^ meas),
                                target_params=params,
                            )
                        )

                    raise OpflowError(
                        "The linear combination gradient only supports the "
                        "computation of 1st and 2nd order gradients."
                    )
            else:
                return operator.traverse(partial(self._prepare_operator, params=params))
        elif isinstance(operator, ListOp):
            return operator.traverse(partial(self._prepare_operator, params=params))
        elif isinstance(operator, StateFn):
            if operator.is_measurement:
                return operator.traverse(partial(self._prepare_operator, params=params))
            else:
                if isinstance(params, (ParameterExpression, ParameterVector)) or (
                    isinstance(params, list)
                    and all(isinstance(param, ParameterExpression) for param in params)
                ):
                    return self._gradient_states(operator, target_params=params)
                elif isinstance(params, tuple) or (
                    isinstance(params, list) and all(isinstance(param, tuple) for param in params)
                ):
                    return self._hessian_states(operator, target_params=params)  # type: ignore
                else:
                    raise OpflowError(
                        "The linear combination gradient does only support the computation "
                        "of 1st gradients and 2nd order gradients."
                    )
        elif isinstance(operator, PrimitiveOp):
            return operator
        return operator

    @staticmethod
    def _grad_combo_fn(x, state_op):
        def get_result(item):
            if isinstance(item, (DictStateFn, SparseVectorStateFn)):
                item = item.primitive
            if isinstance(item, VectorStateFn):
                item = item.primitive.data

            if isinstance(item, dict):
                prob_dict = {}
                for key, val in item.items():
                    prob_counts = val * np.conj(val)
                    if int(key[0]) == 1:
                        prob_counts *= -1
                    suffix = key[1:]
                    prob_dict[suffix] = prob_dict.get(suffix, 0) + prob_counts
                for key in prob_dict:
                    prob_dict[key] *= 2
                return prob_dict
            elif isinstance(item, scipy.sparse.spmatrix):
                # Generate the operator which computes the linear combination
                trace = _z_exp(item)
                return trace
            elif isinstance(item, Iterable):
                # Generate the operator which computes the linear combination
                lin_comb_op = 2 * Z ^ (I ^ state_op.num_qubits)
                lin_comb_op = lin_comb_op.to_matrix()
                outer = np.outer(item, item.conj())
                return list(
                    np.diag(partial_trace(lin_comb_op.dot(outer), [state_op.num_qubits]).data)
                )
            else:
                raise TypeError(
                    "The state result should be either a DictStateFn or a VectorStateFn."
                )

        if not isinstance(x, Iterable):
            return get_result(x)
        elif len(x) == 1:
            return get_result(x[0])
        else:
            result = []
            for item in x:
                result.append(get_result(item))
            return result

    @staticmethod
    def _hess_combo_fn(x, state_op):
        def get_result(item):
            if isinstance(item, DictStateFn):
                item = item.primitive
            if isinstance(item, VectorStateFn):
                item = item.primitive.data
            if isinstance(item, Iterable):
                # Generate the operator which computes the linear combination
                lin_comb_op = 4 * (I ^ (state_op.num_qubits + 1)) ^ Z
                lin_comb_op = lin_comb_op.to_matrix()
                return list(
                    np.diag(
                        partial_trace(lin_comb_op.dot(np.outer(item, np.conj(item))), [0, 1]).data
                    )
                )
            elif isinstance(item, scipy.sparse.spmatrix):
                # Generate the operator which computes the linear combination
                trace = _z_exp(item)
                return trace
            elif isinstance(item, dict):
                prob_dict = {}
                for key, val in item.values():
                    prob_counts = val * np.conj(val)
                    if int(key[-1]) == 1:
                        prob_counts *= -1
                    prefix = key[:-2]
                    prob_dict[prefix] = prob_dict.get(prefix, 0) + prob_counts
                for key in prob_dict:
                    prob_dict[key] *= 4
                return prob_dict
            else:
                raise TypeError(
                    "The state result should be either a DictStateFn or a VectorStateFn."
                )

        if not isinstance(x, Iterable):
            return get_result(x)
        elif len(x) == 1:
            return get_result(x[0])
        else:
            result = []
            for item in x:
                result.append(get_result(item))
            return result

    @staticmethod
    def _gate_gradient_dict(gate: Gate) -> List[Tuple[List[complex], List[Instruction]]]:
        r"""Given a parameterized gate U(theta) with derivative
        dU(theta)/dtheta = sum_ia_iU(theta)V_i.
        This function returns a:=[a_0, ...] and V=[V_0, ...]
        Suppose U takes multiple parameters, i.e., U(theta^0, ... theta^k).
        The returned coefficients and gates are ordered accordingly.
        Only parameterized Qiskit gates are supported.

        Args:
            gate: The gate for which the derivative is being computed.

        Returns:
            The coefficients and the gates used for the metric computation for each parameter of
            the respective gates ``[([a^0], [V^0]) ..., ([a^k], [V^k])]``.

        Raises:
            OpflowError: If the input gate is controlled by another state but '|1>^{\otimes k}'
            TypeError: If the input gate is not a supported parameterized gate.
        """

        # pylint: disable=too-many-return-statements
        if isinstance(gate, PhaseGate):
            # theta
            return [([0.5j, -0.5j], [IGate(), CZGate()])]
        if isinstance(gate, UGate):
            # theta, lambda, phi
            return [([-0.5j], [CZGate()]), ([-0.5j], [CZGate()]), ([-0.5j], [CZGate()])]
        if isinstance(gate, RXGate):
            # theta
            return [([-0.5j], [CXGate()])]
        if isinstance(gate, RYGate):
            # theta
            return [([-0.5j], [CYGate()])]
        if isinstance(gate, RZGate):
            # theta
            return [([-0.5j], [CZGate()])]
        if isinstance(gate, RXXGate):
            # theta
            cxx_circ = QuantumCircuit(3)
            cxx_circ.cx(0, 1)
            cxx_circ.cx(0, 2)
            cxx = cxx_circ.to_instruction()
            return [([-0.5j], [cxx])]
        if isinstance(gate, RYYGate):
            # theta
            cyy_circ = QuantumCircuit(3)
            cyy_circ.cy(0, 1)
            cyy_circ.cy(0, 2)
            cyy = cyy_circ.to_instruction()
            return [([-0.5j], [cyy])]
        if isinstance(gate, RZZGate):
            # theta
            czz_circ = QuantumCircuit(3)
            czz_circ.cz(0, 1)
            czz_circ.cz(0, 2)
            czz = czz_circ.to_instruction()
            return [([-0.5j], [czz])]
        if isinstance(gate, RZXGate):
            # theta
            czx_circ = QuantumCircuit(3)
            czx_circ.cx(0, 2)
            czx_circ.cz(0, 1)
            czx = czx_circ.to_instruction()
            return [([-0.5j], [czx])]
        if isinstance(gate, ControlledGate):
            # TODO support arbitrary control states
            if gate.ctrl_state != 2**gate.num_ctrl_qubits - 1:
                raise OpflowError(
                    "Function only support controlled gates with control state `1` on all control "
                    "qubits."
                )

            base_coeffs_gates = LinComb._gate_gradient_dict(gate.base_gate)
            coeffs_gates = []
            # The projectors needed for the gradient of a controlled gate are integrated by a sum
            # of gates.
            # The following line generates the decomposition gates.

            proj_gates_controlled = [
                [(-1) ** p.count(ZGate()), p]
                for p in product([IGate(), ZGate()], repeat=gate.num_ctrl_qubits)
            ]
            for base_coeffs, base_gates in base_coeffs_gates:  # loop over parameters
                coeffs = []
                gates = []
                for phase, proj_gates in proj_gates_controlled:
                    coeffs.extend([phase * c / (2**gate.num_ctrl_qubits) for c in base_coeffs])
                    for base_gate in base_gates:
                        controlled_circ = QuantumCircuit(gate.num_ctrl_qubits + gate.num_qubits)
                        for i, proj_gate in enumerate(proj_gates):
                            if isinstance(proj_gate, ZGate):
                                controlled_circ.cz(0, i + 1)
                        if not isinstance(base_gate, IGate):
                            controlled_circ.append(
                                base_gate,
                                [
                                    0,
                                    range(
                                        gate.num_ctrl_qubits + 1,
                                        gate.num_ctrl_qubits + gate.num_qubits,
                                    ),
                                ],
                            )
                        gates.append(controlled_circ.to_instruction())
                c_g = (coeffs, gates)
                coeffs_gates.append(c_g)
            return coeffs_gates
        raise TypeError(f"Unrecognized parameterized gate, {gate}")

    @staticmethod
    def apply_grad_gate(
        circuit,
        gate,
        param_index,
        grad_gate,
        grad_coeff,
        qr_superpos,
        open_ctrl=False,
        trim_after_grad_gate=False,
    ):
        """Util function to apply a gradient gate for the linear combination of unitaries method.
        Replaces the ``gate`` instance in ``circuit`` with ``grad_gate`` using ``qr_superpos`` as
        superposition qubit. Also adds the appropriate sign-fix gates on the superposition qubit.

        Args:
            circuit (QuantumCircuit): The circuit in which to do the replacements.
            gate (Gate): The gate instance to replace.
            param_index (int): The index of the parameter in ``gate``.
            grad_gate (Gate): A controlled gate encoding the gradient of ``gate``.
            grad_coeff (float): A coefficient to the gradient component. Might not be one if the
                gradient contains multiple summed terms.
            qr_superpos (QuantumRegister): A ``QuantumRegister`` of size 1 contained in ``circuit``
                that is used as control for ``grad_gate``.
            open_ctrl (bool): If True use an open control for ``grad_gate`` instead of closed.
            trim_after_grad_gate (bool): If True remove all gates after the ``grad_gate``. Can
                be used to reduce the circuit depth in e.g. computing an overlap of gradients.

        Returns:
            QuantumCircuit: A copy of the original circuit with the gradient gate added.

        Raises:
            RuntimeError: If ``gate`` is not in ``circuit``.
        """
        qr_superpos_qubits = tuple(qr_superpos)
        # copy the input circuit taking the gates by reference
        out = QuantumCircuit(*circuit.qregs)
        out._data = circuit._data.copy()
        out._parameter_table = ParameterTable(
            {param: values.copy() for param, values in circuit._parameter_table.items()}
        )

        # get the data index and qubits of the target gate  TODO use built-in
        gate_idx, gate_qubits = None, None
        for i, instruction in enumerate(out._data):
            if instruction.operation is gate:
                gate_idx, gate_qubits = i, instruction.qubits
                break
        if gate_idx is None:
            raise RuntimeError("The specified gate could not be found in the circuit data.")

        # initialize replacement instructions
        replacement = []

        # insert the phase fix before the target gate better documentation
        sign = np.sign(grad_coeff)
        is_complex = np.iscomplex(grad_coeff)

        if sign < 0 and is_complex:
            replacement.append(CircuitInstruction(SdgGate(), qr_superpos_qubits, ()))
        elif sign < 0:
            replacement.append(CircuitInstruction(ZGate(), qr_superpos_qubits, ()))
        elif is_complex:
            replacement.append(CircuitInstruction(SGate(), qr_superpos_qubits, ()))
        # else no additional gate required

        # open control if specified
        if open_ctrl:
            replacement += [CircuitInstruction(XGate(), qr_superpos_qubits, [])]

        # compute the replacement
        if isinstance(gate, UGate) and param_index == 0:
            theta = gate.params[2]
            rz_plus, rz_minus = RZGate(theta), RZGate(-theta)
            replacement += [CircuitInstruction(rz_plus, (qubit,), ()) for qubit in gate_qubits]
            replacement += [
                CircuitInstruction(RXGate(np.pi / 2), (qubit,), ()) for qubit in gate_qubits
            ]
            replacement.append(CircuitInstruction(grad_gate, qr_superpos_qubits + gate_qubits, []))
            replacement += [
                CircuitInstruction(RXGate(-np.pi / 2), (qubit,), ()) for qubit in gate_qubits
            ]
            replacement += [CircuitInstruction(rz_minus, (qubit,), ()) for qubit in gate_qubits]

            # update parametertable if necessary
            if isinstance(theta, ParameterExpression):
                # This dangerously subverts ParameterTable by abusing the fact that binding will
                # mutate the exact instruction instance, and relies on all instances of `rz_plus`
                # that were added before being the same in memory, which QuantumCircuit usually
                # ensures is not the case.  I'm leaving this as close to its previous form as
                # possible, to avoid introducing further complications, but this whole method
                # accesses internal attributes of `QuantumCircuit` and needs rewriting.
                # - Jake Lishman, 2022-03-02.
                out._update_parameter_table(CircuitInstruction(rz_plus, (gate_qubits[0],), ()))
                out._update_parameter_table(CircuitInstruction(rz_minus, (gate_qubits[0],), ()))

            if open_ctrl:
                replacement.append(CircuitInstruction(XGate(), qr_superpos_qubits, ()))

            if not trim_after_grad_gate:
                replacement.append(CircuitInstruction(gate, gate_qubits, ()))

        elif isinstance(gate, UGate) and param_index == 1:
            # gradient gate is applied after the original gate in this case
            replacement.append(CircuitInstruction(gate, gate_qubits, ()))
            replacement.append(CircuitInstruction(grad_gate, qr_superpos_qubits + gate_qubits, ()))
            if open_ctrl:
                replacement.append(CircuitInstruction(XGate(), qr_superpos_qubits, ()))

        else:
            replacement.append(CircuitInstruction(grad_gate, qr_superpos_qubits + gate_qubits, ()))
            if open_ctrl:
                replacement.append(CircuitInstruction(XGate(), qr_superpos_qubits, ()))
            if not trim_after_grad_gate:
                replacement.append(CircuitInstruction(gate, gate_qubits, ()))

        # replace the parameter we compute the derivative of with the replacement
        # TODO can this be done more efficiently?
        if trim_after_grad_gate:  # remove everything after the gradient gate
            out._data[gate_idx:] = replacement
            # reset parameter table
            table = ParameterTable()
            for instruction in out._data:
                for idx, param_expression in enumerate(instruction.operation.params):
                    if isinstance(param_expression, ParameterExpression):
                        for param in param_expression.parameters:
                            if param not in table.keys():
                                table[param] = ParameterReferences(((instruction.operation, idx),))
                            else:
                                table[param].add((instruction.operation, idx))

            out._parameter_table = table

        else:
            out._data[gate_idx : gate_idx + 1] = replacement

        return out

    def _aux_meas_basis_trafo(
        self, aux_meas_op: OperatorBase, state: StateFn, state_op: StateFn, combo_fn: Callable
    ) -> ListOp:
        """
        This function applies the necessary basis transformation to measure the quantum state in
        a different basis -- given by the auxiliary measurement operator ``aux_meas_op``.

        Args:
            aux_meas_op: The auxiliary measurement operator defines the necessary measurement basis.
            state: This operator represents the gradient or Hessian before the basis transformation.
            state_op: The operator representing the quantum state for which we compute the gradient
                or Hessian.
            combo_fn: This ``combo_fn`` defines whether the target is a gradient or Hessian.


        Returns:
            Operator representing the gradient or Hessian.

        Raises:
            ValueError: If ``aux_meas_op`` is neither ``Z`` nor ``-Y`` nor ``Z - 1j * Y``.

        """
        if aux_meas_op == Z - 1j * Y:
            state_z = ListOp(
                [state],
                combo_fn=partial(combo_fn, state_op=state_op),
            )
            pbc = PauliBasisChange(replacement_fn=PauliBasisChange.measurement_replacement_fn)
            pbc = pbc.convert(-Y ^ (I ^ (state.num_qubits - 1)))
            state_y = pbc[-1] @ state
            state_y = ListOp(
                [state_y],
                combo_fn=partial(combo_fn, state_op=state_op),
            )
            return state_z - 1j * state_y

        elif aux_meas_op == -Y:
            pbc = PauliBasisChange(replacement_fn=PauliBasisChange.measurement_replacement_fn)
            pbc = pbc.convert(aux_meas_op ^ (I ^ (state.num_qubits - 1)))
            state = pbc[-1] @ state
            return -1 * ListOp(
                [state],
                combo_fn=partial(combo_fn, state_op=state_op),
            )
        elif aux_meas_op == Z:
            return ListOp(
                [state],
                combo_fn=partial(combo_fn, state_op=state_op),
            )
        else:
            raise ValueError(
                f"The auxiliary measurement operator passed {aux_meas_op} is not supported. "
                "Only Y, Z, or Z - 1j * Y are valid."
            )

    def _gradient_states(
        self,
        state_op: StateFn,
        meas_op: Optional[OperatorBase] = None,
        target_params: Optional[Union[Parameter, List[Parameter]]] = None,
        open_ctrl: bool = False,
        trim_after_grad_gate: bool = False,
    ) -> ListOp:
        """Generate the gradient states.

        Args:
            state_op: The operator representing the quantum state for which we compute the gradient.
            meas_op: The operator representing the observable for which we compute the gradient.
            target_params: The parameters we are taking the gradient wrt: ω
            open_ctrl: If True use an open control for ``grad_gate`` instead of closed.
            trim_after_grad_gate: If True remove all gates after the ``grad_gate``. Can
                be used to reduce the circuit depth in e.g. computing an overlap of gradients.

        Returns:
            ListOp of StateFns as quantum circuits which are the states w.r.t. which we compute the
            gradient. If a parameter appears multiple times, one circuit is created per
            parameterized gates to compute the product rule.

        Raises:
            AquaError: If one of the circuits could not be constructed.
            TypeError: If the operators is of unsupported type.
            ValueError: If the auxiliary operator preparation fails.
        """
        # unroll separately from the H gate since we need the H gate to be the first
        # operation in the data attributes of the circuit
        unrolled = self._transpile_to_supported_operations(state_op.primitive, self.SUPPORTED_GATES)
        qr_superpos = QuantumRegister(1)
        state_qc = QuantumCircuit(*state_op.primitive.qregs, qr_superpos)
        state_qc.h(qr_superpos)

        state_qc.compose(unrolled, inplace=True)

        # Define the working qubit to realize the linear combination of unitaries
        if not isinstance(target_params, (list, np.ndarray)):
            target_params = [target_params]

        oplist = []
        for param in target_params:
            if param not in state_qc.parameters:
                oplist += [~Zero @ One]
            else:
                param_gates = state_qc._parameter_table[param]
                sub_oplist = []
                for gate, idx in param_gates:
                    grad_coeffs, grad_gates = self._gate_gradient_dict(gate)[idx]

                    # construct the states
                    for grad_coeff, grad_gate in zip(grad_coeffs, grad_gates):
                        grad_circuit = self.apply_grad_gate(
                            state_qc,
                            gate,
                            idx,
                            grad_gate,
                            grad_coeff,
                            qr_superpos,
                            open_ctrl,
                            trim_after_grad_gate,
                        )
                        # apply final Hadamard on superposition qubit
                        grad_circuit.h(qr_superpos)

                        # compute the correct coefficient and append to list of circuits
                        coeff = np.sqrt(np.abs(grad_coeff)) * state_op.coeff
                        state = CircuitStateFn(grad_circuit, coeff=coeff)

                        # apply the chain rule if the parameter expression if required
                        param_expression = gate.params[idx]

                        if isinstance(meas_op, OperatorBase):
                            state = (
                                StateFn(self._aux_meas_op ^ meas_op, is_measurement=True) @ state
                            )

                        else:
                            state = self._aux_meas_basis_trafo(
                                self._aux_meas_op, state, state_op, self._grad_combo_fn
                            )

                        if param_expression != param:  # parameter is not identity, apply chain rule
                            param_grad = param_expression.gradient(param)
                            state *= param_grad

                        sub_oplist += [state]

                oplist += [SummedOp(sub_oplist) if len(sub_oplist) > 1 else sub_oplist[0]]

        return ListOp(oplist) if len(oplist) > 1 else oplist[0]

    def _hessian_states(
        self,
        state_op: StateFn,
        meas_op: Optional[OperatorBase] = None,
        target_params: Optional[
            Union[
                Tuple[ParameterExpression, ParameterExpression],
                List[Tuple[ParameterExpression, ParameterExpression]],
            ]
        ] = None,
    ) -> OperatorBase:
        """Generate the operator states whose evaluation returns the Hessian (items).

        Args:
            state_op: The operator representing the quantum state for which we compute the Hessian.
            meas_op: The operator representing the observable for which we compute the gradient.
            target_params: The parameters we are computing the Hessian wrt: ω

        Returns:
            Operators which give the Hessian. If a parameter appears multiple times, one circuit is
            created per parameterized gates to compute the product rule.

        Raises:
            AquaError: If one of the circuits could not be constructed.
            TypeError: If ``operator`` is of unsupported type.
            ValueError: If the auxiliary operator preparation fails.
        """
        if not isinstance(target_params, list):
            target_params = [target_params]

        if not all(isinstance(params, tuple) for params in target_params):
            raise TypeError(
                "Please define in the parameters for which the Hessian is evaluated "
                "either as parameter tuple or a list of parameter tuples"
            )

        # create circuit with two additional qubits
        qr_add0 = QuantumRegister(1, "s0")
        qr_add1 = QuantumRegister(1, "s1")
        state_qc = QuantumCircuit(*state_op.primitive.qregs, qr_add0, qr_add1)

        # add Hadamards
        state_qc.h(qr_add0)
        state_qc.h(qr_add1)

        # compose with the original circuit
        state_qc.compose(state_op.primitive, inplace=True)

        # create a copy of the original circuit with an additional working qubit register
        oplist = []
        for param_a, param_b in target_params:
            if param_a not in state_qc.parameters or param_b not in state_qc.parameters:
                oplist += [~Zero @ One]
            else:
                sub_oplist = []
                param_gates_a = state_qc._parameter_table[param_a]
                param_gates_b = state_qc._parameter_table[param_b]
                for gate_a, idx_a in param_gates_a:
                    grad_coeffs_a, grad_gates_a = self._gate_gradient_dict(gate_a)[idx_a]

                    for grad_coeff_a, grad_gate_a in zip(grad_coeffs_a, grad_gates_a):
                        grad_circuit = self.apply_grad_gate(
                            state_qc, gate_a, idx_a, grad_gate_a, grad_coeff_a, qr_add0
                        )

                        for gate_b, idx_b in param_gates_b:
                            grad_coeffs_b, grad_gates_b = self._gate_gradient_dict(gate_b)[idx_b]

                            for grad_coeff_b, grad_gate_b in zip(grad_coeffs_b, grad_gates_b):
                                hessian_circuit = self.apply_grad_gate(
                                    grad_circuit, gate_b, idx_b, grad_gate_b, grad_coeff_b, qr_add1
                                )

                                # final Hadamards and CZ
                                hessian_circuit.h(qr_add0)
                                hessian_circuit.cz(qr_add1[0], qr_add0[0])
                                hessian_circuit.h(qr_add1)

                                coeff = state_op.coeff
                                coeff *= np.sqrt(np.abs(grad_coeff_a) * np.abs(grad_coeff_b))
                                state = CircuitStateFn(hessian_circuit, coeff=coeff)

                                if meas_op is not None:
                                    state = (
                                        StateFn(self._aux_meas_op ^ meas_op, is_measurement=True)
                                        @ state
                                    )
                                else:
                                    state = self._aux_meas_basis_trafo(
                                        self._aux_meas_op, state, state_op, self._hess_combo_fn
                                    )

                                # Chain Rule Parameter Expression
                                param_grad = 1
                                for gate, idx, param in zip(
                                    [gate_a, gate_b], [idx_a, idx_b], [param_a, param_b]
                                ):
                                    param_expression = gate.params[idx]
                                    if param_expression != param:  # need to apply chain rule
                                        param_grad *= param_expression.gradient(param)

                                if param_grad != 1:
                                    state *= param_grad

                                sub_oplist += [state]

                oplist += [SummedOp(sub_oplist) if len(sub_oplist) > 1 else sub_oplist[0]]

        return ListOp(oplist) if len(oplist) > 1 else oplist[0]


def _z_exp(spmatrix):
    """Compute the sampling probabilities of the qubits after applying measurement on the
    auxiliary qubit."""

    dok = spmatrix.todok()
    num_qubits = int(np.log2(dok.shape[1]))
    exp = scipy.sparse.dok_matrix((1, 2 ** (num_qubits - 1)))

    for index, amplitude in dok.items():
        binary = bin(index[1])[2:].zfill(num_qubits)
        sign = -1 if binary[0] == "1" else 1
        new_index = int(binary[1:], 2)
        exp[(0, new_index)] = exp[(0, new_index)] + 2 * sign * np.abs(amplitude) ** 2

    return exp<|MERGE_RESOLUTION|>--- conflicted
+++ resolved
@@ -100,7 +100,7 @@
         "z",
     }
 
-<<<<<<< HEAD
+
     # pylint: disable=signature-differs, arguments-differ
     @deprecate_function_msg(
         version="0.24.0",
@@ -108,9 +108,7 @@
         old_name="LinComb",
         url="https://qisk.it/opflow_migration",
     )
-=======
-    # pylint: disable=signature-differs
->>>>>>> bf3bb96c
+
     def __init__(self, aux_meas_op: OperatorBase = Z):
         """
         Args:
