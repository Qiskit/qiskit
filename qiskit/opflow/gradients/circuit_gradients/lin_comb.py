# This code is part of Qiskit.
#
# (C) Copyright IBM 2020, 2021.
#
# This code is licensed under the Apache License, Version 2.0. You may
# obtain a copy of this license in the LICENSE.txt file in the root directory
# of this source tree or at http://www.apache.org/licenses/LICENSE-2.0.
#
# Any modifications or derivative works of this code must retain this
# copyright notice, and modified files need to carry a notice indicating
# that they have been altered from the originals.

"""The module to compute the state gradient with the linear combination method."""

from collections.abc import Iterable
from copy import deepcopy
from functools import partial
from itertools import product
from typing import List, Optional, Tuple, Union, Callable

import scipy
import numpy as np

from qiskit.circuit import Gate, Instruction
from qiskit.circuit import (
    CircuitInstruction,
    QuantumCircuit,
    QuantumRegister,
    ParameterVector,
    ParameterExpression,
    Parameter,
)
from qiskit.circuit.parametertable import ParameterReferences, ParameterTable
from qiskit.circuit.controlledgate import ControlledGate
from qiskit.circuit.library import SGate, SdgGate, XGate
from qiskit.circuit.library.standard_gates import (
    CXGate,
    CYGate,
    CZGate,
    IGate,
    RXGate,
    RXXGate,
    RYGate,
    RYYGate,
    RZGate,
    RZXGate,
    RZZGate,
    PhaseGate,
    UGate,
    ZGate,
)
from qiskit.quantum_info import partial_trace
from ...operator_base import OperatorBase
from ...list_ops.list_op import ListOp
from ...list_ops.composed_op import ComposedOp
from ...list_ops.summed_op import SummedOp
from ...operator_globals import Z, I, Y, One, Zero
from ...primitive_ops.primitive_op import PrimitiveOp
from ...state_fns.state_fn import StateFn
from ...state_fns.circuit_state_fn import CircuitStateFn
from ...state_fns.dict_state_fn import DictStateFn
from ...state_fns.vector_state_fn import VectorStateFn
from ...state_fns.sparse_vector_state_fn import SparseVectorStateFn
from ...exceptions import OpflowError
from .circuit_gradient import CircuitGradient
from ...converters import PauliBasisChange


class LinComb(CircuitGradient):
    """Compute the state gradient d⟨ψ(ω)|O(θ)|ψ(ω)〉/ dω respectively the gradients of the
    sampling probabilities of the basis states of
    a state |ψ(ω)〉w.r.t. ω.
    This method employs a linear combination of unitaries,
    see e.g. https://arxiv.org/pdf/1811.11184.pdf
    """

    SUPPORTED_GATES = {
        "rx",
        "ry",
        "rz",
        "rzx",
        "rzz",
        "ryy",
        "rxx",
        "p",
        "u",
        "controlledgate",
        "cx",
        "cy",
        "cz",
        "ccx",
        "swap",
        "iswap",
        "t",
        "s",
        "sdg",
        "x",
        "y",
        "z",
    }

    # pylint: disable=signature-differs, arguments-differ
    def __init__(self, aux_meas_op: OperatorBase = Z):
        """
        Args:
            aux_meas_op: The operator that the auxiliary qubit is measured with respect to.
                For ``aux_meas_op = Z`` we compute 2Re[(dω⟨ψ(ω)|)O(θ)|ψ(ω)〉],
                for ``aux_meas_op = -Y`` we compute 2Im[(dω⟨ψ(ω)|)O(θ)|ψ(ω)〉], and
                for ``aux_meas_op = Z - 1j * Y`` we compute 2(dω⟨ψ(ω)|)O(θ)|ψ(ω)〉.
        Raises:
            ValueError: If the provided auxiliary measurement operator is not supported.
        """
        super().__init__()
        if aux_meas_op not in [Z, -Y, (Z - 1j * Y)]:
            raise ValueError(
                "This auxiliary measurement operator is currently not supported. Please choose "
                "either Z, -Y, or Z - 1j * Y. "
            )
        self._aux_meas_op = aux_meas_op

    def convert(
        self,
        operator: OperatorBase,
        params: Union[
            ParameterExpression,
            ParameterVector,
            List[ParameterExpression],
            Tuple[ParameterExpression, ParameterExpression],
            List[Tuple[ParameterExpression, ParameterExpression]],
        ],
    ) -> OperatorBase:
        """Convert ``operator`` into an operator that represents the gradient w.r.t. ``params``.

        Args:
            operator: The operator we are taking the gradient of: ⟨ψ(ω)|O(θ)|ψ(ω)〉
            params: The parameters we are taking the gradient wrt: ω
                    If a ParameterExpression, ParameterVector or List[ParameterExpression] is given,
                    then the 1st order derivative of the operator is calculated.
                    If a Tuple[ParameterExpression, ParameterExpression] or
                    List[Tuple[ParameterExpression, ParameterExpression]]
                    is given, then the 2nd order derivative of the operator is calculated.
        Returns:
            An operator corresponding to the gradient resp. Hessian. The order is in accordance with
            the order of the given parameters.
        """
        return self._prepare_operator(operator, params)

    # pylint: disable=too-many-return-statements
    def _prepare_operator(
        self,
        operator: OperatorBase,
        params: Union[
            ParameterExpression,
            ParameterVector,
            List[ParameterExpression],
            Tuple[ParameterExpression, ParameterExpression],
            List[Tuple[ParameterExpression, ParameterExpression]],
        ],
    ) -> OperatorBase:
        """Traverse ``operator`` to get back the adapted operator representing the gradient.

        Args:
            operator: The operator we are taking the gradient of: ⟨ψ(ω)|O(θ)|ψ(ω)〉.
            params: The parameters we are taking the gradient wrt: ω.
                If a ``ParameterExpression```, ``ParameterVector`` or ``List[ParameterExpression]``
                is given, then the 1st order derivative of the operator is calculated.
                If a ``Tuple[ParameterExpression, ParameterExpression]`` or
                ``List[Tuple[ParameterExpression, ParameterExpression]]``
                is given, then the 2nd order derivative of the operator is calculated.
        Returns:
            The adapted operator.
            Measurement operators are attached with an additional Z term acting
            on an additional working qubit.
            Quantum states - which must be given as circuits - are adapted. An additional
            working qubit controls intercepting gates.
            See e.g. [1].

        Raises:
            ValueError: If ``operator`` does not correspond to an expectation value.
            TypeError: If the ``StateFn`` corresponding to the quantum state could not be extracted
                       from ``operator``.
            OpflowError: If third or higher order gradients are requested.

        References:
            [1]: Evaluating analytic gradients on quantum hardware
                 Maria Schuld, Ville Bergholm, Christian Gogolin, Josh Izaac, and Nathan Killoran
                 Phys. Rev. A 99, 032331 – Published 21 March 2019

        """

        if isinstance(operator, ComposedOp):
            # Get the measurement and the state operator
            if not isinstance(operator[0], StateFn) or not operator[0].is_measurement:
                raise ValueError("The given operator does not correspond to an expectation value")
            if not isinstance(operator[-1], StateFn) or operator[-1].is_measurement:
                raise ValueError("The given operator does not correspond to an expectation value")
            if operator[0].is_measurement:
                meas = deepcopy(operator.oplist[0])
                meas = meas.primitive * meas.coeff
                if len(operator.oplist) == 2:
                    state_op = operator[1]
                    if not isinstance(state_op, StateFn):
                        raise TypeError(
                            "The StateFn representing the quantum state could not be extracted."
                        )
                    if isinstance(params, (ParameterExpression, ParameterVector)) or (
                        isinstance(params, list)
                        and all(isinstance(param, ParameterExpression) for param in params)
                    ):

                        return self._gradient_states(
                            state_op,
                            meas_op=(2 * meas),
                            target_params=params,
                        )
                    elif isinstance(params, tuple) or (
                        isinstance(params, list)
                        and all(isinstance(param, tuple) for param in params)
                    ):
                        return self._hessian_states(
                            state_op,
                            meas_op=(4 * (I ^ meas)),
                            target_params=params,
                        )  # type: ignore
                    else:
                        raise OpflowError(
                            "The linear combination gradient does only support the "
                            "computation of 1st gradients and 2nd order gradients."
                        )
                else:
                    state_op = deepcopy(operator)
                    state_op.oplist.pop(0)
                    if not isinstance(state_op, StateFn):
                        raise TypeError(
                            "The StateFn representing the quantum state could not be extracted."
                        )

                    if isinstance(params, (ParameterExpression, ParameterVector)) or (
                        isinstance(params, list)
                        and all(isinstance(param, ParameterExpression) for param in params)
                    ):
                        return state_op.traverse(
                            partial(
                                self._gradient_states,
                                meas_op=(2 * meas),
                                target_params=params,
                            )
                        )
                    elif isinstance(params, tuple) or (
                        isinstance(params, list)
                        and all(isinstance(param, tuple) for param in params)
                    ):
                        return state_op.traverse(
                            partial(
                                self._hessian_states,
                                meas_op=(4 * I ^ meas),
                                target_params=params,
                            )
                        )

                    raise OpflowError(
                        "The linear combination gradient only supports the "
                        "computation of 1st and 2nd order gradients."
                    )
            else:
                return operator.traverse(partial(self._prepare_operator, params=params))
        elif isinstance(operator, ListOp):
            return operator.traverse(partial(self._prepare_operator, params=params))
        elif isinstance(operator, StateFn):
            if operator.is_measurement:
                return operator.traverse(partial(self._prepare_operator, params=params))
            else:
                if isinstance(params, (ParameterExpression, ParameterVector)) or (
                    isinstance(params, list)
                    and all(isinstance(param, ParameterExpression) for param in params)
                ):
                    return self._gradient_states(operator, target_params=params)
                elif isinstance(params, tuple) or (
                    isinstance(params, list) and all(isinstance(param, tuple) for param in params)
                ):
                    return self._hessian_states(operator, target_params=params)  # type: ignore
                else:
                    raise OpflowError(
                        "The linear combination gradient does only support the computation "
                        "of 1st gradients and 2nd order gradients."
                    )
        elif isinstance(operator, PrimitiveOp):
            return operator
        return operator

    @staticmethod
    def _grad_combo_fn(x, state_op):
        def get_result(item):
            if isinstance(item, (DictStateFn, SparseVectorStateFn)):
                item = item.primitive
            if isinstance(item, VectorStateFn):
                item = item.primitive.data

            if isinstance(item, dict):
                prob_dict = {}
                for key, val in item.items():
                    prob_counts = val * np.conj(val)
                    if int(key[0]) == 1:
                        prob_counts *= -1
                    suffix = key[1:]
                    prob_dict[suffix] = prob_dict.get(suffix, 0) + prob_counts
                for key in prob_dict:
                    prob_dict[key] *= 2
                return prob_dict
            elif isinstance(item, scipy.sparse.spmatrix):
                # Generate the operator which computes the linear combination
                trace = _z_exp(item)
                return trace
            elif isinstance(item, Iterable):
                # Generate the operator which computes the linear combination
                lin_comb_op = 2 * Z ^ (I ^ state_op.num_qubits)
                lin_comb_op = lin_comb_op.to_matrix()
                outer = np.outer(item, item.conj())
                return list(
                    np.diag(partial_trace(lin_comb_op.dot(outer), [state_op.num_qubits]).data)
                )
            else:
                raise TypeError(
                    "The state result should be either a DictStateFn or a VectorStateFn."
                )

        if not isinstance(x, Iterable):
            return get_result(x)
        elif len(x) == 1:
            return get_result(x[0])
        else:
            result = []
            for item in x:
                result.append(get_result(item))
            return result

    @staticmethod
    def _hess_combo_fn(x, state_op):
        def get_result(item):
            if isinstance(item, DictStateFn):
                item = item.primitive
            if isinstance(item, VectorStateFn):
                item = item.primitive.data
            if isinstance(item, Iterable):
                # Generate the operator which computes the linear combination
                lin_comb_op = 4 * (I ^ (state_op.num_qubits + 1)) ^ Z
                lin_comb_op = lin_comb_op.to_matrix()
                return list(
                    np.diag(
                        partial_trace(lin_comb_op.dot(np.outer(item, np.conj(item))), [0, 1]).data
                    )
                )
            elif isinstance(item, scipy.sparse.spmatrix):
                # Generate the operator which computes the linear combination
                trace = _z_exp(item)
                return trace
            elif isinstance(item, dict):
                prob_dict = {}
                for key, val in item.values():
                    prob_counts = val * np.conj(val)
                    if int(key[-1]) == 1:
                        prob_counts *= -1
                    prefix = key[:-2]
                    prob_dict[prefix] = prob_dict.get(prefix, 0) + prob_counts
                for key in prob_dict:
                    prob_dict[key] *= 4
                return prob_dict
            else:
                raise TypeError(
                    "The state result should be either a DictStateFn or a VectorStateFn."
                )

        if not isinstance(x, Iterable):
            return get_result(x)
        elif len(x) == 1:
            return get_result(x[0])
        else:
            result = []
            for item in x:
                result.append(get_result(item))
            return result

    @staticmethod
    def _gate_gradient_dict(gate: Gate) -> List[Tuple[List[complex], List[Instruction]]]:
        r"""Given a parameterized gate U(theta) with derivative
        dU(theta)/dtheta = sum_ia_iU(theta)V_i.
        This function returns a:=[a_0, ...] and V=[V_0, ...]
        Suppose U takes multiple parameters, i.e., U(theta^0, ... theta^k).
        The returned coefficients and gates are ordered accordingly.
        Only parameterized Qiskit gates are supported.

        Args:
            gate: The gate for which the derivative is being computed.

        Returns:
            The coefficients and the gates used for the metric computation for each parameter of
            the respective gates ``[([a^0], [V^0]) ..., ([a^k], [V^k])]``.

        Raises:
            OpflowError: If the input gate is controlled by another state but '|1>^{\otimes k}'
            TypeError: If the input gate is not a supported parameterized gate.
        """

        # pylint: disable=too-many-return-statements
        if isinstance(gate, PhaseGate):
            # theta
            return [([0.5j, -0.5j], [IGate(), CZGate()])]
        if isinstance(gate, UGate):
            # theta, lambda, phi
            return [([-0.5j], [CZGate()]), ([-0.5j], [CZGate()]), ([-0.5j], [CZGate()])]
        if isinstance(gate, RXGate):
            # theta
            return [([-0.5j], [CXGate()])]
        if isinstance(gate, RYGate):
            # theta
            return [([-0.5j], [CYGate()])]
        if isinstance(gate, RZGate):
            # theta
            return [([-0.5j], [CZGate()])]
        if isinstance(gate, RXXGate):
            # theta
            cxx_circ = QuantumCircuit(3)
            cxx_circ.cx(0, 1)
            cxx_circ.cx(0, 2)
            cxx = cxx_circ.to_instruction()
            return [([-0.5j], [cxx])]
        if isinstance(gate, RYYGate):
            # theta
            cyy_circ = QuantumCircuit(3)
            cyy_circ.cy(0, 1)
            cyy_circ.cy(0, 2)
            cyy = cyy_circ.to_instruction()
            return [([-0.5j], [cyy])]
        if isinstance(gate, RZZGate):
            # theta
            czz_circ = QuantumCircuit(3)
            czz_circ.cz(0, 1)
            czz_circ.cz(0, 2)
            czz = czz_circ.to_instruction()
            return [([-0.5j], [czz])]
        if isinstance(gate, RZXGate):
            # theta
            czx_circ = QuantumCircuit(3)
            czx_circ.cx(0, 2)
            czx_circ.cz(0, 1)
            czx = czx_circ.to_instruction()
            return [([-0.5j], [czx])]
        if isinstance(gate, ControlledGate):
            # TODO support arbitrary control states
            if gate.ctrl_state != 2**gate.num_ctrl_qubits - 1:
                raise OpflowError(
                    "Function only support controlled gates with control state `1` on all control "
                    "qubits."
                )

            base_coeffs_gates = LinComb._gate_gradient_dict(gate.base_gate)
            coeffs_gates = []
            # The projectors needed for the gradient of a controlled gate are integrated by a sum
            # of gates.
            # The following line generates the decomposition gates.

            proj_gates_controlled = [
                [(-1) ** p.count(ZGate()), p]
                for p in product([IGate(), ZGate()], repeat=gate.num_ctrl_qubits)
            ]
            for base_coeffs, base_gates in base_coeffs_gates:  # loop over parameters
                coeffs = []
                gates = []
                for phase, proj_gates in proj_gates_controlled:
                    coeffs.extend([phase * c / (2**gate.num_ctrl_qubits) for c in base_coeffs])
                    for base_gate in base_gates:
                        controlled_circ = QuantumCircuit(gate.num_ctrl_qubits + gate.num_qubits)
                        for i, proj_gate in enumerate(proj_gates):
                            if isinstance(proj_gate, ZGate):
                                controlled_circ.cz(0, i + 1)
                        if not isinstance(base_gate, IGate):
                            controlled_circ.append(
                                base_gate,
                                [
                                    0,
                                    range(
                                        gate.num_ctrl_qubits + 1,
                                        gate.num_ctrl_qubits + gate.num_qubits,
                                    ),
                                ],
                            )
                        gates.append(controlled_circ.to_instruction())
                c_g = (coeffs, gates)
                coeffs_gates.append(c_g)
            return coeffs_gates
        raise TypeError(f"Unrecognized parameterized gate, {gate}")

    @staticmethod
    def apply_grad_gate(
        circuit,
        gate,
        param_index,
        grad_gate,
        grad_coeff,
        qr_superpos,
        open_ctrl=False,
        trim_after_grad_gate=False,
    ):
        """Util function to apply a gradient gate for the linear combination of unitaries method.
        Replaces the ``gate`` instance in ``circuit`` with ``grad_gate`` using ``qr_superpos`` as
        superposition qubit. Also adds the appropriate sign-fix gates on the superposition qubit.

        Args:
            circuit (QuantumCircuit): The circuit in which to do the replacements.
            gate (Gate): The gate instance to replace.
            param_index (int): The index of the parameter in ``gate``.
            grad_gate (Gate): A controlled gate encoding the gradient of ``gate``.
            grad_coeff (float): A coefficient to the gradient component. Might not be one if the
                gradient contains multiple summed terms.
            qr_superpos (QuantumRegister): A ``QuantumRegister`` of size 1 contained in ``circuit``
                that is used as control for ``grad_gate``.
            open_ctrl (bool): If True use an open control for ``grad_gate`` instead of closed.
            trim_after_grad_gate (bool): If True remove all gates after the ``grad_gate``. Can
                be used to reduce the circuit depth in e.g. computing an overlap of gradients.

        Returns:
            QuantumCircuit: A copy of the original circuit with the gradient gate added.

        Raises:
            RuntimeError: If ``gate`` is not in ``circuit``.
        """
        qr_superpos_qubits = tuple(qr_superpos)
        # copy the input circuit taking the gates by reference
        out = QuantumCircuit(*circuit.qregs)
        out._data = circuit._data.copy()
        out._parameter_table = ParameterTable(
            {param: values.copy() for param, values in circuit._parameter_table.items()}
        )

        # get the data index and qubits of the target gate  TODO use built-in
        gate_idx, gate_qubits = None, None
        for i, instruction in enumerate(out._data):
            if instruction.operation is gate:
                gate_idx, gate_qubits = i, instruction.qubits
                break
        if gate_idx is None:
            raise RuntimeError("The specified gate could not be found in the circuit data.")

        # initialize replacement instructions
        replacement = []

        # insert the phase fix before the target gate better documentation
        sign = np.sign(grad_coeff)
        is_complex = np.iscomplex(grad_coeff)

        if sign < 0 and is_complex:
            replacement.append(CircuitInstruction(SdgGate(), qr_superpos_qubits, ()))
        elif sign < 0:
            replacement.append(CircuitInstruction(ZGate(), qr_superpos_qubits, ()))
        elif is_complex:
            replacement.append(CircuitInstruction(SGate(), qr_superpos_qubits, ()))
        # else no additional gate required

        # open control if specified
        if open_ctrl:
            replacement += [CircuitInstruction(XGate(), qr_superpos_qubits, [])]

        # compute the replacement
        if isinstance(gate, UGate) and param_index == 0:
            theta = gate.params[2]
            rz_plus, rz_minus = RZGate(theta), RZGate(-theta)
            replacement += [CircuitInstruction(rz_plus, (qubit,), ()) for qubit in gate_qubits]
            replacement += [
                CircuitInstruction(RXGate(np.pi / 2), (qubit,), ()) for qubit in gate_qubits
            ]
            replacement.append(CircuitInstruction(grad_gate, qr_superpos_qubits + gate_qubits, []))
            replacement += [
                CircuitInstruction(RXGate(-np.pi / 2), (qubit,), ()) for qubit in gate_qubits
            ]
            replacement += [CircuitInstruction(rz_minus, (qubit,), ()) for qubit in gate_qubits]

            # update parametertable if necessary
            if isinstance(theta, ParameterExpression):
                # This dangerously subverts ParameterTable by abusing the fact that binding will
                # mutate the exact instruction instance, and relies on all instances of `rz_plus`
                # that were added before being the same in memory, which QuantumCircuit usually
                # ensures is not the case.  I'm leaving this as close to its previous form as
                # possible, to avoid introducing further complications, but this whole method
                # accesses internal attributes of `QuantumCircuit` and needs rewriting.
                # - Jake Lishman, 2022-03-02.
                out._update_parameter_table(CircuitInstruction(rz_plus, (gate_qubits[0],), ()))
                out._update_parameter_table(CircuitInstruction(rz_minus, (gate_qubits[0],), ()))

            if open_ctrl:
                replacement.append(CircuitInstruction(XGate(), qr_superpos_qubits, ()))

            if not trim_after_grad_gate:
                replacement.append(CircuitInstruction(gate, gate_qubits, ()))

        elif isinstance(gate, UGate) and param_index == 1:
            # gradient gate is applied after the original gate in this case
            replacement.append(CircuitInstruction(gate, gate_qubits, ()))
            replacement.append(CircuitInstruction(grad_gate, qr_superpos_qubits + gate_qubits, ()))
            if open_ctrl:
                replacement.append(CircuitInstruction(XGate(), qr_superpos_qubits, ()))

        else:
            replacement.append(CircuitInstruction(grad_gate, qr_superpos_qubits + gate_qubits, ()))
            if open_ctrl:
                replacement.append(CircuitInstruction(XGate(), qr_superpos_qubits, ()))
            if not trim_after_grad_gate:
                replacement.append(CircuitInstruction(gate, gate_qubits, ()))

        # replace the parameter we compute the derivative of with the replacement
        # TODO can this be done more efficiently?
        if trim_after_grad_gate:  # remove everything after the gradient gate
            out._data[gate_idx:] = replacement
            # reset parameter table
            table = ParameterTable()
            for instruction in out._data:
                for idx, param_expression in enumerate(instruction.operation.params):
                    if isinstance(param_expression, ParameterExpression):
                        for param in param_expression.parameters:
                            if param not in table.keys():
<<<<<<< HEAD
                                table[param] = [(instruction.operation, idx)]
                            else:
                                table[param].append((instruction.operation, idx))
=======
                                table[param] = ParameterReferences(((op, idx),))
                            else:
                                table[param].add((op, idx))
>>>>>>> 35fd08b6

            out._parameter_table = table

        else:
            out._data[gate_idx : gate_idx + 1] = replacement

        return out

    def _aux_meas_basis_trafo(
        self, aux_meas_op: OperatorBase, state: StateFn, state_op: StateFn, combo_fn: Callable
    ) -> ListOp:
        """
        This function applies the necessary basis transformation to measure the quantum state in
        a different basis -- given by the auxiliary measurement operator ``aux_meas_op``.

        Args:
            aux_meas_op: The auxiliary measurement operator defines the necessary measurement basis.
            state: This operator represents the gradient or Hessian before the basis transformation.
            state_op: The operator representing the quantum state for which we compute the gradient
                or Hessian.
            combo_fn: This ``combo_fn`` defines whether the target is a gradient or Hessian.


        Returns:
            Operator representing the gradient or Hessian.

        Raises:
            ValueError: If ``aux_meas_op`` is neither ``Z`` nor ``-Y`` nor ``Z - 1j * Y``.

        """
        if aux_meas_op == Z - 1j * Y:
            state_z = ListOp(
                [state],
                combo_fn=partial(combo_fn, state_op=state_op),
            )
            pbc = PauliBasisChange(replacement_fn=PauliBasisChange.measurement_replacement_fn)
            pbc = pbc.convert(-Y ^ (I ^ (state.num_qubits - 1)))
            state_y = pbc[-1] @ state
            state_y = ListOp(
                [state_y],
                combo_fn=partial(combo_fn, state_op=state_op),
            )
            return state_z - 1j * state_y

        elif aux_meas_op == -Y:
            pbc = PauliBasisChange(replacement_fn=PauliBasisChange.measurement_replacement_fn)
            pbc = pbc.convert(aux_meas_op ^ (I ^ (state.num_qubits - 1)))
            state = pbc[-1] @ state
            return -1 * ListOp(
                [state],
                combo_fn=partial(combo_fn, state_op=state_op),
            )
        elif aux_meas_op == Z:
            return ListOp(
                [state],
                combo_fn=partial(combo_fn, state_op=state_op),
            )
        else:
            raise ValueError(
                f"The auxiliary measurement operator passed {aux_meas_op} is not supported. "
                "Only Y, Z, or Z - 1j * Y are valid."
            )

    def _gradient_states(
        self,
        state_op: StateFn,
        meas_op: Optional[OperatorBase] = None,
        target_params: Optional[Union[Parameter, List[Parameter]]] = None,
        open_ctrl: bool = False,
        trim_after_grad_gate: bool = False,
    ) -> ListOp:
        """Generate the gradient states.

        Args:
            state_op: The operator representing the quantum state for which we compute the gradient.
            meas_op: The operator representing the observable for which we compute the gradient.
            target_params: The parameters we are taking the gradient wrt: ω
            open_ctrl: If True use an open control for ``grad_gate`` instead of closed.
            trim_after_grad_gate: If True remove all gates after the ``grad_gate``. Can
                be used to reduce the circuit depth in e.g. computing an overlap of gradients.

        Returns:
            ListOp of StateFns as quantum circuits which are the states w.r.t. which we compute the
            gradient. If a parameter appears multiple times, one circuit is created per
            parameterized gates to compute the product rule.

        Raises:
            AquaError: If one of the circuits could not be constructed.
            TypeError: If the operators is of unsupported type.
            ValueError: If the auxiliary operator preparation fails.
        """
        # unroll separately from the H gate since we need the H gate to be the first
        # operation in the data attributes of the circuit
        unrolled = self._transpile_to_supported_operations(state_op.primitive, self.SUPPORTED_GATES)
        qr_superpos = QuantumRegister(1)
        state_qc = QuantumCircuit(*state_op.primitive.qregs, qr_superpos)
        state_qc.h(qr_superpos)

        state_qc.compose(unrolled, inplace=True)

        # Define the working qubit to realize the linear combination of unitaries
        if not isinstance(target_params, (list, np.ndarray)):
            target_params = [target_params]

        oplist = []
        for param in target_params:
            if param not in state_qc.parameters:
                oplist += [~Zero @ One]
            else:
                param_gates = state_qc._parameter_table[param]
                sub_oplist = []
                for gate, idx in param_gates:
                    grad_coeffs, grad_gates = self._gate_gradient_dict(gate)[idx]

                    # construct the states
                    for grad_coeff, grad_gate in zip(grad_coeffs, grad_gates):
                        grad_circuit = self.apply_grad_gate(
                            state_qc,
                            gate,
                            idx,
                            grad_gate,
                            grad_coeff,
                            qr_superpos,
                            open_ctrl,
                            trim_after_grad_gate,
                        )
                        # apply final Hadamard on superposition qubit
                        grad_circuit.h(qr_superpos)

                        # compute the correct coefficient and append to list of circuits
                        coeff = np.sqrt(np.abs(grad_coeff)) * state_op.coeff
                        state = CircuitStateFn(grad_circuit, coeff=coeff)

                        # apply the chain rule if the parameter expression if required
                        param_expression = gate.params[idx]

                        if isinstance(meas_op, OperatorBase):
                            state = (
                                StateFn(self._aux_meas_op ^ meas_op, is_measurement=True) @ state
                            )

                        else:
                            state = self._aux_meas_basis_trafo(
                                self._aux_meas_op, state, state_op, self._grad_combo_fn
                            )

                        if param_expression != param:  # parameter is not identity, apply chain rule
                            param_grad = param_expression.gradient(param)
                            state *= param_grad

                        sub_oplist += [state]

                oplist += [SummedOp(sub_oplist) if len(sub_oplist) > 1 else sub_oplist[0]]

        return ListOp(oplist) if len(oplist) > 1 else oplist[0]

    def _hessian_states(
        self,
        state_op: StateFn,
        meas_op: Optional[OperatorBase] = None,
        target_params: Optional[
            Union[
                Tuple[ParameterExpression, ParameterExpression],
                List[Tuple[ParameterExpression, ParameterExpression]],
            ]
        ] = None,
    ) -> OperatorBase:
        """Generate the operator states whose evaluation returns the Hessian (items).

        Args:
            state_op: The operator representing the quantum state for which we compute the Hessian.
            meas_op: The operator representing the observable for which we compute the gradient.
            target_params: The parameters we are computing the Hessian wrt: ω

        Returns:
            Operators which give the Hessian. If a parameter appears multiple times, one circuit is
            created per parameterized gates to compute the product rule.

        Raises:
            AquaError: If one of the circuits could not be constructed.
            TypeError: If ``operator`` is of unsupported type.
            ValueError: If the auxiliary operator preparation fails.
        """
        if not isinstance(target_params, list):
            target_params = [target_params]

        if not all(isinstance(params, tuple) for params in target_params):
            raise TypeError(
                "Please define in the parameters for which the Hessian is evaluated "
                "either as parameter tuple or a list of parameter tuples"
            )

        # create circuit with two additional qubits
        qr_add0 = QuantumRegister(1, "s0")
        qr_add1 = QuantumRegister(1, "s1")
        state_qc = QuantumCircuit(*state_op.primitive.qregs, qr_add0, qr_add1)

        # add Hadamards
        state_qc.h(qr_add0)
        state_qc.h(qr_add1)

        # compose with the original circuit
        state_qc.compose(state_op.primitive, inplace=True)

        # create a copy of the original circuit with an additional working qubit register
        oplist = []
        for param_a, param_b in target_params:
            if param_a not in state_qc.parameters or param_b not in state_qc.parameters:
                oplist += [~Zero @ One]
            else:
                sub_oplist = []
                param_gates_a = state_qc._parameter_table[param_a]
                param_gates_b = state_qc._parameter_table[param_b]
                for gate_a, idx_a in param_gates_a:
                    grad_coeffs_a, grad_gates_a = self._gate_gradient_dict(gate_a)[idx_a]

                    for grad_coeff_a, grad_gate_a in zip(grad_coeffs_a, grad_gates_a):
                        grad_circuit = self.apply_grad_gate(
                            state_qc, gate_a, idx_a, grad_gate_a, grad_coeff_a, qr_add0
                        )

                        for gate_b, idx_b in param_gates_b:
                            grad_coeffs_b, grad_gates_b = self._gate_gradient_dict(gate_b)[idx_b]

                            for grad_coeff_b, grad_gate_b in zip(grad_coeffs_b, grad_gates_b):
                                hessian_circuit = self.apply_grad_gate(
                                    grad_circuit, gate_b, idx_b, grad_gate_b, grad_coeff_b, qr_add1
                                )

                                # final Hadamards and CZ
                                hessian_circuit.h(qr_add0)
                                hessian_circuit.cz(qr_add1[0], qr_add0[0])
                                hessian_circuit.h(qr_add1)

                                coeff = state_op.coeff
                                coeff *= np.sqrt(np.abs(grad_coeff_a) * np.abs(grad_coeff_b))
                                state = CircuitStateFn(hessian_circuit, coeff=coeff)

                                if meas_op is not None:
                                    state = (
                                        StateFn(self._aux_meas_op ^ meas_op, is_measurement=True)
                                        @ state
                                    )
                                else:
                                    state = self._aux_meas_basis_trafo(
                                        self._aux_meas_op, state, state_op, self._hess_combo_fn
                                    )

                                # Chain Rule Parameter Expression
                                param_grad = 1
                                for gate, idx, param in zip(
                                    [gate_a, gate_b], [idx_a, idx_b], [param_a, param_b]
                                ):
                                    param_expression = gate.params[idx]
                                    if param_expression != param:  # need to apply chain rule
                                        param_grad *= param_expression.gradient(param)

                                if param_grad != 1:
                                    state *= param_grad

                                sub_oplist += [state]

                oplist += [SummedOp(sub_oplist) if len(sub_oplist) > 1 else sub_oplist[0]]

        return ListOp(oplist) if len(oplist) > 1 else oplist[0]


def _z_exp(spmatrix):
    """Compute the sampling probabilities of the qubits after applying measurement on the
    auxiliary qubit."""

    dok = spmatrix.todok()
    num_qubits = int(np.log2(dok.shape[1]))
    exp = scipy.sparse.dok_matrix((1, 2 ** (num_qubits - 1)))

    for index, amplitude in dok.items():
        binary = bin(index[1])[2:].zfill(num_qubits)
        sign = -1 if binary[0] == "1" else 1
        new_index = int(binary[1:], 2)
        exp[(0, new_index)] = exp[(0, new_index)] + 2 * sign * np.abs(amplitude) ** 2

    return exp<|MERGE_RESOLUTION|>--- conflicted
+++ resolved
@@ -617,15 +617,9 @@
                     if isinstance(param_expression, ParameterExpression):
                         for param in param_expression.parameters:
                             if param not in table.keys():
-<<<<<<< HEAD
-                                table[param] = [(instruction.operation, idx)]
+                                table[param] = ParameterReferences(((instruction.operation, idx),))
                             else:
-                                table[param].append((instruction.operation, idx))
-=======
-                                table[param] = ParameterReferences(((op, idx),))
-                            else:
-                                table[param].add((op, idx))
->>>>>>> 35fd08b6
+                                table[param].add((instruction.operation, idx))
 
             out._parameter_table = table
 
