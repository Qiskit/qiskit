--- conflicted
+++ resolved
@@ -17,20 +17,14 @@
 
 import numpy as np
 
-<<<<<<< HEAD
 from qiskit.utils import algorithm_globals
-from .trotterization_base import TrotterizationBase
-from ...operator_base import OperatorBase
-from ...list_ops.summed_op import SummedOp
-=======
-from qiskit.utils import aqua_globals
 
->>>>>>> 11402971
 from ...list_ops.composed_op import ComposedOp
 from ...list_ops.summed_op import SummedOp
 from ...operator_base import OperatorBase
 from ...primitive_ops.pauli_sum_op import PauliSumOp
 from .trotterization_base import TrotterizationBase
+
 
 # pylint: disable=invalid-name
 
@@ -53,51 +47,20 @@
             raise TypeError("Trotterization converters can only convert SummedOp or PauliSumOp.")
 
         if isinstance(operator, PauliSumOp):
-<<<<<<< HEAD
-            operator = operator.to_pauli_op()
+            operator_iter = operator
+            coeffs = operator.coeffs
+        else:
+            operator_iter = operator.oplist
+            coeffs = [op.coeff for op in operator_iter]
 
-        if not isinstance(operator, SummedOp):
-            raise TypeError('Trotterization converters can only convert SummedOps.')
+        # We artificially make the weights positive, TODO check approximation performance
+        weights = np.abs(coeffs)
+        lambd = np.sum(weights)
 
-        summed_op = cast(SummedOp, operator)
-        # We artificially make the weights positive, TODO check approximation performance
-        weights = np.abs([op.coeff for op in summed_op.oplist])  # type: ignore
-        lambd = sum(weights)
-        N = 2 * (lambd ** 2) * (summed_op.coeff ** 2)
-
-        factor = lambd * summed_op.coeff / (N * self.reps)
+        N = 2 * (lambd ** 2) * (operator.coeff ** 2)
+        factor = lambd * operator.coeff / (N * self.reps)
         # The protocol calls for the removal of the individual coefficients,
         # and multiplication by a constant factor.
-        scaled_ops = \
-            [(op * (factor / op.coeff)).exp_i() for op in summed_op.oplist]  # type: ignore
-        sampled_ops = algorithm_globals.random.choice(scaled_ops,
-                                                      size=(int(N * self.reps),),  # type: ignore
-                                                      p=weights / lambd)
-=======
-            # We artificially make the weights positive, TODO check approximation performance
-            weights = np.abs(operator.primitive.coeffs)
-            lambd = np.sum(weights)
-
-            N = 2 * (lambd ** 2) * (operator.coeff ** 2)
-            factor = lambd * operator.coeff / (N * self.reps)
-            # The protocol calls for the removal of the individual coefficients,
-            # and multiplication by a constant factor.
-            scaled_ops = [(op * (factor / op.coeff)).exp_i() for op in operator]
-
-        if isinstance(operator, SummedOp):
-            # We artificially make the weights positive, TODO check approximation performance
-            weights = np.abs([op.coeff for op in operator.oplist])
-            lambd = sum(weights)
-            N = 2 * (lambd ** 2) * (operator.coeff ** 2)
-
-            factor = lambd * operator.coeff / (N * self.reps)
-            # The protocol calls for the removal of the individual coefficients,
-            # and multiplication by a constant factor.
-            scaled_ops = [(op * (factor / op.coeff)).exp_i() for op in operator.oplist]
-
-        sampled_ops = aqua_globals.random.choice(
-            scaled_ops, size=(int(N * self.reps),), p=weights / lambd
-        )
->>>>>>> 11402971
+        scaled_ops = [(op * (factor / op.coeff)).exp_i() for op in operator_iter]
 
         return ComposedOp(sampled_ops).reduce()