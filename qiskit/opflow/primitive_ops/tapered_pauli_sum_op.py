# This code is part of Qiskit.
#
# (C) Copyright IBM 2021.
#
# This code is licensed under the Apache License, Version 2.0. You may
# obtain a copy of this license in the LICENSE.txt file in the root directory
# of this source tree or at http://www.apache.org/licenses/LICENSE-2.0.
#
# Any modifications or derivative works of this code must retain this
# copyright notice, and modified files need to carry a notice indicating
# that they have been altered from the originals.

""" TaperedPauliSumOp Class and Z2Symmetries"""

import itertools
import logging
from copy import deepcopy
from typing import Dict, List, Optional, Union, cast

import numpy as np

from qiskit.circuit import ParameterExpression
from qiskit.opflow.exceptions import OpflowError
from qiskit.opflow.list_ops import ListOp
from qiskit.opflow.operator_base import OperatorBase
from qiskit.opflow.primitive_ops.pauli_op import PauliOp
from qiskit.opflow.primitive_ops.pauli_sum_op import PauliSumOp
from qiskit.opflow.utils import commutator
from qiskit.quantum_info import Pauli, SparsePauliOp

logger = logging.getLogger(__name__)


class TaperedPauliSumOp(PauliSumOp):
    """Class for PauliSumOp after tapering"""

    def __init__(
        self,
        primitive: SparsePauliOp,
        z2_symmetries: "Z2Symmetries",
        coeff: Union[complex, ParameterExpression] = 1.0,
    ) -> None:
        """
        Args:
            primitive: The SparsePauliOp which defines the behavior of the underlying function.
            z2_symmetries: Z2 symmetries which the Operator has.
            coeff: A coefficient multiplying the primitive.

        Raises:
            TypeError: invalid parameters.
        """
        super().__init__(primitive, coeff)
        if not isinstance(z2_symmetries, Z2Symmetries):
            raise TypeError(
                f"Argument parameter z2_symmetries must be Z2Symmetries, not {type(z2_symmetries)}"
            )
        self._z2_symmetries = z2_symmetries

    @property
    def z2_symmetries(self) -> "Z2Symmetries":
        """
        Z2 symmetries which the Operator has.

        Returns:
            The Z2 Symmetries.
        """
        return self._z2_symmetries

    @property
    def settings(self) -> Dict:
        """Return operator settings."""
        return {
            "primitive": self._primitive,
            "z2_symmetries": self._z2_symmetries,
            "coeff": self._coeff,
        }

    def assign_parameters(self, param_dict: dict) -> OperatorBase:
        pauli_sum = PauliSumOp(self.primitive, self.coeff)
        return pauli_sum.assign_parameters(param_dict)


class Z2Symmetries:
    """Z2 Symmetries"""

    def __init__(
        self,
        symmetries: List[Pauli],
        sq_paulis: List[Pauli],
        sq_list: List[int],
        tapering_values: Optional[List[int]] = None,
        tol: float = 1e-14,
    ):
        """
        Args:
            symmetries: the list of Pauli objects representing the Z_2 symmetries
            sq_paulis: the list of single - qubit Pauli objects to construct the
                                     Clifford operators
            sq_list: the list of support of the single-qubit Pauli objects used to build
                                 the Clifford operators
            tapering_values: values determines the sector.
            tol: Tolerance threshold for ignoring real and complex parts of a coefficient.

        Raises:
            OpflowError: Invalid paulis
        """
        if len(symmetries) != len(sq_paulis):
            raise OpflowError(
                "Number of Z2 symmetries has to be the same as number of single-qubit pauli x."
            )

        if len(sq_paulis) != len(sq_list):
            raise OpflowError(
                "Number of single-qubit pauli x has to be the same as length of single-qubit list."
            )

        if tapering_values is not None:
            if len(sq_list) != len(tapering_values):
                raise OpflowError(
                    "The length of single-qubit list has "
                    "to be the same as length of tapering values."
                )

        self._symmetries = symmetries
        self._sq_paulis = sq_paulis
        self._sq_list = sq_list
        self._tapering_values = tapering_values
        self._tol = tol

    @property
    def tol(self):
        """Tolerance threshold for ignoring real and complex parts of a coefficient."""
        return self._tol

    @tol.setter
    def tol(self, value):
        """Set the tolerance threshold for ignoring real and complex parts of a coefficient."""
        self._tol = value

    @property
    def symmetries(self):
        """return symmetries"""
        return self._symmetries

    @property
    def sq_paulis(self):
        """returns sq paulis"""
        return self._sq_paulis

    @property
    def cliffords(self) -> List[PauliSumOp]:
        """
        Get clifford operators, build based on symmetries and single-qubit X.
        Returns:
            a list of unitaries used to diagonalize the Hamiltonian.
        """
        cliffords = [
            (PauliOp(pauli_symm) + PauliOp(sq_pauli)) / np.sqrt(2)
            for pauli_symm, sq_pauli in zip(self._symmetries, self._sq_paulis)
        ]
        return cliffords

    @property
    def sq_list(self):
        """returns sq list"""
        return self._sq_list

    @property
    def tapering_values(self):
        """returns tapering values"""
        return self._tapering_values

    @tapering_values.setter
    def tapering_values(self, new_value):
        """set tapering values"""
        self._tapering_values = new_value

    @property
    def settings(self) -> Dict:
        """Return operator settings."""
        return {
            "symmetries": self._symmetries,
            "sq_paulis": self._sq_paulis,
            "sq_list": self._sq_list,
            "tapering_values": self._tapering_values,
        }

    def __str__(self):
        ret = ["Z2 symmetries:"]
        ret.append("Symmetries:")
        for symmetry in self._symmetries:
            ret.append(symmetry.to_label())
        ret.append("Single-Qubit Pauli X:")
        for x in self._sq_paulis:
            ret.append(x.to_label())
        ret.append("Cliffords:")
        for c in self.cliffords:
            ret.append(str(c))
        ret.append("Qubit index:")
        ret.append(str(self._sq_list))
        ret.append("Tapering values:")
        if self._tapering_values is None:
            possible_values = [
                str(list(coeff)) for coeff in itertools.product([1, -1], repeat=len(self._sq_list))
            ]
            possible_values = ", ".join(x for x in possible_values)
            ret.append("  - Possible values: " + possible_values)
        else:
            ret.append(str(self._tapering_values))

        ret = "\n".join(ret)
        return ret

    def copy(self) -> "Z2Symmetries":
        """
        Get a copy of self.
        Returns:
            copy
        """
        return deepcopy(self)

    def is_empty(self) -> bool:
        """
        Check the z2_symmetries is empty or not.
        Returns:
            Empty or not
        """
        return self._symmetries == [] or self._sq_paulis == [] or self._sq_list == []

    # pylint: disable=invalid-name
    @classmethod
    def find_Z2_symmetries(cls, operator: PauliSumOp) -> "Z2Symmetries":
        """
        Finds Z2 Pauli-type symmetries of an Operator.

        Returns:
            a z2_symmetries object contains symmetries, single-qubit X, single-qubit list.
        """
        pauli_symmetries = []
        sq_paulis = []
        sq_list = []

        stacked_paulis = []

        if operator.is_zero():
            logger.info("Operator is empty.")
            return cls([], [], [], None)

        for pauli in operator:
            stacked_paulis.append(
                np.concatenate(
                    (pauli.primitive.paulis.x[0], pauli.primitive.paulis.z[0]), axis=0
                ).astype(int)
            )

        stacked_matrix = np.array(np.stack(stacked_paulis))
        symmetries = _kernel_F2(stacked_matrix)

        if not symmetries:
            logger.info("No symmetry is found.")
            return cls([], [], [], None)

        stacked_symmetries = np.stack(symmetries)
        symm_shape = stacked_symmetries.shape

        for row in range(symm_shape[0]):

            pauli_symmetries.append(
                Pauli(
                    (
                        stacked_symmetries[row, : symm_shape[1] // 2],
                        stacked_symmetries[row, symm_shape[1] // 2 :],
                    )
                )
            )

            stacked_symm_del = np.delete(stacked_symmetries, row, axis=0)
            for col in range(symm_shape[1] // 2):
                # case symmetries other than one at (row) have Z or I on col qubit
                Z_or_I = True
                for symm_idx in range(symm_shape[0] - 1):
                    if not (
                        stacked_symm_del[symm_idx, col] == 0
                        and stacked_symm_del[symm_idx, col + symm_shape[1] // 2] in (0, 1)
                    ):
                        Z_or_I = False
                if Z_or_I:
                    if (
                        stacked_symmetries[row, col] == 1
                        and stacked_symmetries[row, col + symm_shape[1] // 2] == 0
                    ) or (
                        stacked_symmetries[row, col] == 1
                        and stacked_symmetries[row, col + symm_shape[1] // 2] == 1
                    ):
                        sq_paulis.append(
                            Pauli((np.zeros(symm_shape[1] // 2), np.zeros(symm_shape[1] // 2)))
                        )
                        sq_paulis[row].z[col] = False
                        sq_paulis[row].x[col] = True
                        sq_list.append(col)
                        break

                # case symmetries other than one at (row) have X or I on col qubit
                X_or_I = True
                for symm_idx in range(symm_shape[0] - 1):
                    if not (
                        stacked_symm_del[symm_idx, col] in (0, 1)
                        and stacked_symm_del[symm_idx, col + symm_shape[1] // 2] == 0
                    ):
                        X_or_I = False
                if X_or_I:
                    if (
                        stacked_symmetries[row, col] == 0
                        and stacked_symmetries[row, col + symm_shape[1] // 2] == 1
                    ) or (
                        stacked_symmetries[row, col] == 1
                        and stacked_symmetries[row, col + symm_shape[1] // 2] == 1
                    ):
                        sq_paulis.append(
                            Pauli((np.zeros(symm_shape[1] // 2), np.zeros(symm_shape[1] // 2)))
                        )
                        sq_paulis[row].z[col] = True
                        sq_paulis[row].x[col] = False
                        sq_list.append(col)
                        break

                # case symmetries other than one at (row)  have Y or I on col qubit
                Y_or_I = True
                for symm_idx in range(symm_shape[0] - 1):
                    if not (
                        (
                            stacked_symm_del[symm_idx, col] == 1
                            and stacked_symm_del[symm_idx, col + symm_shape[1] // 2] == 1
                        )
                        or (
                            stacked_symm_del[symm_idx, col] == 0
                            and stacked_symm_del[symm_idx, col + symm_shape[1] // 2] == 0
                        )
                    ):
                        Y_or_I = False
                if Y_or_I:
                    if (
                        stacked_symmetries[row, col] == 0
                        and stacked_symmetries[row, col + symm_shape[1] // 2] == 1
                    ) or (
                        stacked_symmetries[row, col] == 1
                        and stacked_symmetries[row, col + symm_shape[1] // 2] == 0
                    ):
                        sq_paulis.append(
                            Pauli((np.zeros(symm_shape[1] // 2), np.zeros(symm_shape[1] // 2)))
                        )
                        sq_paulis[row].z[col] = True
                        sq_paulis[row].x[col] = True
                        sq_list.append(col)
                        break

        return cls(pauli_symmetries, sq_paulis, sq_list, None)

    def convert_clifford(self, operator: PauliSumOp) -> OperatorBase:
<<<<<<< HEAD
        """
        This function operates the first part of the tapering.
        It converts the input operators by composing them with the cliffords defined
        in the current symmetry.

        Args:
            operator: to-be-tapered operator

        Returns:
            Partially tapered operator

        """

        if not operator.is_zero():
            for clifford in self.cliffords:
                operator = cast(PauliSumOp, clifford @ operator @ clifford).reduce()
        return operator

    def taper_clifford(self, operator: PauliSumOp) -> OperatorBase:
        """
        Taper an operator based on the z2_symmetries info and sector defined by `tapering_values`.
        The `tapering_values` will be stored into the resulted operator for a record.
        This function assumes that the input operators have already been composed with the
        cliffords corresponding to the current symmetry

        Args:
            operator: the partially tapered operator.

        Returns:
            If tapering_values is None: [:class`PauliSumOp`]; otherwise, :class:`PauliSumOp`
        """

        if self._tapering_values is None:
            tapered_ops_list = [
                self._taper(operator, list(coeff))
                for coeff in itertools.product([1, -1], repeat=len(self._sq_list))
            ]
            tapered_ops: OperatorBase = ListOp(tapered_ops_list)
        else:
            tapered_ops = self._taper(operator, self._tapering_values)

        return tapered_ops

    def taper(self, operator: PauliSumOp) -> OperatorBase:
        """
        Taper an operator based on the z2_symmetries info and sector defined by `tapering_values`.
        The `tapering_values` will be stored into the resulted operator for a record.
=======
        """This method operates the first part of the tapering.
        It converts the operator by composing it with the clifford unitaries defined in the current
        symmetry.
>>>>>>> beeca0b0

        Args:
            operator: to-be-tapered operator

        Returns:
            :class:`PauliSumOp` corresponding to the converted operator.

        Raises:
            OpflowError: Z2 symmetries, single qubit pauli and single qubit list cannot be empty

        """

        if not self._symmetries or not self._sq_paulis or not self._sq_list:
            raise OpflowError(
                "Z2 symmetries, single qubit pauli and single qubit list cannot be empty."
            )

        if not operator.is_zero():
            for clifford in self.cliffords:
                operator = cast(PauliSumOp, clifford @ operator @ clifford)
                operator = operator.reduce(atol=0)

        return operator

    def taper_clifford(self, operator: PauliSumOp) -> OperatorBase:
        """This method operates the second part of the tapering.
        This function assumes that the input operators have already been transformed using
        :meth:`convert_clifford`. The redundant qubits due to the symmetries are dropped and
        replaced by their two possible eigenvalues.
        The `tapering_values` will be stored into the resulted operator for a record.

        Args:
            operator: Partially tapered operator resulting from a call to :meth:`convert_clifford`

        Returns:
            If tapering_values is None: [:class:`PauliSumOp`]; otherwise, :class:`PauliSumOp`

        Raises:
            OpflowError: Z2 symmetries, single qubit pauli and single qubit list cannot be empty

        """

        if not self._symmetries or not self._sq_paulis or not self._sq_list:
            raise OpflowError(
                "Z2 symmetries, single qubit pauli and single qubit list cannot be empty."
            )
        # If the operator is zero then we can skip the following. We still need to taper the
        # operator to reduce its size i.e. the number of qubits so for example 0*"IIII" could
        # taper to 0*"II" when symmetries remove two qubits.
        if self._tapering_values is None:
            tapered_ops_list = [
                self._taper(operator, list(coeff))
                for coeff in itertools.product([1, -1], repeat=len(self._sq_list))
            ]
            tapered_ops: OperatorBase = ListOp(tapered_ops_list)
        else:
            tapered_ops = self._taper(operator, self._tapering_values)

        return tapered_ops

    def taper(self, operator: PauliSumOp) -> OperatorBase:
        """
        Taper an operator based on the z2_symmetries info and sector defined by `tapering_values`.
        The `tapering_values` will be stored into the resulted operator for a record.

        The tapering is a two-step algorithm which first converts the operator into a
        :class:`PauliSumOp` with same eigenvalues but where some qubits are only acted upon
        with the Pauli operators I or X.
        The number M of these redundant qubits is equal to the number M of identified symmetries.

        The second step of the reduction consists in replacing these qubits with the possible
        eigenvalues of the corresponding Pauli X, giving 2^M new operators with M less qubits.
        If an eigenvalue sector was previously identified for the solution, then this reduces to
        1 new operator with M less qubits.

        Args:
            operator: the to-be-tapered operator

        Returns:
            If tapering_values is None: [:class:`PauliSumOp`]; otherwise, :class:`PauliSumOp`

        Raises:
            OpflowError: Z2 symmetries, single qubit pauli and single qubit list cannot be empty

        """

        if not self._symmetries or not self._sq_paulis or not self._sq_list:
            raise OpflowError(
                "Z2 symmetries, single qubit pauli and single qubit list cannot be empty."
            )

        converted_ops = self.convert_clifford(operator)
        tapered_ops = self.taper_clifford(converted_ops)

        return tapered_ops

    def _taper(self, op: PauliSumOp, curr_tapering_values: List[int]) -> OperatorBase:
        pauli_list = []
        for pauli_term in op:
            coeff_out = pauli_term.primitive.coeffs[0]
            for idx, qubit_idx in enumerate(self._sq_list):
                if (
                    pauli_term.primitive.paulis.z[0, qubit_idx]
                    or pauli_term.primitive.paulis.x[0, qubit_idx]
                ):
                    coeff_out = curr_tapering_values[idx] * coeff_out
            z_temp = np.delete(pauli_term.primitive.paulis.z[0].copy(), np.asarray(self._sq_list))
            x_temp = np.delete(pauli_term.primitive.paulis.x[0].copy(), np.asarray(self._sq_list))
            pauli_list.append((Pauli((z_temp, x_temp)).to_label(), coeff_out))

        spo = SparsePauliOp.from_list(pauli_list).simplify(atol=0.0)
        spo = spo.chop(self.tol)
        z2_symmetries = self.copy()
        z2_symmetries.tapering_values = curr_tapering_values

        return TaperedPauliSumOp(spo, z2_symmetries)

    def consistent_tapering(self, operator: PauliSumOp) -> OperatorBase:
        """
        Tapering the `operator` with the same manner of how this tapered operator
        is created. i.e., using the same Cliffords and tapering values.

        Args:
            operator: the to-be-tapered operator

        Returns:
            The tapered operator

        Raises:
            OpflowError: The given operator does not commute with the symmetry
        """
        for symmetry in self._symmetries:
            commutator_op = cast(PauliSumOp, commutator(operator, PauliOp(symmetry)))
            if not commutator_op.is_zero():
                raise OpflowError(
                    "The given operator does not commute with the symmetry, can not taper it."
                )

        return self.taper(operator)

    def __eq__(self, other: object) -> bool:
        """
        Overload `==` operation to evaluate equality between Z2Symmetries.

        Args:
            other: The `Z2Symmetries` to compare to self.

        Returns:
            A bool equal to the equality of self and other.
        """
        if not isinstance(other, Z2Symmetries):
            return False

        return (
            self.symmetries == other.symmetries
            and self.sq_paulis == other.sq_paulis
            and self.sq_list == other.sq_list
            and self.tapering_values == other.tapering_values
        )


def _kernel_F2(matrix_in) -> List[np.ndarray]:  # pylint: disable=invalid-name
    """
    Computes the kernel of a binary matrix on the binary finite field
    Args:
        matrix_in (numpy.ndarray): binary matrix
    Returns:
        The list of kernel vectors
    """
    size = matrix_in.shape
    kernel = []
    matrix_in_id = np.vstack((matrix_in, np.identity(size[1])))
    matrix_in_id_ech = (_row_echelon_F2(matrix_in_id.transpose())).transpose()

    for col in range(size[1]):
        if np.array_equal(
            matrix_in_id_ech[0 : size[0], col], np.zeros(size[0])
        ) and not np.array_equal(matrix_in_id_ech[size[0] :, col], np.zeros(size[1])):
            kernel.append(matrix_in_id_ech[size[0] :, col])

    return kernel


def _row_echelon_F2(matrix_in) -> np.ndarray:  # pylint: disable=invalid-name
    """
    Computes the row Echelon form of a binary matrix on the binary finite field
    Args:
        matrix_in (numpy.ndarray): binary matrix
    Returns:
        Matrix_in in Echelon row form
    """
    size = matrix_in.shape

    for i in range(size[0]):
        pivot_index = 0
        for j in range(size[1]):
            if matrix_in[i, j] == 1:
                pivot_index = j
                break
        for k in range(size[0]):
            if k != i and matrix_in[k, pivot_index] == 1:
                matrix_in[k, :] = np.mod(matrix_in[k, :] + matrix_in[i, :], 2)

    matrix_out_temp = deepcopy(matrix_in)
    indices = []
    matrix_out = np.zeros(size)

    for i in range(size[0] - 1):
        if np.array_equal(matrix_out_temp[i, :], np.zeros(size[1])):
            indices.append(i)
    for row in np.sort(indices)[::-1]:
        matrix_out_temp = np.delete(matrix_out_temp, (row), axis=0)

    matrix_out[0 : size[0] - len(indices), :] = matrix_out_temp
    matrix_out = matrix_out.astype(int)

    return matrix_out<|MERGE_RESOLUTION|>--- conflicted
+++ resolved
@@ -357,59 +357,9 @@
         return cls(pauli_symmetries, sq_paulis, sq_list, None)
 
     def convert_clifford(self, operator: PauliSumOp) -> OperatorBase:
-<<<<<<< HEAD
-        """
-        This function operates the first part of the tapering.
-        It converts the input operators by composing them with the cliffords defined
-        in the current symmetry.
-
-        Args:
-            operator: to-be-tapered operator
-
-        Returns:
-            Partially tapered operator
-
-        """
-
-        if not operator.is_zero():
-            for clifford in self.cliffords:
-                operator = cast(PauliSumOp, clifford @ operator @ clifford).reduce()
-        return operator
-
-    def taper_clifford(self, operator: PauliSumOp) -> OperatorBase:
-        """
-        Taper an operator based on the z2_symmetries info and sector defined by `tapering_values`.
-        The `tapering_values` will be stored into the resulted operator for a record.
-        This function assumes that the input operators have already been composed with the
-        cliffords corresponding to the current symmetry
-
-        Args:
-            operator: the partially tapered operator.
-
-        Returns:
-            If tapering_values is None: [:class`PauliSumOp`]; otherwise, :class:`PauliSumOp`
-        """
-
-        if self._tapering_values is None:
-            tapered_ops_list = [
-                self._taper(operator, list(coeff))
-                for coeff in itertools.product([1, -1], repeat=len(self._sq_list))
-            ]
-            tapered_ops: OperatorBase = ListOp(tapered_ops_list)
-        else:
-            tapered_ops = self._taper(operator, self._tapering_values)
-
-        return tapered_ops
-
-    def taper(self, operator: PauliSumOp) -> OperatorBase:
-        """
-        Taper an operator based on the z2_symmetries info and sector defined by `tapering_values`.
-        The `tapering_values` will be stored into the resulted operator for a record.
-=======
         """This method operates the first part of the tapering.
         It converts the operator by composing it with the clifford unitaries defined in the current
         symmetry.
->>>>>>> beeca0b0
 
         Args:
             operator: to-be-tapered operator
