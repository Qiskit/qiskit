# This code is part of Qiskit.
#
# (C) Copyright IBM 2017, 2019.
#
# This code is licensed under the Apache License, Version 2.0. You may
# obtain a copy of this license in the LICENSE.txt file in the root directory
# of this source tree or at http://www.apache.org/licenses/LICENSE-2.0.
#
# Any modifications or derivative works of this code must retain this
# copyright notice, and modified files need to carry a notice indicating
# that they have been altered from the originals.

"""RunningPassManager class for the transpiler.
This object holds the state of a pass manager during running-time."""

from collections import OrderedDict
import logging
from time import time
from copy import deepcopy

from qiskit.dagcircuit import DAGCircuit
from qiskit.converters import circuit_to_dag, dag_to_circuit
from .propertyset import PropertySet
from .fencedobjs import FencedPropertySet, FencedDAGCircuit
from .exceptions import TranspilerError

logger = logging.getLogger(__name__)


class RunningPassManager:
    """A RunningPassManager is a running pass manager."""

    def __init__(self, max_iteration):
        """Initialize an empty PassManager object (with no passes scheduled).

        Args:
<<<<<<< HEAD
            max_iteration (int): The schedule looping iterates until the condition
                is met or until max_iteration is reached.
            callback (func): A callback function that will be called after each
                pass execution. The function will be called with 5 keyword
                arguments:
                    pass_ (Pass): the pass being run
                    dag (DAGCircuit): the dag output of the pass
                    time (float): the time to execute the pass
                    property_set (PropertySet): the property set
                    count (int): the index for the pass execution

                The exact arguments pass expose the internals of the pass
                manager and are subject to change as the pass manager internals
                change. If you intend to reuse a callback function over
                multiple releases be sure to check that the arguments being
                passed are the same.

                To use the callback feature you define a function that will
                take in kwargs dict and access the variables. For example::

                    def callback_func(**kwargs):
                        pass_ = kwargs['pass_']
                        dag = kwargs['dag']
                        time = kwargs['time']
                        property_set = kwargs['property_set']
                        count = kwargs['count']
                        ...

                    PassManager(callback=callback_func)

=======
            max_iteration (int): The schedule looping iterates until the condition is met or until
                max_iteration is reached.
>>>>>>> 651b460f
        """
        self.callback = None
        # the pass manager's schedule of passes, including any control-flow.
        # Populated via PassManager.append().
        self.working_list = []

        # global property set is the context of the circuit held by the pass manager
        # as it runs through its scheduled passes. The flow controller
        # have read-only access (via the fenced_property_set).
        self.property_set = PropertySet()

        # passes already run that have not been invalidated
        self.valid_passes = set()

        # pass manager's overriding options for the passes it runs (for debugging)
        self.passmanager_options = {'max_iteration': max_iteration}

        self.count = 0

    def append_best_of(self, passes_list, property_name, break_condition=None, reverse=False):
        """Append a BestOfController to the schedule of passes.

        Args:
            passes_list (list): A list of pass sets.
            property_name (string): The property to use for comparing.
            break_condition (callable): A callable to stop the comparison
            reverse (bool): A boolean to revert the order.
        """
        self.working_list.append(BestOfController(passes_list,
                                                  property_name,
                                                  break_condition,
                                                  reverse))

    def append(self, passes, **flow_controller_conditions):
        """Append a Pass to the schedule of passes.

        Args:
            passes (list[BasePass]): passes to be added to schedule
            flow_controller_conditions (kwargs): See add_flow_controller(): Dictionary of
            control flow plugins. Default:

                * do_while (callable property_set -> boolean): The passes repeat until the
                  callable returns False.
                  Default: `lambda x: False # i.e. passes run once`

                * condition (callable property_set -> boolean): The passes run only if the
                  callable returns True.
                  Default: `lambda x: True # i.e. passes run`

        Raises:
            TranspilerError: if a pass in passes is not a proper pass.
        """
        flow_controller_conditions = self._normalize_flow_controller(flow_controller_conditions)

        self.working_list.append(
            FlowController.controller_factory(passes,
                                              self.passmanager_options,
                                              **flow_controller_conditions))

    def _normalize_flow_controller(self, flow_controller):
        for name, param in flow_controller.items():
            if callable(param):
                flow_controller[name] = param
            else:
                raise TranspilerError('The flow controller parameter %s is not callable' % name)
        return flow_controller

    def run(self, circuit, output_name=None, callback=None):
        """Run all the passes on a QuantumCircuit

        Args:
            circuit (QuantumCircuit): circuit to transform via all the registered passes
            output_name (str): The output circuit name. If not given, the same as the
                               input circuit
            callback (callable): A callback function that will be called after each pass execution.
        Returns:
            QuantumCircuit: Transformed circuit.
        """
        name = circuit.name
        dag = circuit_to_dag(circuit)
        del circuit

        if callback:
            self.callback = callback

        for passset in self.working_list:
            dag = passset.do_passes(self, dag, FencedPropertySet(self.property_set))

        circuit = dag_to_circuit(dag)
        if output_name:
            circuit.name = output_name
        else:
            circuit.name = name
        circuit._layout = self.property_set['layout']

        return circuit

    def _do_pass(self, pass_, dag):
        """Do a pass and its "requires".

        Args:
            pass_ (BasePass): Pass to do.
            dag (DAGCircuit): The dag on which the pass is ran.
        Returns:
            DAGCircuit: The transformed dag in case of a transformation pass.
            The same input dag in case of an analysis pass.
        Raises:
            TranspilerError: If the pass is not a proper pass instance.
        """

        # First, do the requires of pass_
        for required_pass in pass_.requires:
            dag = self._do_pass(required_pass, dag)

        # Run the pass itself, if not already run
        if pass_ not in self.valid_passes:
            dag = self._run_this_pass(pass_, dag)

            # update the valid_passes property
            self._update_valid_passes(pass_)

        return dag

    def _run_this_pass(self, pass_, dag):
        pass_.property_set = self.property_set
        if pass_.is_transformation_pass:
<<<<<<< HEAD
            pass_.property_set = FencedPropertySet(self.property_set)
=======
>>>>>>> 651b460f
            # Measure time if we have a callback or logging set
            start_time = time()
            new_dag = pass_.run(dag)
            end_time = time()
            run_time = end_time - start_time
            # Execute the callback function if one is set
            if self.callback:
                self.callback(pass_=pass_, dag=new_dag,
                              time=run_time,
                              property_set=self.property_set,
                              count=self.count)
                self.count += 1
            self._log_pass(start_time, end_time, pass_.name())
            if isinstance(new_dag, DAGCircuit):
                new_dag.calibrations = dag.calibrations
            else:
                raise TranspilerError("Transformation passes should return a transformed dag."
                                      "The pass %s is returning a %s" % (type(pass_).__name__,
                                                                         type(new_dag)))
            dag = new_dag
        elif pass_.is_analysis_pass:
            # Measure time if we have a callback or logging set
            start_time = time()
            pass_.run(FencedDAGCircuit(dag))
            end_time = time()
            run_time = end_time - start_time
            # Execute the callback function if one is set
            if self.callback:
                self.callback(pass_=pass_, dag=dag,
                              time=run_time,
                              property_set=self.property_set,
                              count=self.count)
                self.count += 1
            self._log_pass(start_time, end_time, pass_.name())
        else:
            raise TranspilerError("I dont know how to handle this type of pass")
        return dag

    def _log_pass(self, start_time, end_time, name):
        log_msg = "Pass: %s - %.5f (ms)" % (
            name, (end_time - start_time) * 1000)
        logger.info(log_msg)

    def _update_valid_passes(self, pass_):
        self.valid_passes.add(pass_)
        if not pass_.is_analysis_pass:  # Analysis passes preserve all
            self.valid_passes.intersection_update(set(pass_.preserves))


class FlowController():
    """Base class for multiple types of working list.

    This class is a base class for multiple types of working list. When you iterate on it, it
    returns the next pass to run.
    """

    registered_controllers = OrderedDict()

    def __init__(self, passes, options, **flow_controller):
        self._passes = passes
        self.passes = FlowController.controller_factory(passes, options, **flow_controller)
        self.options = options
        self.property_set = None

    def __iter__(self):
        yield from self.passes

    def do_passes(self, pass_manager, dag, property_set):
        """ In the context of pass_manager, runs the pass on the dag
        Args:
            pass_manager (PassManager): A PassManager object.
            dag (DAGCircuit): The dag on which the pass is ran.
            property_set (PropertySet): It will be use for parametrizing the flow controller
        Returns:
            DAGCircuit: The dag after the pass.
        """
        self.property_set = property_set
        for pass_ in self:
            dag = pass_manager._do_pass(pass_, dag)
        return dag

    def dump_passes(self):
        """Fetches the passes added to this flow controller.

        Returns:
             dict: {'options': self.options, 'passes': [passes], 'type': type(self)}
        """
        # TODO remove
        ret = {'options': self.options, 'passes': [], 'type': type(self)}
        for pass_ in self._passes:
            if isinstance(pass_, FlowController):
                ret['passes'].append(pass_.dump_passes())
            else:
                ret['passes'].append(pass_)
        return ret

    @classmethod
    def add_flow_controller(cls, name, controller):
        """Adds a flow controller.

        Args:
            name (string): Name of the controller to add.
            controller (type(FlowController)): The class implementing a flow controller.
        """
        cls.registered_controllers[name] = controller

    @classmethod
    def remove_flow_controller(cls, name):
        """Removes a flow controller.

        Args:
            name (string): Name of the controller to remove.
        Raises:
            KeyError: If the controller to remove was not registered.
        """
        if name not in cls.registered_controllers:
            raise KeyError("Flow controller not found: %s" % name)
        del cls.registered_controllers[name]

    @classmethod
    def controller_factory(cls, passes, options, **flow_controller):
        """Constructs a flow controller based on the partially evaluated controller arguments.

        Args:
            passes (list[BasePass]): passes to add to the flow controller.
            options (dict): PassManager options.
            **flow_controller (dict): Flow controller arguments in the form `{name:controller}`

        Raises:
            TranspilerError: When flow_controller is not well-formed.

        Returns:
            FlowController: A FlowController instance.
        """
        if None in flow_controller.values():
            raise TranspilerError('The controller needs a condition.')

        if flow_controller:
            for registered_controller in cls.registered_controllers.keys():
                if registered_controller in flow_controller:
                    return cls.registered_controllers[registered_controller](passes, options,
                                                                             **flow_controller)
            raise TranspilerError("The controllers for %s are not registered" % flow_controller)

        return FlowControllerLinear(passes, options)


class FlowControllerLinear(FlowController):
    """The basic controller runs the passes one after the other."""

    def __init__(self, passes, options):  # pylint: disable=super-init-not-called
        self.passes = self._passes = passes
        self.options = options
        self.property_set = None


class DoWhileController(FlowController):
    """Implements a set of passes in a do-while loop."""

    def __init__(self, passes, options, do_while=None, **flow_controller):
        self.do_while = do_while
        self.max_iteration = options['max_iteration']
        self.property_set = None
        super().__init__(passes, options, **flow_controller)

    def __iter__(self):
        for _ in range(self.max_iteration):
<<<<<<< HEAD
            self.passes.property_set = self.property_set
            for pass_ in self.passes:
                yield pass_
=======
            yield from self.passes
>>>>>>> 651b460f

            if not self.do_while(self.property_set):
                return
        raise TranspilerError("Maximum iteration reached. max_iteration=%i" % self.max_iteration)


class ConditionalController(FlowController):
    """Implements a set of passes under a certain condition."""

    def __init__(self, passes, options, condition=None, **flow_controller):
        self.condition = condition
        super().__init__(passes, options, **flow_controller)

    def __iter__(self):
<<<<<<< HEAD
        if self.condition(self.property_set):
            self.passes.property_set = self.property_set
            for pass_ in self.passes:
                yield pass_
=======
        if self.condition():
            yield from self.passes
>>>>>>> 651b460f


class BestOfController(FlowController):
    """ The set of passes is rolled back if a condition is true."""

    def __init__(self, passes_list, property_name, break_condition=None, reverse=False):
        # pylint: disable=super-init-not-called
        self.passes_list = []
        self.all_analysis_passes = False
        for passes in passes_list:
            self.all_analysis_passes = all([pass_.is_analysis_pass for pass_ in passes])
            self.passes_list.append(FlowController.controller_factory(passes, None))
        self.property_name = property_name
        self.break_condition = break_condition if break_condition else lambda pm: False
        self.reverse = reverse

    def do_passes(self, pass_manager, dag, property_set):
        results = []
        for worklist in self.passes_list:
            working_property_set = deepcopy(pass_manager.property_set)
            working_dag = dag if self.all_analysis_passes else deepcopy(dag)
            new_dag = worklist.do_passes(pass_manager, working_dag, working_property_set)
            if self.break_condition(pass_manager.property_set):
                return new_dag
            results.append((pass_manager.property_set[self.property_name],
                            new_dag, deepcopy(pass_manager.property_set)))
        results = sorted(results, key=lambda result: result[0], reverse=self.reverse)
        pass_manager.property_set = results[0][2]
        return results[0][1]


# Default controllers
FlowController.add_flow_controller('condition', ConditionalController)
FlowController.add_flow_controller('do_while', DoWhileController)<|MERGE_RESOLUTION|>--- conflicted
+++ resolved
@@ -34,41 +34,8 @@
         """Initialize an empty PassManager object (with no passes scheduled).
 
         Args:
-<<<<<<< HEAD
-            max_iteration (int): The schedule looping iterates until the condition
-                is met or until max_iteration is reached.
-            callback (func): A callback function that will be called after each
-                pass execution. The function will be called with 5 keyword
-                arguments:
-                    pass_ (Pass): the pass being run
-                    dag (DAGCircuit): the dag output of the pass
-                    time (float): the time to execute the pass
-                    property_set (PropertySet): the property set
-                    count (int): the index for the pass execution
-
-                The exact arguments pass expose the internals of the pass
-                manager and are subject to change as the pass manager internals
-                change. If you intend to reuse a callback function over
-                multiple releases be sure to check that the arguments being
-                passed are the same.
-
-                To use the callback feature you define a function that will
-                take in kwargs dict and access the variables. For example::
-
-                    def callback_func(**kwargs):
-                        pass_ = kwargs['pass_']
-                        dag = kwargs['dag']
-                        time = kwargs['time']
-                        property_set = kwargs['property_set']
-                        count = kwargs['count']
-                        ...
-
-                    PassManager(callback=callback_func)
-
-=======
             max_iteration (int): The schedule looping iterates until the condition is met or until
                 max_iteration is reached.
->>>>>>> 651b460f
         """
         self.callback = None
         # the pass manager's schedule of passes, including any control-flow.
@@ -195,10 +162,6 @@
     def _run_this_pass(self, pass_, dag):
         pass_.property_set = self.property_set
         if pass_.is_transformation_pass:
-<<<<<<< HEAD
-            pass_.property_set = FencedPropertySet(self.property_set)
-=======
->>>>>>> 651b460f
             # Measure time if we have a callback or logging set
             start_time = time()
             new_dag = pass_.run(dag)
@@ -366,13 +329,7 @@
 
     def __iter__(self):
         for _ in range(self.max_iteration):
-<<<<<<< HEAD
-            self.passes.property_set = self.property_set
-            for pass_ in self.passes:
-                yield pass_
-=======
             yield from self.passes
->>>>>>> 651b460f
 
             if not self.do_while(self.property_set):
                 return
@@ -387,15 +344,8 @@
         super().__init__(passes, options, **flow_controller)
 
     def __iter__(self):
-<<<<<<< HEAD
-        if self.condition(self.property_set):
-            self.passes.property_set = self.property_set
-            for pass_ in self.passes:
-                yield pass_
-=======
         if self.condition():
             yield from self.passes
->>>>>>> 651b460f
 
 
 class BestOfController(FlowController):
