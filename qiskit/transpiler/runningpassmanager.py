--- conflicted
+++ resolved
@@ -129,16 +129,12 @@
             circuit.name = output_name
         else:
             circuit.name = name
-<<<<<<< HEAD
-        circuit._layout = self.property_set["layout"]
-        circuit._final_layout = self.property_set["final_layout"]
-=======
         if self.property_set["layout"] is not None:
             circuit._layout = TranspileLayout(
                 initial_layout=self.property_set["layout"],
                 input_qubit_mapping=self.property_set["original_qubit_indices"],
+                final_layout=self.property_set["final_layout"],
             )
->>>>>>> b7e6329a
         circuit._clbit_write_latency = self.property_set["clbit_write_latency"]
         circuit._conditional_latency = self.property_set["conditional_latency"]
 
