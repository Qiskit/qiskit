# This code is part of Qiskit.
#
# (C) Copyright IBM 2017, 2019.
#
# This code is licensed under the Apache License, Version 2.0. You may
# obtain a copy of this license in the LICENSE.txt file in the root directory
# of this source tree or at http://www.apache.org/licenses/LICENSE-2.0.
#
# Any modifications or derivative works of this code must retain this
# copyright notice, and modified files need to carry a notice indicating
# that they have been altered from the originals.

"""RunningPassManager class for the transpiler.
This object holds the state of a pass manager during running-time."""

from functools import partial
from collections import OrderedDict
import logging
from time import time

from qiskit.dagcircuit import DAGCircuit
from qiskit.converters import circuit_to_dag, dag_to_circuit
from qiskit.transpiler.basepasses import BasePass
from .propertyset import PropertySet
from .fencedobjs import FencedPropertySet, FencedDAGCircuit
from .exceptions import TranspilerError

logger = logging.getLogger(__name__)


class RunningPassManager:
    """A RunningPassManager is a running pass manager."""

    def __init__(self, max_iteration):
        """Initialize an empty PassManager object (with no passes scheduled).

        Args:
            max_iteration (int): The schedule looping iterates until the condition is met or until
                max_iteration is reached.
        """
        self.callback = None
        # the pass manager's schedule of passes, including any control-flow.
        # Populated via PassManager.append().
        self.working_list = []

        # global property set is the context of the circuit held by the pass manager
        # as it runs through its scheduled passes. The flow controller
        # have read-only access (via the fenced_property_set).
        self.property_set = PropertySet()
        self.fenced_property_set = FencedPropertySet(self.property_set)

        # passes already run that have not been invalidated
        self.valid_passes = set()

        # pass manager's overriding options for the passes it runs (for debugging)
        self.passmanager_options = {"max_iteration": max_iteration}

        self.count = 0

    def append(self, passes, **flow_controller_conditions):
        """Append a Pass to the schedule of passes.

        Args:
            passes (list[BasePass]): passes to be added to schedule
            flow_controller_conditions (kwargs): See add_flow_controller(): Dictionary of
            control flow plugins. Default:

                * do_while (callable property_set -> boolean): The passes repeat until the
                  callable returns False.
                  Default: `lambda x: False # i.e. passes run once`

                * condition (callable property_set -> boolean): The passes run only if the
                  callable returns True.
                  Default: `lambda x: True # i.e. passes run`

        Raises:
            TranspilerError: if a pass in passes is not a proper pass.
        """
        # attaches the property set to the controller so it has access to it.
        if isinstance(passes, ConditionalController):
            passes.condition = partial(passes.condition, self.fenced_property_set)
            self.working_list.append(passes)
        if isinstance(passes, DoWhileController):
            if not isinstance(passes.do_while, partial):
                passes.do_while = partial(passes.do_while, self.fenced_property_set)
            self.working_list.append(passes)
        else:
            flow_controller_conditions = self._normalize_flow_controller(flow_controller_conditions)
            self.working_list.append(
                FlowController.controller_factory(
                    passes, self.passmanager_options, **flow_controller_conditions
                )
            )
            pass

    def _normalize_flow_controller(self, flow_controller):
        for name, param in flow_controller.items():
            if callable(param):
                flow_controller[name] = partial(param, self.fenced_property_set)
            else:
                raise TranspilerError("The flow controller parameter %s is not callable" % name)
        return flow_controller

    def run(self, circuit, output_name=None, callback=None):
        """Run all the passes on a QuantumCircuit

        Args:
            circuit (QuantumCircuit): circuit to transform via all the registered passes
            output_name (str): The output circuit name. If not given, the same as the
                               input circuit
            callback (callable): A callback function that will be called after each pass execution.
        Returns:
            QuantumCircuit: Transformed circuit.
        """
        name = circuit.name
        dag = circuit_to_dag(circuit)
        del circuit

        if callback:
            self.callback = callback

        for passset in self.working_list:
            for pass_ in passset:
                dag = self._do_pass(pass_, dag, passset.options)

        circuit = dag_to_circuit(dag)
        if output_name:
            circuit.name = output_name
        else:
            circuit.name = name
        circuit._layout = self.property_set["layout"]

        return circuit

    def _do_pass(self, pass_, dag, options):
        """Do either a pass and its "requires" or FlowController.

        Args:
            pass_ (BasePass or FlowController): Pass to do.
            dag (DAGCircuit): The dag on which the pass is ran.
            options (dict): PassManager options.
        Returns:
            DAGCircuit: The transformed dag in case of a transformation pass.
            The same input dag in case of an analysis pass.
        Raises:
            TranspilerError: If the pass is not a proper pass instance.
        """
        if isinstance(pass_, BasePass):
            # First, do the requires of pass_
            for required_pass in pass_.requires:
                dag = self._do_pass(required_pass, dag, options)

            # Run the pass itself, if not already run
            if pass_ not in self.valid_passes:
                dag = self._run_this_pass(pass_, dag)

                # update the valid_passes property
                self._update_valid_passes(pass_)

        # if provided a nested flow controller
        elif isinstance(pass_, FlowController):

            if not isinstance(pass_.condition, partial):
                pass_.condition = partial(pass_.condition, self.fenced_property_set)

            for _pass in pass_:
                self._do_pass(_pass, dag, pass_.options)
        else:
<<<<<<< HEAD
                raise(f"Expecting type BasePass or FlowController, got {type(pass_)}.")
=======
            raise TranspilerError(
                "Expecting type BasePass or FlowController, got %s." % type(pass_)
            )
>>>>>>> e461aa81
        return dag

    def _run_this_pass(self, pass_, dag):
        pass_.property_set = self.property_set
        if pass_.is_transformation_pass:
            # Measure time if we have a callback or logging set
            start_time = time()
            new_dag = pass_.run(dag)
            end_time = time()
            run_time = end_time - start_time
            # Execute the callback function if one is set
            if self.callback:
                self.callback(
                    pass_=pass_,
                    dag=new_dag,
                    time=run_time,
                    property_set=self.property_set,
                    count=self.count,
                )
                self.count += 1
            self._log_pass(start_time, end_time, pass_.name())
            if isinstance(new_dag, DAGCircuit):
                new_dag.calibrations = dag.calibrations
            else:
                raise TranspilerError(
                    "Transformation passes should return a transformed dag."
                    "The pass %s is returning a %s" % (type(pass_).__name__, type(new_dag))
                )
            dag = new_dag
        elif pass_.is_analysis_pass:
            # Measure time if we have a callback or logging set
            start_time = time()
            pass_.run(FencedDAGCircuit(dag))
            end_time = time()
            run_time = end_time - start_time
            # Execute the callback function if one is set
            if self.callback:
                self.callback(
                    pass_=pass_,
                    dag=dag,
                    time=run_time,
                    property_set=self.property_set,
                    count=self.count,
                )
                self.count += 1
            self._log_pass(start_time, end_time, pass_.name())
        else:
            raise TranspilerError("I dont know how to handle this type of pass")
        return dag

    def _log_pass(self, start_time, end_time, name):
        log_msg = f"Pass: {name} - {(end_time - start_time) * 1000:.5f} (ms)"
        logger.info(log_msg)

    def _update_valid_passes(self, pass_):
        self.valid_passes.add(pass_)
        if not pass_.is_analysis_pass:  # Analysis passes preserve all
            self.valid_passes.intersection_update(set(pass_.preserves))


class FlowController:
    """Base class for multiple types of working list.

    This class is a base class for multiple types of working list. When you iterate on it, it
    returns the next pass to run.
    """

    registered_controllers = OrderedDict()

    def __init__(self, passes, options, **partial_controller):
        self._passes = passes
        self.passes = FlowController.controller_factory(passes, options, **partial_controller)
        self.options = options

    def __iter__(self):
        yield from self.passes

    def dump_passes(self):
        """Fetches the passes added to this flow controller.

        Returns:
             dict: {'options': self.options, 'passes': [passes], 'type': type(self)}
        """
        # TODO remove
        ret = {"options": self.options, "passes": [], "type": type(self)}
        for pass_ in self._passes:
            if isinstance(pass_, FlowController):
                ret["passes"].append(pass_.dump_passes())
            else:
                ret["passes"].append(pass_)
        return ret

    @classmethod
    def add_flow_controller(cls, name, controller):
        """Adds a flow controller.

        Args:
            name (string): Name of the controller to add.
            controller (type(FlowController)): The class implementing a flow controller.
        """
        cls.registered_controllers[name] = controller

    @classmethod
    def remove_flow_controller(cls, name):
        """Removes a flow controller.

        Args:
            name (string): Name of the controller to remove.
        Raises:
            KeyError: If the controller to remove was not registered.
        """
        if name not in cls.registered_controllers:
            raise KeyError("Flow controller not found: %s" % name)
        del cls.registered_controllers[name]

    @classmethod
    def controller_factory(cls, passes, options, **partial_controller):
        """Constructs a flow controller based on the partially evaluated controller arguments.

        Args:
            passes (list[BasePass]): passes to add to the flow controller.
            options (dict): PassManager options.
            **partial_controller (dict): Partially evaluated controller arguments in the form
                `{name:partial}`

        Raises:
            TranspilerError: When partial_controller is not well-formed.

        Returns:
            FlowController: A FlowController instance.
        """
        if None in partial_controller.values():
            raise TranspilerError("The controller needs a condition.")

        if partial_controller:
            for registered_controller in cls.registered_controllers.keys():
                if registered_controller in partial_controller:
                    return cls.registered_controllers[registered_controller](
                        passes, options, **partial_controller
                    )
            raise TranspilerError("The controllers for %s are not registered" % partial_controller)

        return FlowControllerLinear(passes, options)


class FlowControllerLinear(FlowController):
    """The basic controller runs the passes one after the other."""

    def __init__(self, passes, options):  # pylint: disable=super-init-not-called
        self.passes = self._passes = passes
        self.options = options


class DoWhileController(FlowController):
    """Implements a set of passes in a do-while loop."""

    def __init__(self, passes, options=None, do_while=None, **partial_controller):
        self.do_while = do_while
        self.max_iteration = options["max_iteration"] if options else 1000
        super().__init__(passes, options, **partial_controller)

    def __iter__(self):
        for _ in range(self.max_iteration):
            yield from self.passes

            if not self.do_while():
                return

        raise TranspilerError("Maximum iteration reached. max_iteration=%i" % self.max_iteration)


class ConditionalController(FlowController):
    """Implements a set of passes under a certain condition."""

    def __init__(self, passes, options=None, condition=None, **partial_controller):
        self.condition = condition
        super().__init__(passes, options, **partial_controller)

    def __iter__(self):
        if self.condition():
            yield from self.passes


# Default controllers
FlowController.add_flow_controller("condition", ConditionalController)
FlowController.add_flow_controller("do_while", DoWhileController)<|MERGE_RESOLUTION|>--- conflicted
+++ resolved
@@ -166,13 +166,9 @@
             for _pass in pass_:
                 self._do_pass(_pass, dag, pass_.options)
         else:
-<<<<<<< HEAD
-                raise(f"Expecting type BasePass or FlowController, got {type(pass_)}.")
-=======
             raise TranspilerError(
                 "Expecting type BasePass or FlowController, got %s." % type(pass_)
             )
->>>>>>> e461aa81
         return dag
 
     def _run_this_pass(self, pass_, dag):
