--- conflicted
+++ resolved
@@ -159,25 +159,6 @@
 
         # if provided a nested flow controller
         elif isinstance(pass_, FlowController):
-<<<<<<< HEAD
-
-            if isinstance(pass_, ConditionalController) and not isinstance(
-                pass_.condition, partial
-            ):
-                pass_.condition = partial(pass_.condition, self.fenced_property_set)
-
-            elif isinstance(pass_, DoWhileController) and not isinstance(pass_.do_while, partial):
-                pass_.do_while = partial(pass_.do_while, self.fenced_property_set)
-
-            for _pass in pass_:
-                self._do_pass(_pass, dag, pass_.options)
-
-        else:
-            raise TranspilerError(
-                "Expecting type BasePass or FlowController, got %s." % type(pass_)
-            )
-=======
->>>>>>> 2d8bb5c3
 
             if isinstance(pass_, ConditionalController) and not isinstance(
                 pass_.condition, partial
