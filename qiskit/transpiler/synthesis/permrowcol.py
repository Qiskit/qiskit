# This code is part of Qiskit.
#
# (C) Copyright IBM 2017, 2021.
#
# This code is licensed under the Apache License, Version 2.0. You may
# obtain a copy of this license in the LICENSE.txt file in the root directory
# of this source tree or at http://www.apache.org/licenses/LICENSE-2.0.
#
# Any modifications or derivative works of this code must retain this
# copyright notice, and modified files need to carry a notice indicating
# that they have been altered from the originals.

"""Permrowcol-algorithm functionality implementation"""

import numpy as np
import retworkx as rx

from qiskit.transpiler import CouplingMap
from qiskit import QuantumRegister, QuantumCircuit
from qiskit.transpiler.synthesis.graph_utils import (
    postorder_traversal,
    preorder_traversal,
    pydigraph_to_pygraph,
    noncutting_vertices,
)
<<<<<<< HEAD
from qiskit.circuit.library.generalized_gates.permutation import Permutation
from qiskit.circuit.exceptions import CircuitError
=======
from qiskit.circuit.library import LinearFunction
>>>>>>> 33d26339


class PermRowCol:
    """Permrowcol algorithm"""

    def __init__(self, coupling_map: CouplingMap):
        self._coupling_map = coupling_map
        self._graph = pydigraph_to_pygraph(self._coupling_map.graph)

    def perm_row_col(self, parity_mat: np.ndarray) -> QuantumCircuit:
        """Run permrowcol algorithm on the given parity matrix

        Args:
            parity_mat (np.ndarray): parity matrix representing a circuit

        Returns:
            QuantumCircuit: synthesized circuit
        """
        num_qubits = len(self._graph.node_indexes())
        qubit_alloc = [-1] * num_qubits

        circuit = QuantumCircuit(num_qubits)

        while len(self._graph.node_indexes()) > 1:
            n_vertices = noncutting_vertices(self._graph)
            row = self.choose_row(n_vertices, parity_mat)

            cols = self._return_columns(qubit_alloc)
            column = self.choose_column(parity_mat, cols, row)
            nodes = self._get_nodes(parity_mat, column)
            for edge in self.eliminate_column(parity_mat, row, column, nodes):
                circuit.cx(edge[0], edge[1])

            if sum(parity_mat[row]) > 1:
                A = np.delete(np.delete(parity_mat, row, 0), column, 1)
                B = np.delete(parity_mat, column, 1)[row]
                # X = inv(A) * B
                # Eliminate row will go here

            qubit_alloc[column] = row

            self._reduce_graph(column)

        if len(qubit_alloc) != 0:
            qubit_alloc[qubit_alloc.index(-1)] = self._graph.node_indexes()[0]

        try:
            perm = Permutation(num_qubits, qubit_alloc)
        except CircuitError:
            raise RuntimeError(
                f"Formed qubit allocation vector is not a valid permutation pattern: {qubit_alloc}"
            )

        return circuit, perm

    def _reduce_graph(self, node: int):
        """Removes a node from pydigraph

        Args:
            node (int): index of node to remove
        """
        self._graph.remove_node(node)

    def _get_nodes(self, parity_mat: np.ndarray, column: int) -> list:
        """Returns a list of nodes that have 1s in the chosen column in the parity matrix

        Args:
            parity_mat (np.ndarray): parity matrix
            column (int): column index

        Returns:
            list: list of nodes

        """
        return [node for node in self._graph.node_indexes() if parity_mat[node, column] == 1]

    def _return_columns(self, qubit_alloc: list) -> list:
        """Returns list of indices of not yet processed columns in parity matrix

        Args:
            qubit_alloc (list): qubit allocation list

        Returns:
            list: list of indices of yet to be processed columns in the parity matrix

        """
        return [i for i in range(len(qubit_alloc)) if qubit_alloc[i] == -1]

    def choose_row(self, vertices: np.ndarray, parity_mat: np.ndarray) -> np.int64:
        """Choose row to eliminate and return the index.

        Args:
            vertices (np.ndarray): vertices (corresponding to rows) to choose from
            parity_mat (np.ndarray): parity matrix

        Returns:
            int: vertex/row index
        """
        return vertices[np.argmin([sum(parity_mat[i]) for i in vertices])]

    def choose_column(self, parity_mat: np.ndarray, cols: np.ndarray, chosen_row: int) -> np.int64:
        """Choose column to eliminate and return the index.

        Args:
            parity_mat (np.ndarray): parity matrix
            cols (np.ndarray): column indices to choose from
            chosen_row (int): row index that has been eliminated

        Returns:
            int: column index
        """
        col_sum = [
            sum(parity_mat[:, i]) if parity_mat[chosen_row][i] == 1 else len(parity_mat) + 1
            for i in cols
        ]
        return cols[np.argmin(col_sum)]

    def _eliminate_column(
        self,
        parity_mat: np.ndarray,
        root: int,
        col: int,
        terminals: np.ndarray,
    ) -> list:
        """Eliminates the selected column from the parity matrix and returns the operations.

        Args:
            parity_mat (np.ndarray): parity matrix
            coupling (CouplingMap): topology
            root (int): root of the steiner tree
            terminals (np.ndarray): terminals of the steiner tree

        Returns:
            list: list of tuples represents control and target qubits with a cnot gate between them.
        """
        C = []
        tree = rx.steiner_tree(self._graph, terminals, weight_fn=lambda x: 1)
        post_edges = []
        postorder_traversal(tree, root, post_edges)

        for edge in post_edges:
            if parity_mat[edge[0], col] == 0:
                C.append((edge[0], edge[1]))
                parity_mat[edge[0], :] = (parity_mat[edge[0], :] + parity_mat[edge[1], :]) % 2

        for edge in post_edges:
            C.append((edge[1], edge[0]))
            parity_mat[edge[1], :] = (parity_mat[edge[0], :] + parity_mat[edge[1], :]) % 2

        return C

    def _eliminate_row(self, parity_mat: np.ndarray, root: int, terminals: np.ndarray) -> list:
        """Eliminates the selected row from the parity matrix and returns the operations as a list of tuples.

        Args:
            parity_mat (np.ndarray): parity matrix
            coupling (CouplingMap): topology
            root (int): root of the steiner tree
            terminals (np.ndarray): terminals of the steiner tree

        Returns:
            list of tuples represents control and target qubits with a cnot gate between them.
        """
        C = []
        tree = rx.steiner_tree(self._graph, terminals, weight_fn=lambda x: 1)

        pre_edges = []
        preorder_traversal(tree, root, pre_edges)
        post_edges = []
        postorder_traversal(tree, root, post_edges)

        for edge in pre_edges:

            if edge[1] not in terminals:
                C.append((edge[0], edge[1]))
                parity_mat[edge[0], :] = (parity_mat[edge[0], :] + parity_mat[edge[1], :]) % 2

        for edge in post_edges:
            C.append((edge[0], edge[1]))
            parity_mat[edge[0], :] = (parity_mat[edge[0], :] + parity_mat[edge[1], :]) % 2

        return C<|MERGE_RESOLUTION|>--- conflicted
+++ resolved
@@ -23,12 +23,8 @@
     pydigraph_to_pygraph,
     noncutting_vertices,
 )
-<<<<<<< HEAD
 from qiskit.circuit.library.generalized_gates.permutation import Permutation
 from qiskit.circuit.exceptions import CircuitError
-=======
-from qiskit.circuit.library import LinearFunction
->>>>>>> 33d26339
 
 
 class PermRowCol:
