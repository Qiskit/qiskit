--- conflicted
+++ resolved
@@ -40,24 +40,21 @@
 
     # or we choose an appropriate one based on desired optimization level (default: level 1)
     else:
-<<<<<<< HEAD
         level = transpile_args['optimization_level']
-=======
+
         # Workaround for ion trap support: If basis gates includes
         # Mølmer-Sørensen (rxx) and the circuit includes gates outside the basis,
         # first unroll to u3, cx, then run MSBasisDecomposer to target basis.
         basic_insts = ['measure', 'reset', 'barrier', 'snapshot']
-        device_insts = set(transpile_config.basis_gates).union(basic_insts)
+        device_insts = set(transpile_args['basis_gates']).union(basic_insts)
 
         ms_basis_swap = None
-        if 'rxx' in transpile_config.basis_gates and \
-                not device_insts >= circuit.count_ops().keys():
-            ms_basis_swap = transpile_config.basis_gates
-            transpile_config.basis_gates = list(set(['u3', 'cx']).union(
-                transpile_config.basis_gates))
+        if 'rxx' in transpile_args['basis_gates'] and \
+                not device_insts >= transpile_args['circuit'].count_ops().keys():
+            ms_basis_swap = transpile_args['basis_gates']
+            transpile_args['basis_gates'] = list(set(['u3', 'cx']).union(
+                transpile_args['basis_gates']))
 
-        level = transpile_config.optimization_level
->>>>>>> 728399af
         if level is None:
             level = 1
 
@@ -72,20 +69,11 @@
         else:
             raise TranspilerError("optimization_level can range from 0 to 3.")
 
-<<<<<<< HEAD
+        if ms_basis_swap is not None:
+            pass_manager.append(MSBasisDecomposer(ms_basis_swap))
+
     out_circuit = pass_manager.run(transpile_args['circuit'],
                                    callback=transpile_args['callback'],
                                    output_name=transpile_args['output_name'])
-=======
-        if ms_basis_swap is not None:
-            pass_manager.append(MSBasisDecomposer(ms_basis_swap))
-
-    # Set a callback on the pass manager there is one
-    if getattr(transpile_config, 'callback', None):
-        pass_manager.callback = transpile_config.callback
-
-    out_circuit = pass_manager.run(circuit)
-    out_circuit.name = transpile_config.output_name
->>>>>>> 728399af
 
     return out_circuit