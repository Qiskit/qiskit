--- conflicted
+++ resolved
@@ -16,17 +16,10 @@
 A target object represents the minimum set of information the transpiler needs
 from a backend
 """
-<<<<<<< HEAD
-from typing import Tuple, Union
-=======
 
 from __future__ import annotations
 
-
-import warnings
-
 from typing import Tuple, Union, Optional, Dict, List, Any
->>>>>>> c4f1b0bd
 from collections.abc import Mapping
 from collections import defaultdict
 import datetime
@@ -47,13 +40,9 @@
 from qiskit.transpiler.exceptions import TranspilerError
 from qiskit.transpiler.instruction_durations import InstructionDurations
 from qiskit.transpiler.timing_constraints import TimingConstraints
-<<<<<<< HEAD
-from qiskit.utils.deprecation import deprecate_arg, deprecate_func
-=======
 from qiskit.providers.exceptions import BackendPropertyError
 from qiskit.pulse.exceptions import PulseError
-from qiskit.utils.deprecation import deprecate_arguments
->>>>>>> c4f1b0bd
+from qiskit.utils.deprecation import deprecate_arg, deprecate_func
 from qiskit.exceptions import QiskitError
 
 # import QubitProperties here to provide convenience alias for building a
