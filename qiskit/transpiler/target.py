--- conflicted
+++ resolved
@@ -56,10 +56,7 @@
 # full target
 from qiskit.providers.backend import QubitProperties  # pylint: disable=unused-import
 from qiskit.providers.models.backendproperties import BackendProperties
-<<<<<<< HEAD
 from qiskit.utils import deprecate_func
-=======
->>>>>>> 889173bc
 
 logger = logging.getLogger(__name__)
 
@@ -1166,7 +1163,9 @@
         return target
 
 
-<<<<<<< HEAD
+Mapping.register(Target)
+
+
 @deprecate_func(
     since="1.2",
     removal_timeline="in the 2.0 release",
@@ -1174,11 +1173,6 @@
     "probably means that they are using a backend based on the deprecated BackendV1 "
     "class.",
 )
-=======
-Mapping.register(Target)
-
-
->>>>>>> 889173bc
 def target_to_backend_properties(target: Target):
     """Convert a :class:`~.Target` object into a legacy :class:`~.BackendProperties`"""
 
