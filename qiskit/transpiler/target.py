--- conflicted
+++ resolved
@@ -1214,18 +1214,6 @@
     @classmethod
     def from_configuration(
         cls,
-<<<<<<< HEAD
-        basis_gates: List[str],
-        num_qubits: Optional[int] = None,
-        coupling_map: Optional[CouplingMap] = None,
-        inst_map: Optional[InstructionScheduleMap] = None,
-        backend_properties: Optional[BackendProperties] = None,
-        instruction_durations: Optional[InstructionDurations] = None,
-        meas_map: Optional[Union[List[List[int]], Dict[int, List[int]]]] = None,
-        dt: Optional[float] = None,
-        timing_constraints: Optional[TimingConstraints] = None,
-        custom_name_mapping: Optional[Dict[str, Any]] = None,
-=======
         basis_gates: list[str],
         num_qubits: int | None = None,
         coupling_map: CouplingMap | None = None,
@@ -1235,7 +1223,6 @@
         dt: float | None = None,
         timing_constraints: TimingConstraints | None = None,
         custom_name_mapping: dict[str, Any] | None = None,
->>>>>>> 86df15d3
     ) -> Target:
         """Create a target object from the individual global configuration
 
