# This code is part of Qiskit.
#
# (C) Copyright IBM 2021, 2023.
#
# This code is licensed under the Apache License, Version 2.0. You may
# obtain a copy of this license in the LICENSE.txt file in the root directory
# of this source tree or at http://www.apache.org/licenses/LICENSE-2.0.
#
# Any modifications or derivative works of this code must retain this
# copyright notice, and modified files need to carry a notice indicating
# that they have been altered from the originals.

# pylint: disable=too-many-return-statements

"""
A target object represents the minimum set of information the transpiler needs
from a backend
"""

from __future__ import annotations

import itertools

from typing import Optional, List, Any
import datetime
import io
import logging
import inspect

import rustworkx as rx

# import target class from the rust side
from qiskit._accelerate.target import (  # pylint: disable=unused-import
    BaseTarget,
    BaseInstructionProperties,
)

from qiskit.circuit.parameter import Parameter
from qiskit.circuit.parameterexpression import ParameterValueType
from qiskit.circuit.gate import Gate
from qiskit.circuit.library.standard_gates import get_standard_gate_name_mapping
from qiskit.pulse.instruction_schedule_map import InstructionScheduleMap
from qiskit.pulse.calibration_entries import CalibrationEntry, ScheduleDef
from qiskit.pulse.schedule import Schedule, ScheduleBlock
from qiskit.transpiler.coupling import CouplingMap
from qiskit.transpiler.exceptions import TranspilerError
from qiskit.transpiler.instruction_durations import InstructionDurations
from qiskit.transpiler.timing_constraints import TimingConstraints
from qiskit.providers.exceptions import BackendPropertyError
from qiskit.pulse.exceptions import PulseError, UnassignedDurationError
from qiskit.exceptions import QiskitError

# import QubitProperties here to provide convenience alias for building a
# full target
from qiskit.providers.backend import QubitProperties  # pylint: disable=unused-import
from qiskit.providers.models.backendproperties import BackendProperties

logger = logging.getLogger(__name__)


class InstructionProperties(BaseInstructionProperties):
    """A representation of the properties of a gate implementation.

    This class provides the optional properties that a backend can provide
    about an instruction. These represent the set that the transpiler can
    currently work with if present. However, if your backend provides additional
    properties for instructions you should subclass this to add additional
    custom attributes for those custom/additional properties by the backend.
    """

    def __new__(  # pylint: disable=keyword-arg-before-vararg
        cls,
        duration=None,  # pylint: disable=keyword-arg-before-vararg
        error=None,  # pylint: disable=keyword-arg-before-vararg
        *args,  # pylint: disable=unused-argument
        **kwargs,  # pylint: disable=unused-argument
    ):
        return super(InstructionProperties, cls).__new__(cls, duration=duration, error=error)

    def __init__(
        self,
        duration: float | None = None,  # pylint: disable=unused-argument
        error: float | None = None,  # pylint: disable=unused-argument
        calibration: Schedule | ScheduleBlock | CalibrationEntry | None = None,
    ):
        """Create a new ``InstructionProperties`` object

        Args:
            duration: The duration, in seconds, of the instruction on the
                specified set of qubits
            error: The average error rate for the instruction on the specified
                set of qubits.
            calibration: The pulse representation of the instruction.
        """
        super().__init__()
        self._calibration: CalibrationEntry | None = None
        self.calibration = calibration

    @property
    def calibration(self):
        """The pulse representation of the instruction.

        .. note::

            This attribute always returns a Qiskit pulse program, but it is internally
            wrapped by the :class:`.CalibrationEntry` to manage unbound parameters
            and to uniformly handle different data representation,
            for example, un-parsed Pulse Qobj JSON that a backend provider may provide.

            This value can be overridden through the property setter in following manner.
            When you set either :class:`.Schedule` or :class:`.ScheduleBlock` this is
            always treated as a user-defined (custom) calibration and
            the transpiler may automatically attach the calibration data to the output circuit.
            This calibration data may appear in the wire format as an inline calibration,
            which may further update the backend standard instruction set architecture.

            If you are a backend provider who provides a default calibration data
            that is not needed to be attached to the transpiled quantum circuit,
            you can directly set :class:`.CalibrationEntry` instance to this attribute,
            in which you should set :code:`user_provided=False` when you define
            calibration data for the entry. End users can still intentionally utilize
            the calibration data, for example, to run pulse-level simulation of the circuit.
            However, such entry doesn't appear in the wire format, and backend must
            use own definition to compile the circuit down to the execution format.

        """
        if self._calibration is None:
            return None
        return self._calibration.get_schedule()

    @calibration.setter
    def calibration(self, calibration: Schedule | ScheduleBlock | CalibrationEntry):
        if isinstance(calibration, (Schedule, ScheduleBlock)):
            new_entry = ScheduleDef()
            new_entry.define(calibration, user_provided=True)
        else:
            new_entry = calibration
        self._calibration = new_entry

    def __repr__(self):
        return (
            f"InstructionProperties(duration={self.duration}, error={self.error}"
            f", calibration={self._calibration})"
        )

    def __getstate__(self) -> tuple:
        return (super().__getstate__(), self.calibration, self._calibration)

    def __setstate__(self, state: tuple):
        super().__setstate__(state[0])
        self.calibration = state[1]
        self._calibration = state[2]


class Target(BaseTarget):
    """
    The intent of the ``Target`` object is to inform Qiskit's compiler about
    the constraints of a particular backend so the compiler can compile an
    input circuit to something that works and is optimized for a device. It
    currently contains a description of instructions on a backend and their
    properties as well as some timing information. However, this exact
    interface may evolve over time as the needs of the compiler change. These
    changes will be done in a backwards compatible and controlled manner when
    they are made (either through versioning, subclassing, or mixins) to add
    on to the set of information exposed by a target.

    As a basic example, let's assume backend has two qubits, supports
    :class:`~qiskit.circuit.library.UGate` on both qubits and
    :class:`~qiskit.circuit.library.CXGate` in both directions. To model this
    you would create the target like::

        from qiskit.transpiler import Target, InstructionProperties
        from qiskit.circuit.library import UGate, CXGate
        from qiskit.circuit import Parameter

        gmap = Target()
        theta = Parameter('theta')
        phi = Parameter('phi')
        lam = Parameter('lambda')
        u_props = {
            (0,): InstructionProperties(duration=5.23e-8, error=0.00038115),
            (1,): InstructionProperties(duration=4.52e-8, error=0.00032115),
        }
        gmap.add_instruction(UGate(theta, phi, lam), u_props)
        cx_props = {
            (0,1): InstructionProperties(duration=5.23e-7, error=0.00098115),
            (1,0): InstructionProperties(duration=4.52e-7, error=0.00132115),
        }
        gmap.add_instruction(CXGate(), cx_props)

    Each instruction in the ``Target`` is indexed by a unique string name that uniquely
    identifies that instance of an :class:`~qiskit.circuit.Instruction` object in
    the Target. There is a 1:1 mapping between a name and an
    :class:`~qiskit.circuit.Instruction` instance in the target and each name must
    be unique. By default, the name is the :attr:`~qiskit.circuit.Instruction.name`
    attribute of the instruction, but can be set to anything. This lets a single
    target have multiple instances of the same instruction class with different
    parameters. For example, if a backend target has two instances of an
    :class:`~qiskit.circuit.library.RXGate` one is parameterized over any theta
    while the other is tuned up for a theta of pi/6 you can add these by doing something
    like::

        import math

        from qiskit.transpiler import Target, InstructionProperties
        from qiskit.circuit.library import RXGate
        from qiskit.circuit import Parameter

        target = Target()
        theta = Parameter('theta')
        rx_props = {
            (0,): InstructionProperties(duration=5.23e-8, error=0.00038115),
        }
        target.add_instruction(RXGate(theta), rx_props)
        rx_30_props = {
            (0,): InstructionProperties(duration=1.74e-6, error=.00012)
        }
        target.add_instruction(RXGate(math.pi / 6), rx_30_props, name='rx_30')

    Then in the ``target`` object accessing by ``rx_30`` will get the fixed
    angle :class:`~qiskit.circuit.library.RXGate` while ``rx`` will get the
    parameterized :class:`~qiskit.circuit.library.RXGate`.

    .. note::

        This class assumes that qubit indices start at 0 and are a contiguous
        set if you want a submapping the bits will need to be reindexed in
        a new``Target`` object.

    .. note::

        This class only supports additions of gates, qargs, and qubits.
        If you need to remove one of these the best option is to iterate over
        an existing object and create a new subset (or use one of the methods
        to do this). The object internally caches different views and these
        would potentially be invalidated by removals.
    """

    def __new__(  # pylint: disable=keyword-arg-before-vararg
        cls,
        description: str | None = None,
        num_qubits: int = 0,
        dt: float | None = None,
        granularity: int = 1,
        min_length: int = 1,
        pulse_alignment: int = 1,
        acquire_alignment: int = 1,
        qubit_properties: list | None = None,
        concurrent_measurements: list | None = None,
        *args,  # pylint: disable=unused-argument disable=keyword-arg-before-vararg
        **kwargs,  # pylint: disable=unused-argument
    ):
        """
        Create a new ``Target`` object

        Args:
            description (str): An optional string to describe the Target.
            num_qubits (int): An optional int to specify the number of qubits
                the backend target has. If not set it will be implicitly set
                based on the qargs when :meth:`~qiskit.Target.add_instruction`
                is called. Note this must be set if the backend target is for a
                noiseless simulator that doesn't have constraints on the
                instructions so the transpiler knows how many qubits are
                available.
            dt (float): The system time resolution of input signals in seconds
            granularity (int): An integer value representing minimum pulse gate
                resolution in units of ``dt``. A user-defined pulse gate should
                have duration of a multiple of this granularity value.
            min_length (int): An integer value representing minimum pulse gate
                length in units of ``dt``. A user-defined pulse gate should be
                longer than this length.
            pulse_alignment (int): An integer value representing a time
                resolution of gate instruction starting time. Gate instruction
                should start at time which is a multiple of the alignment
                value.
            acquire_alignment (int): An integer value representing a time
                resolution of measure instruction starting time. Measure
                instruction should start at time which is a multiple of the
                alignment value.
            qubit_properties (list): A list of :class:`~.QubitProperties`
                objects defining the characteristics of each qubit on the
                target device. If specified the length of this list must match
                the number of qubits in the target, where the index in the list
                matches the qubit number the properties are defined for. If some
                qubits don't have properties available you can set that entry to
                ``None``
            concurrent_measurements(list): A list of sets of qubits that must be
                measured together. This must be provided
                as a nested list like ``[[0, 1], [2, 3, 4]]``.
        Raises:
            ValueError: If both ``num_qubits`` and ``qubit_properties`` are both
                defined and the value of ``num_qubits`` differs from the length of
                ``qubit_properties``.
        """

        # In case a number is passed as first argument, assume it means num_qubits.
        if description is not None:
            if num_qubits is None and isinstance(description, int):
                num_qubits = description
                description = None
            elif not isinstance(description, str):
                description = str(description)

        return super(Target, cls).__new__(
            cls,
            description=description,
            num_qubits=num_qubits,
            dt=dt,
            granularity=granularity,
            min_length=min_length,
            pulse_alignment=pulse_alignment,
            acquire_alignment=acquire_alignment,
            qubit_properties=qubit_properties,
            concurrent_measurements=concurrent_measurements,
        )

    def __init__(
        self,
        description=None,  # pylint: disable=unused-argument
        num_qubits=0,  # pylint: disable=unused-argument
        dt=None,  # pylint: disable=unused-argument
        granularity=1,  # pylint: disable=unused-argument
        min_length=1,  # pylint: disable=unused-argument
        pulse_alignment=1,  # pylint: disable=unused-argument
        acquire_alignment=1,  # pylint: disable=unused-argument
        qubit_properties=None,  # pylint: disable=unused-argument
        concurrent_measurements=None,  # pylint: disable=unused-argument
    ):
        # A nested mapping of gate name -> qargs -> properties
        self._gate_map = {}
        self._coupling_graph = None
        self._instruction_durations = None
        self._instruction_schedule_map = None

    def add_instruction(self, instruction, properties=None, name=None):
        """Add a new instruction to the :class:`~qiskit.transpiler.Target`

        As ``Target`` objects are strictly additive this is the primary method
        for modifying a ``Target``. Typically, you will use this to fully populate
        a ``Target`` before using it in :class:`~qiskit.providers.BackendV2`. For
        example::

            from qiskit.circuit.library import CXGate
            from qiskit.transpiler import Target, InstructionProperties

            target = Target()
            cx_properties = {
                (0, 1): None,
                (1, 0): None,
                (0, 2): None,
                (2, 0): None,
                (0, 3): None,
                (2, 3): None,
                (3, 0): None,
                (3, 2): None
            }
            target.add_instruction(CXGate(), cx_properties)

        Will add a :class:`~qiskit.circuit.library.CXGate` to the target with no
        properties (duration, error, etc) with the coupling edge list:
        ``(0, 1), (1, 0), (0, 2), (2, 0), (0, 3), (2, 3), (3, 0), (3, 2)``. If
        there are properties available for the instruction you can replace the
        ``None`` value in the properties dictionary with an
        :class:`~qiskit.transpiler.InstructionProperties` object. This pattern
        is repeated for each :class:`~qiskit.circuit.Instruction` the target
        supports.

        Args:
            instruction (Union[qiskit.circuit.Instruction, Type[qiskit.circuit.Instruction]]):
                The operation object to add to the map. If it's parameterized any value
                of the parameter can be set. Optionally for variable width
                instructions (such as control flow operations such as :class:`~.ForLoop` or
                :class:`~MCXGate`) you can specify the class. If the class is specified than the
                ``name`` argument must be specified. When a class is used the gate is treated as global
                and not having any properties set.
            properties (dict): A dictionary of qarg entries to an
                :class:`~qiskit.transpiler.InstructionProperties` object for that
                instruction implementation on the backend. Properties are optional
                for any instruction implementation, if there are no
                :class:`~qiskit.transpiler.InstructionProperties` available for the
                backend the value can be None. If there are no constraints on the
                instruction (as in a noiseless/ideal simulation) this can be set to
                ``{None, None}`` which will indicate it runs on all qubits (or all
                available permutations of qubits for multi-qubit gates). The first
                ``None`` indicates it applies to all qubits and the second ``None``
                indicates there are no
                :class:`~qiskit.transpiler.InstructionProperties` for the
                instruction. By default, if properties is not set it is equivalent to
                passing ``{None: None}``.
            name (str): An optional name to use for identifying the instruction. If not
                specified the :attr:`~qiskit.circuit.Instruction.name` attribute
                of ``gate`` will be used. All gates in the ``Target`` need unique
                names. Backends can differentiate between different
                parameterization of a single gate by providing a unique name for
                each (e.g. `"rx30"`, `"rx60", ``"rx90"`` similar to the example in the
                documentation for the :class:`~qiskit.transpiler.Target` class).
        Raises:
            AttributeError: If gate is already in map
            TranspilerError: If an operation class is passed in for ``instruction`` and no name
                is specified or ``properties`` is set.
        """
        is_class = inspect.isclass(instruction)
        if not is_class:
            instruction_name = name or instruction.name
        else:
            # Invalid to have class input without a name with characters set "" is not a valid name
            if not name:
                raise TranspilerError(
                    "A name must be specified when defining a supported global operation by class"
                )
            if properties is not None:
                raise TranspilerError(
                    "An instruction added globally by class can't have properties set."
                )
            instruction_name = name
        if properties is None or is_class:
            properties = {None: None}
        if instruction_name in self._gate_map:
            raise AttributeError("Instruction %s is already in the target" % instruction_name)
<<<<<<< HEAD
        super().add_instruction(instruction, instruction_name, is_class, properties)
        self._gate_map[instruction_name] = properties
=======
        self._gate_name_map[instruction_name] = instruction
        if is_class:
            qargs_val = {None: None}
        else:
            if None in properties:
                self._global_operations[instruction.num_qubits].add(instruction_name)
            qargs_val = {}
            for qarg in properties:
                if qarg is not None and len(qarg) != instruction.num_qubits:
                    raise TranspilerError(
                        f"The number of qubits for {instruction} does not match the number "
                        f"of qubits in the properties dictionary: {qarg}"
                    )
                if qarg is not None:
                    self.num_qubits = max(
                        self.num_qubits if self.num_qubits is not None else 0, max(qarg) + 1
                    )
                qargs_val[qarg] = properties[qarg]
                self._qarg_gate_map[qarg].add(instruction_name)
        self._gate_map[instruction_name] = qargs_val
>>>>>>> 9d03b4bf
        self._coupling_graph = None
        self._instruction_durations = None
        self._instruction_schedule_map = None

    def update_instruction_properties(self, instruction, qargs, properties):
        """Update the property object for an instruction qarg pair already in the Target

        Args:
            instruction (str): The instruction name to update
            qargs (tuple): The qargs to update the properties of
            properties (InstructionProperties): The properties to set for this instruction
        Raises:
            KeyError: If ``instruction`` or ``qarg`` are not in the target
        """
        super().update_instruction_properties(instruction, qargs, properties)
        self._gate_map[instruction][qargs] = properties
        self._instruction_durations = None
        self._instruction_schedule_map = None

    def update_from_instruction_schedule_map(self, inst_map, inst_name_map=None, error_dict=None):
        """Update the target from an instruction schedule map.

        If the input instruction schedule map contains new instructions not in
        the target they will be added. However, if it contains additional qargs
        for an existing instruction in the target it will error.

        Args:
            inst_map (InstructionScheduleMap): The instruction
            inst_name_map (dict): An optional dictionary that maps any
                instruction name in ``inst_map`` to an instruction object.
                If not provided, instruction is pulled from the standard Qiskit gates,
                and finally custom gate instance is created with schedule name.
            error_dict (dict): A dictionary of errors of the form::

                {gate_name: {qarg: error}}

            for example::

                {'rx': {(0, ): 1.4e-4, (1, ): 1.2e-4}}

            For each entry in the ``inst_map`` if ``error_dict`` is defined
            a when updating the ``Target`` the error value will be pulled from
            this dictionary. If one is not found in ``error_dict`` then
            ``None`` will be used.
        """
        get_calibration = getattr(inst_map, "_get_calibration_entry")

        # Expand name mapping with custom gate name provided by user.
        qiskit_inst_name_map = get_standard_gate_name_mapping()
        if inst_name_map is not None:
            qiskit_inst_name_map.update(inst_name_map)

        for inst_name in inst_map.instructions:
            # Prepare dictionary of instruction properties
            out_props = {}
            for qargs in inst_map.qubits_with_instruction(inst_name):
                try:
                    qargs = tuple(qargs)
                except TypeError:
                    qargs = (qargs,)
                try:
                    props = self._gate_map[inst_name][qargs]
                except (KeyError, TypeError):
                    props = None

                entry = get_calibration(inst_name, qargs)
                if entry.user_provided and getattr(props, "_calibration", None) != entry:
                    # It only copies user-provided calibration from the inst map.
                    # Backend defined entry must already exist in Target.
                    if self.dt is not None:
                        try:
                            duration = entry.get_schedule().duration * self.dt
                        except UnassignedDurationError:
                            # duration of schedule is parameterized
                            duration = None
                    else:
                        duration = None
                    props = InstructionProperties(
                        duration=duration,
                        calibration=entry,
                    )
                else:
                    if props is None:
                        # Edge case. Calibration is backend defined, but this is not
                        # registered in the backend target. Ignore this entry.
                        continue
                try:
                    # Update gate error if provided.
                    setattr(props, "error", error_dict[inst_name][qargs])
                except (KeyError, TypeError):
                    pass
                out_props[qargs] = props
            if not out_props:
                continue
            # Prepare Qiskit Gate object assigned to the entries
            if inst_name not in self._gate_map:
                # Entry not found: Add new instruction
                if inst_name in qiskit_inst_name_map:
                    # Remove qargs with length that doesn't match with instruction qubit number
                    inst_obj = qiskit_inst_name_map[inst_name]
                    normalized_props = {}
                    for qargs, prop in out_props.items():
                        if len(qargs) != inst_obj.num_qubits:
                            continue
                        normalized_props[qargs] = prop
                    self.add_instruction(inst_obj, normalized_props, name=inst_name)
                else:
                    # Check qubit length parameter name uniformity.
                    qlen = set()
                    param_names = set()
                    for qargs in inst_map.qubits_with_instruction(inst_name):
                        if isinstance(qargs, int):
                            qargs = (qargs,)
                        qlen.add(len(qargs))
                        cal = getattr(out_props[tuple(qargs)], "_calibration")
                        param_names.add(tuple(cal.get_signature().parameters.keys()))
                    if len(qlen) > 1 or len(param_names) > 1:
                        raise QiskitError(
                            f"Schedules for {inst_name} are defined non-uniformly for "
                            f"multiple qubit lengths {qlen}, "
                            f"or different parameter names {param_names}. "
                            "Provide these schedules with inst_name_map or define them with "
                            "different names for different gate parameters."
                        )
                    inst_obj = Gate(
                        name=inst_name,
                        num_qubits=next(iter(qlen)),
                        params=list(map(Parameter, next(iter(param_names)))),
                    )
                    self.add_instruction(inst_obj, out_props, name=inst_name)
            else:
                # Entry found: Update "existing" instructions.
                for qargs, prop in out_props.items():
                    if qargs not in self._gate_map[inst_name]:
                        continue
                    self.update_instruction_properties(inst_name, qargs, prop)

    @property
    def qargs(self):
        """The set of qargs in the target."""
        qargs = super().qargs
        if qargs is None:
            return None
        qargs = {None if qarg is None else tuple(qarg) for qarg in qargs}
        return qargs

    def qargs_for_operation_name(self, operation):
        """Get the qargs for a given operation name

        Args:
           operation (str): The operation name to get qargs for
        Returns:
            set: The set of qargs the gate instance applies to.
        """
        if None in self._gate_map[operation]:
            return None
        return self._gate_map[operation].keys()

    def durations(self):
        """Get an InstructionDurations object from the target

        Returns:
            InstructionDurations: The instruction duration represented in the
                target
        """
        if self._instruction_durations is not None:
            return self._instruction_durations
        out_durations = []
        for instruction, props_map in self._gate_map.items():
            for qarg, properties in props_map.items():
                if properties is not None and properties.duration is not None:
                    out_durations.append((instruction, list(qarg), properties.duration, "s"))
        self._instruction_durations = InstructionDurations(out_durations, dt=self.dt)
        return self._instruction_durations

    def timing_constraints(self):
        """Get an :class:`~qiskit.transpiler.TimingConstraints` object from the target

        Returns:
            TimingConstraints: The timing constraints represented in the ``Target``
        """
        return TimingConstraints(
            self.granularity, self.min_length, self.pulse_alignment, self.acquire_alignment
        )

    def instruction_schedule_map(self):
        """Return an :class:`~qiskit.pulse.InstructionScheduleMap` for the
        instructions in the target with a pulse schedule defined.

        Returns:
            InstructionScheduleMap: The instruction schedule map for the
            instructions in this target with a pulse schedule defined.
        """
        if self._instruction_schedule_map is not None:
            return self._instruction_schedule_map
        out_inst_schedule_map = InstructionScheduleMap()
        for instruction, qargs in self._gate_map.items():
            for qarg, properties in qargs.items():
                # Directly getting CalibrationEntry not to invoke .get_schedule().
                # This keeps PulseQobjDef un-parsed.
                cal_entry = getattr(properties, "_calibration", None)
                if cal_entry is not None:
                    # Use fast-path to add entries to the inst map.
                    out_inst_schedule_map._add(instruction, qarg, cal_entry)
        self._instruction_schedule_map = out_inst_schedule_map
        return out_inst_schedule_map

    def has_calibration(
        self,
        operation_name: str,
        qargs: tuple[int, ...],
    ) -> bool:
        """Return whether the instruction (operation + qubits) defines a calibration.

        Args:
            operation_name: The name of the operation for the instruction.
            qargs: The tuple of qubit indices for the instruction.

        Returns:
            Returns ``True`` if the calibration is supported and ``False`` if it isn't.
        """
        qargs = tuple(qargs)
        if operation_name not in self._gate_map:
            return False
        if qargs not in self._gate_map[operation_name]:
            return False
        return getattr(self._gate_map[operation_name][qargs], "_calibration") is not None

    def get_calibration(
        self,
        operation_name: str,
        qargs: tuple[int, ...],
        *args: ParameterValueType,
        **kwargs: ParameterValueType,
    ) -> Schedule | ScheduleBlock:
        """Get calibrated pulse schedule for the instruction.

        If calibration is templated with parameters, one can also provide those values
        to build a schedule with assigned parameters.

        Args:
            operation_name: The name of the operation for the instruction.
            qargs: The tuple of qubit indices for the instruction.
            args: Parameter values to build schedule if any.
            kwargs: Parameter values with name to build schedule if any.

        Returns:
            Calibrated pulse schedule of corresponding instruction.
        """
        if not self.has_calibration(operation_name, qargs):
            raise KeyError(
                f"Calibration of instruction {operation_name} for qubit {qargs} is not defined."
            )
        cal_entry = getattr(self._gate_map[operation_name][qargs], "_calibration")
        return cal_entry.get_schedule(*args, **kwargs)

    @property
    def operation_names(self):
        """Get the operation names in the target."""
        return self._gate_map.keys()

    @property
    def instructions(self):
        """Get the list of tuples ``(:class:`~qiskit.circuit.Instruction`, (qargs))``
        for the target

        For globally defined variable width operations the tuple will be of the form
        ``(class, None)`` where class is the actual operation class that
        is globally defined.
        """
        return [
            (self._gate_name_map[op], qarg)
            for op, qargs in self._gate_map.items()
            for qarg in qargs
        ]

    def instruction_properties(self, index):
        """Get the instruction properties for a specific instruction tuple

        This method is to be used in conjunction with the
        :attr:`~qiskit.transpiler.Target.instructions` attribute of a
        :class:`~qiskit.transpiler.Target` object. You can use this method to quickly
        get the instruction properties for an element of
        :attr:`~qiskit.transpiler.Target.instructions` by using the index in that list.
        However, if you're not working with :attr:`~qiskit.transpiler.Target.instructions`
        directly it is likely more efficient to access the target directly via the name
        and qubits to get the instruction properties. For example, if
        :attr:`~qiskit.transpiler.Target.instructions` returned::

            [(XGate(), (0,)), (XGate(), (1,))]

        you could get the properties of the ``XGate`` on qubit 1 with::

            props = target.instruction_properties(1)

        but just accessing it directly via the name would be more efficient::

            props = target['x'][(1,)]

        (assuming the ``XGate``'s canonical name in the target is ``'x'``)
        This is especially true for larger targets as this will scale worse with the number
        of instruction tuples in a target.

        Args:
            index (int): The index of the instruction tuple from the
                :attr:`~qiskit.transpiler.Target.instructions` attribute. For, example
                if you want the properties from the third element in
                :attr:`~qiskit.transpiler.Target.instructions` you would set this to be ``2``.
        Returns:
            InstructionProperties: The instruction properties for the specified instruction tuple
        """
        instruction_properties = [
            inst_props for qargs in self._gate_map.values() for inst_props in qargs.values()
        ]
        return instruction_properties[index]

    def _build_coupling_graph(self):
<<<<<<< HEAD
        self._coupling_graph = rx.PyDiGraph(  # pylint: disable=attribute-defined-outside-init
            multigraph=False
        )
        self._coupling_graph.add_nodes_from([{} for _ in range(self.num_qubits)])
        for gate, qarg_map in self.items():
=======
        self._coupling_graph = rx.PyDiGraph(multigraph=False)
        if self.num_qubits is not None:
            self._coupling_graph.add_nodes_from([{} for _ in range(self.num_qubits)])
        for gate, qarg_map in self._gate_map.items():
>>>>>>> 9d03b4bf
            if qarg_map is None:
                if self._gate_name_map[gate].num_qubits == 2:
                    self._coupling_graph = None  # pylint: disable=attribute-defined-outside-init
                    return
                continue
            for qarg, properties in qarg_map.items():
                if qarg is None:
                    if self.operation_from_name(gate).num_qubits == 2:
                        self._coupling_graph = (
                            None  # pylint: disable=attribute-defined-outside-init
                        )
                        return
                    continue
                if len(qarg) == 1:
                    self._coupling_graph[qarg[0]] = (
                        properties  # pylint: disable=attribute-defined-outside-init
                    )
                elif len(qarg) == 2:
                    try:
                        edge_data = self._coupling_graph.get_edge_data(*qarg)
                        edge_data[gate] = properties
                    except rx.NoEdgeBetweenNodes:
                        self._coupling_graph.add_edge(*qarg, {gate: properties})
        qargs = self.qargs
        if self._coupling_graph.num_edges() == 0 and (
            qargs is None or any(x is None for x in qargs)
        ):
            self._coupling_graph = None  # pylint: disable=attribute-defined-outside-init

    def build_coupling_map(self, two_q_gate=None, filter_idle_qubits=False):
        """Get a :class:`~qiskit.transpiler.CouplingMap` from this target.

        If there is a mix of two qubit operations that have a connectivity
        constraint and those that are globally defined this will also return
        ``None`` because the globally connectivity means there is no constraint
        on the target. If you wish to see the constraints of the two qubit
        operations that have constraints you should use the ``two_q_gate``
        argument to limit the output to the gates which have a constraint.

        Args:
            two_q_gate (str): An optional gate name for a two qubit gate in
                the ``Target`` to generate the coupling map for. If specified the
                output coupling map will only have edges between qubits where
                this gate is present.
            filter_idle_qubits (bool): If set to ``True`` the output :class:`~.CouplingMap`
                will remove any qubits that don't have any operations defined in the
                target. Note that using this argument will result in an output
                :class:`~.CouplingMap` object which has holes in its indices
                which might differ from the assumptions of the class. The typical use
                case of this argument is to be paired with
                :meth:`.CouplingMap.connected_components` which will handle the holes
                as expected.
        Returns:
            CouplingMap: The :class:`~qiskit.transpiler.CouplingMap` object
                for this target. If there are no connectivity constraints in
                the target this will return ``None``.

        Raises:
            ValueError: If a non-two qubit gate is passed in for ``two_q_gate``.
            IndexError: If an Instruction not in the ``Target`` is passed in for
                ``two_q_gate``.
        """
        if self.qargs is None:
            return None
        if None not in self.qargs and any(len(x) > 2 for x in self.qargs):
            logger.warning(
                "This Target object contains multiqubit gates that "
                "operate on > 2 qubits. This will not be reflected in "
                "the output coupling map."
            )

        if two_q_gate is not None:
            coupling_graph = rx.PyDiGraph(multigraph=False)
            coupling_graph.add_nodes_from([None] * self.num_qubits)
            for qargs, properties in self[two_q_gate].items():
                if len(qargs) != 2:
                    raise ValueError(
                        "Specified two_q_gate: %s is not a 2 qubit instruction" % two_q_gate
                    )
                coupling_graph.add_edge(*qargs, {two_q_gate: properties})
            cmap = CouplingMap()
            cmap.graph = coupling_graph
            return cmap
        if self._coupling_graph is None:
            self._build_coupling_graph()
        # if there is no connectivity constraints in the coupling graph treat it as not
        # existing and return
        if self._coupling_graph is not None:
            cmap = CouplingMap()
            if filter_idle_qubits:
                cmap.graph = self._filter_coupling_graph()
            else:
                cmap.graph = self._coupling_graph.copy()
            return cmap
        else:
            return None

    def _filter_coupling_graph(self):
        has_operations = set(itertools.chain.from_iterable(x for x in self.qargs if x is not None))
        graph = self._coupling_graph.copy()
        to_remove = set(graph.node_indices()).difference(has_operations)
        if to_remove:
            graph.remove_nodes_from(list(to_remove))
        return graph

    def __iter__(self):
        return iter(self._gate_map)

    def __getitem__(self, key):
        return self._gate_map[key]

    def get(self, key, default=None):
        """Gets an item from the Target. If not found return a provided default or `None`."""
        try:
            return self[key]
        except KeyError:
            return default

    def __len__(self):
        return len(self._gate_map)

    def __contains__(self, item):
        return item in self._gate_map

    def keys(self):
        """Return the keys (operation_names) of the Target"""
        return self._gate_map.keys()

    def values(self):
        """Return the Property Map (qargs -> InstructionProperties) of every instruction in the Target"""
        return self._gate_map.values()

    def items(self):
        """Returns pairs of Gate names and its property map (str, dict[tuple, InstructionProperties])"""
        return self._gate_map.items()

    def __str__(self):
        output = io.StringIO()
        if self.description is not None:
            output.write(f"Target: {self.description}\n")
        else:
            output.write("Target\n")
        output.write(f"Number of qubits: {self.num_qubits}\n")
        output.write("Instructions:\n")
        for inst, qarg_props in self._gate_map.items():
            output.write(f"\t{inst}\n")
            for qarg, props in qarg_props.items():
                if qarg is None:
                    continue
                if props is None:
                    output.write(f"\t\t{qarg}\n")
                    continue
                prop_str_pieces = [f"\t\t{qarg}:\n"]
                duration = getattr(props, "duration", None)
                if duration is not None:
                    prop_str_pieces.append(
                        f"\t\t\tDuration: {duration if duration > 0 else 0} sec.\n"
                    )
                error = getattr(props, "error", None)
                if error is not None:
                    prop_str_pieces.append(f"\t\t\tError Rate: {error if error > 0 else 0}\n")
                schedule = getattr(props, "_calibration", None)
                if schedule is not None:
                    prop_str_pieces.append("\t\t\tWith pulse schedule calibration\n")
                extra_props = getattr(props, "properties", None)
                if extra_props is not None:
                    extra_props_pieces = [
                        f"\t\t\t\t{key}: {value}\n" for key, value in extra_props.items()
                    ]
                    extra_props_str = "".join(extra_props_pieces)
                    prop_str_pieces.append(f"\t\t\tExtra properties:\n{extra_props_str}\n")
                output.write("".join(prop_str_pieces))
        return output.getvalue()

    def __getstate__(self) -> tuple:
        return (
            self._gate_map,
            self._coupling_graph,
            self._instruction_durations,
            self._instruction_schedule_map,
            super().__getstate__(),
        )

    def __setstate__(self, state: tuple):
        self._gate_map = state[0]
        self._coupling_graph = state[1]
        self._instruction_durations = state[2]
        self._instruction_schedule_map = state[3]
        super().__setstate__(state[4])

    @classmethod
    def from_configuration(
        cls,
        basis_gates: list[str],
        num_qubits: int | None = None,
        coupling_map: CouplingMap | None = None,
        inst_map: InstructionScheduleMap | None = None,
        backend_properties: BackendProperties | None = None,
        instruction_durations: InstructionDurations | None = None,
        concurrent_measurements: Optional[List[List[int]]] = None,
        dt: float | None = None,
        timing_constraints: TimingConstraints | None = None,
        custom_name_mapping: dict[str, Any] | None = None,
    ) -> Target:
        """Create a target object from the individual global configuration

        Prior to the creation of the :class:`~.Target` class, the constraints
        of a backend were represented by a collection of different objects
        which combined represent a subset of the information contained in
        the :class:`~.Target`. This function provides a simple interface
        to convert those separate objects to a :class:`~.Target`.

        This constructor will use the input from ``basis_gates``, ``num_qubits``,
        and ``coupling_map`` to build a base model of the backend and the
        ``instruction_durations``, ``backend_properties``, and ``inst_map`` inputs
        are then queried (in that order) based on that model to look up the properties
        of each instruction and qubit. If there is an inconsistency between the inputs
        any extra or conflicting information present in ``instruction_durations``,
        ``backend_properties``, or ``inst_map`` will be ignored.

        Args:
            basis_gates: The list of basis gate names for the backend. For the
                target to be created these names must either be in the output
                from :func:`~.get_standard_gate_name_mapping` or present in the
                specified ``custom_name_mapping`` argument.
            num_qubits: The number of qubits supported on the backend.
            coupling_map: The coupling map representing connectivity constraints
                on the backend. If specified all gates from ``basis_gates`` will
                be supported on all qubits (or pairs of qubits).
            inst_map: The instruction schedule map representing the pulse
               :class:`~.Schedule` definitions for each instruction. If this
               is specified ``coupling_map`` must be specified. The
               ``coupling_map`` is used as the source of truth for connectivity
               and if ``inst_map`` is used the schedule is looked up based
               on the instructions from the pair of ``basis_gates`` and
               ``coupling_map``. If you want to define a custom gate for
               a particular qubit or qubit pair, you can manually build :class:`.Target`.
            backend_properties: The :class:`~.BackendProperties` object which is
                used for instruction properties and qubit properties.
                If specified and instruction properties are intended to be used
                then the ``coupling_map`` argument must be specified. This is
                only used to lookup error rates and durations (unless
                ``instruction_durations`` is specified which would take
                precedence) for instructions specified via ``coupling_map`` and
                ``basis_gates``.
            instruction_durations: Optional instruction durations for instructions. If specified
                it will take priority for setting the ``duration`` field in the
                :class:`~InstructionProperties` objects for the instructions in the target.
            concurrent_measurements(list): A list of sets of qubits that must be
                measured together. This must be provided
                as a nested list like ``[[0, 1], [2, 3, 4]]``.
            dt: The system time resolution of input signals in seconds
            timing_constraints: Optional timing constraints to include in the
                :class:`~.Target`
            custom_name_mapping: An optional dictionary that maps custom gate/operation names in
                ``basis_gates`` to an :class:`~.Operation` object representing that
                gate/operation. By default, most standard gates names are mapped to the
                standard gate object from :mod:`qiskit.circuit.library` this only needs
                to be specified if the input ``basis_gates`` defines gates in names outside
                that set.

        Returns:
            Target: the target built from the input configuration

        Raises:
            TranspilerError: If the input basis gates contain > 2 qubits and ``coupling_map`` is
            specified.
            KeyError: If no mapping is available for a specified ``basis_gate``.
        """
        granularity = 1
        min_length = 1
        pulse_alignment = 1
        acquire_alignment = 1
        if timing_constraints is not None:
            granularity = timing_constraints.granularity
            min_length = timing_constraints.min_length
            pulse_alignment = timing_constraints.pulse_alignment
            acquire_alignment = timing_constraints.acquire_alignment

        qubit_properties = None
        if backend_properties is not None:
            # pylint: disable=cyclic-import
            from qiskit.providers.backend_compat import qubit_props_list_from_props

            qubit_properties = qubit_props_list_from_props(properties=backend_properties)

        target = cls(
            num_qubits=num_qubits,
            dt=dt,
            granularity=granularity,
            min_length=min_length,
            pulse_alignment=pulse_alignment,
            acquire_alignment=acquire_alignment,
            qubit_properties=qubit_properties,
            concurrent_measurements=concurrent_measurements,
        )
        name_mapping = get_standard_gate_name_mapping()
        if custom_name_mapping is not None:
            name_mapping.update(custom_name_mapping)

        # While BackendProperties can also contain coupling information we
        # rely solely on CouplingMap to determine connectivity. This is because
        # in legacy transpiler usage (and implicitly in the BackendV1 data model)
        # the coupling map is used to define connectivity constraints and
        # the properties is only used for error rate and duration population.
        # If coupling map is not specified we ignore the backend_properties
        if coupling_map is None:
            for gate in basis_gates:
                if gate not in name_mapping:
                    raise KeyError(
                        f"The specified basis gate: {gate} is not present in the standard gate "
                        "names or a provided custom_name_mapping"
                    )
                target.add_instruction(name_mapping[gate], name=gate)
        else:
            one_qubit_gates = []
            two_qubit_gates = []
            global_ideal_variable_width_gates = []  # pylint: disable=invalid-name
            if num_qubits is None:
                num_qubits = len(coupling_map.graph)
            for gate in basis_gates:
                if gate not in name_mapping:
                    raise KeyError(
                        f"The specified basis gate: {gate} is not present in the standard gate "
                        "names or a provided custom_name_mapping"
                    )
                gate_obj = name_mapping[gate]
                if gate_obj.num_qubits == 1:
                    one_qubit_gates.append(gate)
                elif gate_obj.num_qubits == 2:
                    two_qubit_gates.append(gate)
                elif inspect.isclass(gate_obj):
                    global_ideal_variable_width_gates.append(gate)
                else:
                    raise TranspilerError(
                        f"The specified basis gate: {gate} has {gate_obj.num_qubits} "
                        "qubits. This constructor method only supports fixed width operations "
                        "with <= 2 qubits (because connectivity is defined on a CouplingMap)."
                    )
            for gate in one_qubit_gates:
                gate_properties: dict[tuple, InstructionProperties] = {}
                for qubit in range(num_qubits):
                    error = None
                    duration = None
                    calibration = None
                    if backend_properties is not None:
                        if duration is None:
                            try:
                                duration = backend_properties.gate_length(gate, qubit)
                            except BackendPropertyError:
                                duration = None
                        try:
                            error = backend_properties.gate_error(gate, qubit)
                        except BackendPropertyError:
                            error = None
                    if inst_map is not None:
                        try:
                            calibration = inst_map._get_calibration_entry(gate, qubit)
                            # If we have dt defined and there is a custom calibration which is user
                            # generate use that custom pulse schedule for the duration. If it is
                            # not user generated than we assume it's the same duration as what is
                            # defined in the backend properties
                            if dt and calibration.user_provided:
                                duration = calibration.get_schedule().duration * dt
                        except PulseError:
                            calibration = None
                    # Durations if specified manually should override model objects
                    if instruction_durations is not None:
                        try:
                            duration = instruction_durations.get(gate, qubit, unit="s")
                        except TranspilerError:
                            duration = None

                    if error is None and duration is None and calibration is None:
                        gate_properties[(qubit,)] = None
                    else:
                        gate_properties[(qubit,)] = InstructionProperties(
                            duration=duration, error=error, calibration=calibration
                        )
                target.add_instruction(name_mapping[gate], properties=gate_properties, name=gate)
            edges = list(coupling_map.get_edges())
            for gate in two_qubit_gates:
                gate_properties = {}
                for edge in edges:
                    error = None
                    duration = None
                    calibration = None
                    if backend_properties is not None:
                        if duration is None:
                            try:
                                duration = backend_properties.gate_length(gate, edge)
                            except BackendPropertyError:
                                duration = None
                        try:
                            error = backend_properties.gate_error(gate, edge)
                        except BackendPropertyError:
                            error = None
                    if inst_map is not None:
                        try:
                            calibration = inst_map._get_calibration_entry(gate, edge)
                            # If we have dt defined and there is a custom calibration which is user
                            # generate use that custom pulse schedule for the duration. If it is
                            # not user generated than we assume it's the same duration as what is
                            # defined in the backend properties
                            if dt and calibration.user_provided:
                                duration = calibration.get_schedule().duration * dt
                        except PulseError:
                            calibration = None
                    # Durations if specified manually should override model objects
                    if instruction_durations is not None:
                        try:
                            duration = instruction_durations.get(gate, edge, unit="s")
                        except TranspilerError:
                            duration = None

                    if error is None and duration is None and calibration is None:
                        gate_properties[edge] = None
                    else:
                        gate_properties[edge] = InstructionProperties(
                            duration=duration, error=error, calibration=calibration
                        )
                target.add_instruction(name_mapping[gate], properties=gate_properties, name=gate)
            for gate in global_ideal_variable_width_gates:
                target.add_instruction(name_mapping[gate], name=gate)
        return target


def target_to_backend_properties(target: Target):
    """Convert a :class:`~.Target` object into a legacy :class:`~.BackendProperties`"""

    properties_dict: dict[str, Any] = {
        "backend_name": "",
        "backend_version": "",
        "last_update_date": None,
        "general": [],
    }
    gates = []
    qubits = []
    for gate, qargs_list in target.items():
        if gate != "measure":
            for qargs, props in qargs_list.items():
                property_list = []
                if getattr(props, "duration", None) is not None:
                    property_list.append(
                        {
                            "date": datetime.datetime.now(datetime.timezone.utc),
                            "name": "gate_length",
                            "unit": "s",
                            "value": props.duration,
                        }
                    )
                if getattr(props, "error", None) is not None:
                    property_list.append(
                        {
                            "date": datetime.datetime.now(datetime.timezone.utc),
                            "name": "gate_error",
                            "unit": "",
                            "value": props.error,
                        }
                    )
                if property_list:
                    gates.append(
                        {
                            "gate": gate,
                            "qubits": list(qargs),
                            "parameters": property_list,
                            "name": gate + "_".join([str(x) for x in qargs]),
                        }
                    )
        else:
            qubit_props: dict[int, Any] = {}
            if target.num_qubits is not None:
                qubit_props = {x: None for x in range(target.num_qubits)}
            for qargs, props in qargs_list.items():
                if qargs is None:
                    continue
                qubit = qargs[0]
                props_list = []
                if getattr(props, "error", None) is not None:
                    props_list.append(
                        {
                            "date": datetime.datetime.now(datetime.timezone.utc),
                            "name": "readout_error",
                            "unit": "",
                            "value": props.error,
                        }
                    )
                if getattr(props, "duration", None) is not None:
                    props_list.append(
                        {
                            "date": datetime.datetime.now(datetime.timezone.utc),
                            "name": "readout_length",
                            "unit": "s",
                            "value": props.duration,
                        }
                    )
                if not props_list:
                    qubit_props = {}
                    break
                qubit_props[qubit] = props_list
            if qubit_props and all(x is not None for x in qubit_props.values()):
                qubits = [qubit_props[i] for i in range(target.num_qubits)]
    if gates or qubits:
        properties_dict["gates"] = gates
        properties_dict["qubits"] = qubits
        return BackendProperties.from_dict(properties_dict)
    else:
        return None<|MERGE_RESOLUTION|>--- conflicted
+++ resolved
@@ -417,31 +417,8 @@
             properties = {None: None}
         if instruction_name in self._gate_map:
             raise AttributeError("Instruction %s is already in the target" % instruction_name)
-<<<<<<< HEAD
         super().add_instruction(instruction, instruction_name, is_class, properties)
         self._gate_map[instruction_name] = properties
-=======
-        self._gate_name_map[instruction_name] = instruction
-        if is_class:
-            qargs_val = {None: None}
-        else:
-            if None in properties:
-                self._global_operations[instruction.num_qubits].add(instruction_name)
-            qargs_val = {}
-            for qarg in properties:
-                if qarg is not None and len(qarg) != instruction.num_qubits:
-                    raise TranspilerError(
-                        f"The number of qubits for {instruction} does not match the number "
-                        f"of qubits in the properties dictionary: {qarg}"
-                    )
-                if qarg is not None:
-                    self.num_qubits = max(
-                        self.num_qubits if self.num_qubits is not None else 0, max(qarg) + 1
-                    )
-                qargs_val[qarg] = properties[qarg]
-                self._qarg_gate_map[qarg].add(instruction_name)
-        self._gate_map[instruction_name] = qargs_val
->>>>>>> 9d03b4bf
         self._coupling_graph = None
         self._instruction_durations = None
         self._instruction_schedule_map = None
@@ -759,18 +736,10 @@
         return instruction_properties[index]
 
     def _build_coupling_graph(self):
-<<<<<<< HEAD
-        self._coupling_graph = rx.PyDiGraph(  # pylint: disable=attribute-defined-outside-init
-            multigraph=False
-        )
-        self._coupling_graph.add_nodes_from([{} for _ in range(self.num_qubits)])
-        for gate, qarg_map in self.items():
-=======
         self._coupling_graph = rx.PyDiGraph(multigraph=False)
         if self.num_qubits is not None:
             self._coupling_graph.add_nodes_from([{} for _ in range(self.num_qubits)])
         for gate, qarg_map in self._gate_map.items():
->>>>>>> 9d03b4bf
             if qarg_map is None:
                 if self._gate_name_map[gate].num_qubits == 2:
                     self._coupling_graph = None  # pylint: disable=attribute-defined-outside-init
