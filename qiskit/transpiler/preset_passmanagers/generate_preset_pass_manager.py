# This code is part of Qiskit.
#
# (C) Copyright IBM 2024.
#
# This code is licensed under the Apache License, Version 2.0. You may
# obtain a copy of this license in the LICENSE.txt file in the root directory
# of this source tree or at http://www.apache.org/licenses/LICENSE-2.0.
#
# Any modifications or derivative works of this code must retain this
# copyright notice, and modified files need to carry a notice indicating
# that they have been altered from the originals.

"""
Preset pass manager generation function
"""

import warnings

from qiskit.circuit.controlflow import CONTROL_FLOW_OP_NAMES, get_control_flow_name_mapping
from qiskit.circuit.library.standard_gates import get_standard_gate_name_mapping
from qiskit.circuit.quantumregister import Qubit
from qiskit.providers.backend import Backend
from qiskit.transpiler.coupling import CouplingMap
from qiskit.transpiler.exceptions import TranspilerError
from qiskit.transpiler.instruction_durations import InstructionDurations
from qiskit.transpiler.layout import Layout
from qiskit.transpiler.passmanager_config import PassManagerConfig
from qiskit.transpiler.target import Target
from qiskit.transpiler.timing_constraints import TimingConstraints
from qiskit.utils import deprecate_arg

from .level0 import level_0_pass_manager
from .level1 import level_1_pass_manager
from .level2 import level_2_pass_manager
from .level3 import level_3_pass_manager


@deprecate_arg(
    name="instruction_durations",
    since="1.3",
    package_name="Qiskit",
    removal_timeline="in Qiskit 2.0",
    additional_msg="The `target` parameter should be used instead. You can build a `Target` instance "
    "with defined instruction durations with "
    "`Target.from_configuration(..., instruction_durations=...)`",
)
@deprecate_arg(
    name="timing_constraints",
    since="1.3",
    package_name="Qiskit",
    removal_timeline="in Qiskit 2.0",
    additional_msg="The `target` parameter should be used instead. You can build a `Target` instance "
    "with defined timing constraints with "
    "`Target.from_configuration(..., timing_constraints=...)`",
)
def generate_preset_pass_manager(
    optimization_level=2,
    backend=None,
    target=None,
    basis_gates=None,
    coupling_map=None,
    instruction_durations=None,
    timing_constraints=None,
    initial_layout=None,
    layout_method=None,
    routing_method=None,
    translation_method=None,
    scheduling_method=None,
    approximation_degree=1.0,
    seed_transpiler=None,
    unitary_synthesis_method="default",
    unitary_synthesis_plugin_config=None,
    hls_config=None,
    init_method=None,
    optimization_method=None,
    dt=None,
    qubits_initially_zero=True,
    *,
    _skip_target=False,
):
    """Generate a preset :class:`~.PassManager`

    This function is used to quickly generate a preset pass manager. Preset pass
    managers are the default pass managers used by the :func:`~.transpile`
    function. This function provides a convenient and simple method to construct
    a standalone :class:`~.PassManager` object that mirrors what the :func:`~.transpile`
    function internally builds and uses.

    The target constraints for the pass manager construction can be specified through a :class:`.Target`
<<<<<<< HEAD
    instance, a :class:`.BackendV2` instance, or via loose constraints
=======
    instance, a :class:`.BackendV1` or :class:`.BackendV2` instance, or via loose constraints
>>>>>>> 85c77b79
    (``basis_gates``, ``coupling_map``, ``instruction_durations``,
    ``dt`` or ``timing_constraints``).
    The order of priorities for target constraints works as follows: if a ``target``
    input is provided, it will take priority over any ``backend`` input or loose constraints.
    If a ``backend`` is provided together with any loose constraint
    from the list above, the loose constraint will take priority over the corresponding backend
    constraint. This behavior is summarized in the table below. The first column
    in the table summarizes the potential user-provided constraints, and each cell shows whether
    the priority is assigned to that specific constraint input or another input
    (`target`/`backend(V1)`/`backend(V2)`).

<<<<<<< HEAD
    ============================ ========= ========================
    User Provided                target    backend(V2)
    ============================ ========= ========================
    **basis_gates**              target    basis_gates
    **coupling_map**             target    coupling_map
    **instruction_durations**    target    instruction_durations
    **dt**                       target    dt
    **timing_constraints**       target    timing_constraints
    ============================ ========= ========================
=======
    ============================ ========= ======================== =======================
    User Provided                target    backend(V1)              backend(V2)
    ============================ ========= ======================== =======================
    **basis_gates**              target    basis_gates              basis_gates
    **coupling_map**             target    coupling_map             coupling_map
    **instruction_durations**    target    instruction_durations    instruction_durations
    **dt**                       target    dt                       dt
    **timing_constraints**       target    timing_constraints       timing_constraints
    ============================ ========= ======================== =======================
>>>>>>> 85c77b79

    Args:
        optimization_level (int): The optimization level to generate a
            :class:`~.StagedPassManager` for. By default optimization level 2
            is used if this is not specified. This can be 0, 1, 2, or 3. Higher
            levels generate potentially more optimized circuits, at the expense
            of longer transpilation time:

                * 0: no optimization
                * 1: light optimization
                * 2: heavy optimization
                * 3: even heavier optimization

        backend (Backend): An optional backend object which can be used as the
            source of the default values for the ``basis_gates``,
            ``coupling_map``, ``instruction_durations``,
            ``timing_constraints``, and ``target``. If any of those other arguments
            are specified in addition to ``backend`` they will take precedence
            over the value contained in the backend.
        target (Target): The :class:`~.Target` representing a backend compilation
            target. The following attributes will be inferred from this
            argument if they are not set: ``coupling_map``, ``basis_gates``,
            ``instruction_durations`` and ``timing_constraints``.
        basis_gates (list): List of basis gate names to unroll to
            (e.g: ``['u1', 'u2', 'u3', 'cx']``).
        coupling_map (CouplingMap or list): Directed graph represented a coupling
            map. Multiple formats are supported:

            #. ``CouplingMap`` instance
            #. List, must be given as an adjacency matrix, where each entry
               specifies all directed two-qubit interactions supported by backend,
               e.g: ``[[0, 1], [0, 3], [1, 2], [1, 5], [2, 5], [4, 1], [5, 3]]``

        instruction_durations (InstructionDurations or list): Dictionary of duration
            (in dt) for each instruction. If specified, these durations overwrite the
            gate lengths in ``backend.properties``. Applicable only if ``scheduling_method``
            is specified.
            The format of ``instruction_durations`` must be as follows:
            They must be given as an :class:`.InstructionDurations` instance or a list of tuples

            ```
            [(instruction_name, qubits, duration, unit), ...].
            | [('cx', [0, 1], 12.3, 'ns'), ('u3', [0], 4.56, 'ns')]
            | [('cx', [0, 1], 1000), ('u3', [0], 300)]
            ```

            If ``unit`` is omitted, the default is ``'dt'``, which is a sample time depending on backend.
            If the time unit is ``'dt'``, the duration must be an integer.
        dt (float): Backend sample time (resolution) in seconds.
            If provided, this value will overwrite the ``dt`` value in ``instruction_durations``.
            If ``None`` (default) and a backend is provided, ``backend.dt`` is used.
        timing_constraints (TimingConstraints): Hardware time alignment restrictions.
             A quantum computer backend may report a set of restrictions, namely:

                - granularity: An integer value representing minimum pulse gate
                  resolution in units of ``dt``. A user-defined pulse gate should have
                  duration of a multiple of this granularity value.
                - min_length: An integer value representing minimum pulse gate
                  length in units of ``dt``. A user-defined pulse gate should be longer
                  than this length.
                - pulse_alignment: An integer value representing a time resolution of gate
                  instruction starting time. Gate instruction should start at time which
                  is a multiple of the alignment value.
                - acquire_alignment: An integer value representing a time resolution of measure
                  instruction starting time. Measure instruction should start at time which
                  is a multiple of the alignment value.

                This information will be provided by the backend configuration.
                If the backend doesn't have any restriction on the instruction time allocation,
                then ``timing_constraints`` is None and no adjustment will be performed.

        initial_layout (Layout | List[int]): Initial position of virtual qubits on
            physical qubits.
        layout_method (str): The :class:`~.Pass` to use for choosing initial qubit
            placement. Valid choices are ``'trivial'``, ``'dense'``,
            and ``'sabre'``, representing :class:`~.TrivialLayout`, :class:`~.DenseLayout` and
            :class:`~.SabreLayout` respectively. This can also
            be the external plugin name to use for the ``layout`` stage of the output
            :class:`~.StagedPassManager`. You can see a list of installed plugins by using
            :func:`~.list_stage_plugins` with ``"layout"`` for the ``stage_name`` argument.
        routing_method (str): The pass to use for routing qubits on the
            architecture. Valid choices are ``'basic'``, ``'lookahead'``, ``'stochastic'``,
            ``'sabre'``, and ``'none'`` representing :class:`~.BasicSwap`,
            :class:`~.LookaheadSwap`, :class:`~.StochasticSwap`, :class:`~.SabreSwap`, and
            erroring if routing is required respectively. This can also be the external plugin
            name to use for the ``routing`` stage of the output :class:`~.StagedPassManager`.
            You can see a list of installed plugins by using :func:`~.list_stage_plugins` with
            ``"routing"`` for the ``stage_name`` argument.
        translation_method (str): The method to use for translating gates to
            basis gates. Valid choices ``'translator'``, ``'synthesis'`` representing
            :class:`~.BasisTranslator`, and :class:`~.UnitarySynthesis` respectively. This can
            also be the external plugin name to use for the ``translation`` stage of the output
            :class:`~.StagedPassManager`. You can see a list of installed plugins by using
            :func:`~.list_stage_plugins` with ``"translation"`` for the ``stage_name`` argument.
        scheduling_method (str): The pass to use for scheduling instructions. Valid choices
            are ``'alap'`` and ``'asap'``. This can also be the external plugin name to use
            for the ``scheduling`` stage of the output :class:`~.StagedPassManager`. You can
            see a list of installed plugins by using :func:`~.list_stage_plugins` with
            ``"scheduling"`` for the ``stage_name`` argument.
        approximation_degree (float): Heuristic dial used for circuit approximation
            (1.0=no approximation, 0.0=maximal approximation).
        seed_transpiler (int): Sets random seed for the stochastic parts of
            the transpiler.
        unitary_synthesis_method (str): The name of the unitary synthesis
            method to use. By default ``'default'`` is used. You can see a list of
            installed plugins with :func:`.unitary_synthesis_plugin_names`.
        unitary_synthesis_plugin_config (dict): An optional configuration dictionary
            that will be passed directly to the unitary synthesis plugin. By
            default this setting will have no effect as the default unitary
            synthesis method does not take custom configuration. This should
            only be necessary when a unitary synthesis plugin is specified with
            the ``unitary_synthesis_method`` argument. As this is custom for each
            unitary synthesis plugin refer to the plugin documentation for how
            to use this option.
        hls_config (HLSConfig): An optional configuration class :class:`~.HLSConfig`
            that will be passed directly to :class:`~.HighLevelSynthesis` transformation pass.
            This configuration class allows to specify for various high-level objects
            the lists of synthesis algorithms and their parameters.
        init_method (str): The plugin name to use for the ``init`` stage of
            the output :class:`~.StagedPassManager`. By default an external
            plugin is not used. You can see a list of installed plugins by
            using :func:`~.list_stage_plugins` with ``"init"`` for the stage
            name argument.
        optimization_method (str): The plugin name to use for the
            ``optimization`` stage of the output
            :class:`~.StagedPassManager`. By default an external
            plugin is not used. You can see a list of installed plugins by
            using :func:`~.list_stage_plugins` with ``"optimization"`` for the
            ``stage_name`` argument.
        qubits_initially_zero (bool): Indicates whether the input circuit is
                zero-initialized.

    Returns:
        StagedPassManager: The preset pass manager for the given options

    Raises:
        ValueError: if an invalid value for ``optimization_level`` is passed in.
    """

    # Handle positional arguments for target and backend. This enables the usage
    # pattern `generate_preset_pass_manager(backend.target)` to generate a default
    # pass manager for a given target.
    if isinstance(optimization_level, Target):
        target = optimization_level
        optimization_level = 2
    elif isinstance(optimization_level, Backend):
        backend = optimization_level
        optimization_level = 2

<<<<<<< HEAD
=======
    if backend is not None and getattr(backend, "version", 0) <= 1:
        # This is a temporary conversion step to allow for a smoother transition
        # to a fully target-based transpiler pipeline while maintaining the behavior
        # of `transpile` with BackendV1 inputs.
        warnings.warn(
            "The `generate_preset_pass_manager` function will stop supporting inputs of "
            f"type `BackendV1` ( {backend} ) in the `backend` parameter in a future "
            "release no earlier than 2.0. `BackendV1` is deprecated and implementations "
            "should move to `BackendV2`.",
            category=DeprecationWarning,
            stacklevel=2,
        )
        backend = BackendV2Converter(backend)

>>>>>>> 85c77b79
    # If there are no loose constraints => use backend target if available
    _no_loose_constraints = (
        basis_gates is None
        and coupling_map is None
        and dt is None
        and instruction_durations is None
        and timing_constraints is None
    )
    # If it's an edge case => do not build target
    _skip_target = (
        target is None
        and backend is None
        # Note: instruction_durations is deprecated and will be removed in 2.0 (no need for alternative)
        and (basis_gates is None or coupling_map is None or instruction_durations is not None)
    )

    # Resolve loose constraints case-by-case against backend constraints.
    # The order of priority is loose constraints > backend.
    dt = _parse_dt(dt, backend)
    instruction_durations = _parse_instruction_durations(backend, instruction_durations, dt)
    timing_constraints = _parse_timing_constraints(backend, timing_constraints)
    # The basis gates parser will set _skip_target to True if a custom basis gate is found
    # (known edge case).
    basis_gates, name_mapping, _skip_target = _parse_basis_gates(basis_gates, backend, _skip_target)
    coupling_map = _parse_coupling_map(coupling_map, backend)

    if target is None:
        if backend is not None and _no_loose_constraints:
            # If a backend is specified without loose constraints, use its target directly.
            target = backend.target
        elif not _skip_target:
<<<<<<< HEAD
            # Only parse backend properties when the target isn't skipped to
            # preserve the former behavior of transpile.

=======
>>>>>>> 85c77b79
            # Build target from constraints.
            target = Target.from_configuration(
                basis_gates=basis_gates,
                num_qubits=backend.num_qubits if backend is not None else None,
                coupling_map=coupling_map,
                # If the instruction map has custom gates, do not give as config, the information
                # will be added to the target with update_from_instruction_schedule_map
                instruction_durations=instruction_durations,
                concurrent_measurements=(
                    backend.target.concurrent_measurements if backend is not None else None
                ),
                dt=dt,
                timing_constraints=timing_constraints,
                custom_name_mapping=name_mapping,
            )

    if target is not None:
        if coupling_map is None:
            coupling_map = target.build_coupling_map()
        if basis_gates is None:
            basis_gates = target.operation_names
        if instruction_durations is None:
            instruction_durations = target.durations()
        if timing_constraints is None:
            timing_constraints = target.timing_constraints()

    # Parse non-target dependent pm options
    initial_layout = _parse_initial_layout(initial_layout)
    approximation_degree = _parse_approximation_degree(approximation_degree)
    seed_transpiler = _parse_seed_transpiler(seed_transpiler)

    pm_options = {
        "target": target,
        "basis_gates": basis_gates,
        "coupling_map": coupling_map,
        "instruction_durations": instruction_durations,
        "timing_constraints": timing_constraints,
        "layout_method": layout_method,
        "routing_method": routing_method,
        "translation_method": translation_method,
        "scheduling_method": scheduling_method,
        "approximation_degree": approximation_degree,
        "seed_transpiler": seed_transpiler,
        "unitary_synthesis_method": unitary_synthesis_method,
        "unitary_synthesis_plugin_config": unitary_synthesis_plugin_config,
        "initial_layout": initial_layout,
        "hls_config": hls_config,
        "init_method": init_method,
        "optimization_method": optimization_method,
        "qubits_initially_zero": qubits_initially_zero,
    }

    if backend is not None:
        pm_options["_skip_target"] = _skip_target
        pm_config = PassManagerConfig.from_backend(backend, **pm_options)
    else:
        pm_config = PassManagerConfig(**pm_options)
    if optimization_level == 0:
        pm = level_0_pass_manager(pm_config)
    elif optimization_level == 1:
        pm = level_1_pass_manager(pm_config)
    elif optimization_level == 2:
        pm = level_2_pass_manager(pm_config)
    elif optimization_level == 3:
        pm = level_3_pass_manager(pm_config)
    else:
        raise ValueError(f"Invalid optimization level {optimization_level}")
    return pm


def _parse_basis_gates(basis_gates, backend, skip_target):
    standard_gates = get_standard_gate_name_mapping()
    # Add control flow gates by default to basis set and name mapping
    default_gates = {"measure", "delay", "reset"}.union(CONTROL_FLOW_OP_NAMES)
    name_mapping = get_control_flow_name_mapping()
    try:
        instructions = set(basis_gates)
        for name in default_gates:
            if name not in instructions:
                instructions.add(name)
    except TypeError:
        instructions = None

    if backend is None:
        # Check for custom instructions
        if instructions is None:
            return None, name_mapping, skip_target

        for inst in instructions:
            if inst not in standard_gates and inst not in default_gates:
                warnings.warn(
                    category=DeprecationWarning,
                    message=f"Providing non-standard gates ({inst}) through the ``basis_gates`` "
                    "argument is deprecated for both ``transpile`` and ``generate_preset_pass_manager`` "
                    "as of Qiskit 1.3.0. "
                    "It will be removed in Qiskit 2.0. The ``target`` parameter should be used instead. "
                    "You can build a target instance using ``Target.from_configuration()`` and provide "
                    "custom gate definitions with the ``custom_name_mapping`` argument.",
                )
                skip_target = True
                break

        return list(instructions), name_mapping, skip_target

    instructions = instructions or backend.operation_names
    name_mapping.update(
        {name: backend.target.operation_from_name(name) for name in backend.operation_names}
    )

    # Check for custom instructions
    for inst in instructions:
        if inst not in standard_gates and inst not in default_gates:
            if inst not in backend.operation_names:
                # do not raise warning when the custom instruction comes from the backend
                # (common case with BasicSimulator)
                warnings.warn(
                    category=DeprecationWarning,
                    message="Providing custom gates through the ``basis_gates`` argument is deprecated "
                    "for both ``transpile`` and ``generate_preset_pass_manager`` as of Qiskit 1.3.0. "
                    "It will be removed in Qiskit 2.0. The ``target`` parameter should be used instead. "
                    "You can build a target instance using ``Target.from_configuration()`` and provide"
                    "custom gate definitions with the ``custom_name_mapping`` argument.",
                )
            skip_target = True
            break

    return list(instructions) if instructions else None, name_mapping, skip_target


def _parse_dt(dt, backend):
    # try getting dt from user, else backend
    if dt is None and backend is not None:
        dt = backend.target.dt
    return dt


def _parse_coupling_map(coupling_map, backend):
    # try getting coupling_map from user, else backend
    if coupling_map is None and backend is not None:
        coupling_map = backend.coupling_map

    # coupling_map could be None, or a list of lists, e.g. [[0, 1], [2, 1]]
    if coupling_map is None or isinstance(coupling_map, CouplingMap):
        return coupling_map
    if isinstance(coupling_map, list) and all(
        isinstance(i, list) and len(i) == 2 for i in coupling_map
    ):
        return CouplingMap(coupling_map)
    else:
        raise TranspilerError(
            "Only a single input coupling map can be used with generate_preset_pass_manager()."
        )


def _parse_instruction_durations(backend, inst_durations, dt):
    """Create a list of ``InstructionDuration``s. If ``inst_durations`` is provided,
    the backend will be ignored, otherwise, the durations will be populated from the
    backend.
    """
    final_durations = InstructionDurations()
    if not inst_durations:
        backend_durations = InstructionDurations()
        if backend is not None:
            backend_durations = backend.instruction_durations
        final_durations.update(backend_durations, dt or backend_durations.dt)
    else:
        final_durations.update(inst_durations, dt or getattr(inst_durations, "dt", None))
    return final_durations


def _parse_timing_constraints(backend, timing_constraints):
    if isinstance(timing_constraints, TimingConstraints):
        return timing_constraints
    if backend is None and timing_constraints is None:
        timing_constraints = TimingConstraints()
    elif backend is not None:
        timing_constraints = backend.target.timing_constraints()
    return timing_constraints


def _parse_initial_layout(initial_layout):
    # initial_layout could be None, or a list of ints, e.g. [0, 5, 14]
    # or a list of tuples/None e.g. [qr[0], None, qr[1]] or a dict e.g. {qr[0]: 0}
    if initial_layout is None or isinstance(initial_layout, Layout):
        return initial_layout
    if isinstance(initial_layout, dict):
        return Layout(initial_layout)
    initial_layout = list(initial_layout)
    if all(phys is None or isinstance(phys, Qubit) for phys in initial_layout):
        return Layout.from_qubit_list(initial_layout)
    return initial_layout


def _parse_approximation_degree(approximation_degree):
    if approximation_degree is None:
        return None
    if approximation_degree < 0.0 or approximation_degree > 1.0:
        raise TranspilerError("Approximation degree must be in [0.0, 1.0]")
    return approximation_degree


def _parse_seed_transpiler(seed_transpiler):
    if seed_transpiler is None:
        return None
    if not isinstance(seed_transpiler, int) or seed_transpiler < 0:
        raise ValueError("Expected non-negative integer as seed for transpiler.")
    return seed_transpiler<|MERGE_RESOLUTION|>--- conflicted
+++ resolved
@@ -87,11 +87,7 @@
     function internally builds and uses.
 
     The target constraints for the pass manager construction can be specified through a :class:`.Target`
-<<<<<<< HEAD
     instance, a :class:`.BackendV2` instance, or via loose constraints
-=======
-    instance, a :class:`.BackendV1` or :class:`.BackendV2` instance, or via loose constraints
->>>>>>> 85c77b79
     (``basis_gates``, ``coupling_map``, ``instruction_durations``,
     ``dt`` or ``timing_constraints``).
     The order of priorities for target constraints works as follows: if a ``target``
@@ -103,7 +99,6 @@
     the priority is assigned to that specific constraint input or another input
     (`target`/`backend(V1)`/`backend(V2)`).
 
-<<<<<<< HEAD
     ============================ ========= ========================
     User Provided                target    backend(V2)
     ============================ ========= ========================
@@ -113,17 +108,6 @@
     **dt**                       target    dt
     **timing_constraints**       target    timing_constraints
     ============================ ========= ========================
-=======
-    ============================ ========= ======================== =======================
-    User Provided                target    backend(V1)              backend(V2)
-    ============================ ========= ======================== =======================
-    **basis_gates**              target    basis_gates              basis_gates
-    **coupling_map**             target    coupling_map             coupling_map
-    **instruction_durations**    target    instruction_durations    instruction_durations
-    **dt**                       target    dt                       dt
-    **timing_constraints**       target    timing_constraints       timing_constraints
-    ============================ ========= ======================== =======================
->>>>>>> 85c77b79
 
     Args:
         optimization_level (int): The optimization level to generate a
@@ -273,23 +257,6 @@
         backend = optimization_level
         optimization_level = 2
 
-<<<<<<< HEAD
-=======
-    if backend is not None and getattr(backend, "version", 0) <= 1:
-        # This is a temporary conversion step to allow for a smoother transition
-        # to a fully target-based transpiler pipeline while maintaining the behavior
-        # of `transpile` with BackendV1 inputs.
-        warnings.warn(
-            "The `generate_preset_pass_manager` function will stop supporting inputs of "
-            f"type `BackendV1` ( {backend} ) in the `backend` parameter in a future "
-            "release no earlier than 2.0. `BackendV1` is deprecated and implementations "
-            "should move to `BackendV2`.",
-            category=DeprecationWarning,
-            stacklevel=2,
-        )
-        backend = BackendV2Converter(backend)
-
->>>>>>> 85c77b79
     # If there are no loose constraints => use backend target if available
     _no_loose_constraints = (
         basis_gates is None
@@ -321,12 +288,6 @@
             # If a backend is specified without loose constraints, use its target directly.
             target = backend.target
         elif not _skip_target:
-<<<<<<< HEAD
-            # Only parse backend properties when the target isn't skipped to
-            # preserve the former behavior of transpile.
-
-=======
->>>>>>> 85c77b79
             # Build target from constraints.
             target = Target.from_configuration(
                 basis_gates=basis_gates,
@@ -337,12 +298,6 @@
                 instruction_durations=instruction_durations,
                 concurrent_measurements=(
                     backend.target.concurrent_measurements if backend is not None else None
-                ),
-                dt=dt,
-                timing_constraints=timing_constraints,
-                custom_name_mapping=name_mapping,
-            )
-
     if target is not None:
         if coupling_map is None:
             coupling_map = target.build_coupling_map()
