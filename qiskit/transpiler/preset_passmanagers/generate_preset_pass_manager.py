# This code is part of Qiskit.
#
# (C) Copyright IBM 2024.
#
# This code is licensed under the Apache License, Version 2.0. You may
# obtain a copy of this license in the LICENSE.txt file in the root directory
# of this source tree or at http://www.apache.org/licenses/LICENSE-2.0.
#
# Any modifications or derivative works of this code must retain this
# copyright notice, and modified files need to carry a notice indicating
# that they have been altered from the originals.

"""
Preset pass manager generation function
"""

import copy
import warnings

from qiskit.circuit.controlflow import (
    CONTROL_FLOW_OP_NAMES,
    IfElseOp,
    WhileLoopOp,
    ForLoopOp,
    SwitchCaseOp,
)
from qiskit.circuit.library.standard_gates import get_standard_gate_name_mapping
from qiskit.circuit.quantumregister import Qubit
from qiskit.providers.backend import Backend
from qiskit.providers.backend_compat import BackendV2Converter
from qiskit.transpiler.coupling import CouplingMap
from qiskit.transpiler.exceptions import TranspilerError
from qiskit.transpiler.instruction_durations import InstructionDurations
from qiskit.transpiler.layout import Layout
from qiskit.transpiler.passmanager_config import PassManagerConfig
from qiskit.transpiler.target import Target, target_to_backend_properties
from qiskit.transpiler.timing_constraints import TimingConstraints
from qiskit.utils import deprecate_arg
from qiskit.utils.deprecate_pulse import deprecate_pulse_arg

from .level0 import level_0_pass_manager
from .level1 import level_1_pass_manager
from .level2 import level_2_pass_manager
from .level3 import level_3_pass_manager


@deprecate_arg(
    name="instruction_durations",
    since="1.3",
    package_name="Qiskit",
    removal_timeline="in Qiskit 2.0",
    additional_msg="The `target` parameter should be used instead. You can build a `Target` instance "
    "with defined instruction durations with "
    "`Target.from_configuration(..., instruction_durations=...)`",
)
@deprecate_arg(
    name="timing_constraints",
    since="1.3",
    package_name="Qiskit",
    removal_timeline="in Qiskit 2.0",
    additional_msg="The `target` parameter should be used instead. You can build a `Target` instance "
    "with defined timing constraints with "
    "`Target.from_configuration(..., timing_constraints=...)`",
)
@deprecate_arg(
    name="backend_properties",
    since="1.3",
    package_name="Qiskit",
    removal_timeline="in Qiskit 2.0",
    additional_msg="The `target` parameter should be used instead. You can build a `Target` instance "
    "with defined properties with Target.from_configuration(..., backend_properties=...)",
)
@deprecate_pulse_arg("inst_map", predicate=lambda inst_map: inst_map is not None)
def generate_preset_pass_manager(
    optimization_level=2,
    backend=None,
    target=None,
    basis_gates=None,
    inst_map=None,
    coupling_map=None,
    instruction_durations=None,
    backend_properties=None,
    timing_constraints=None,
    initial_layout=None,
    layout_method=None,
    routing_method=None,
    translation_method=None,
    scheduling_method=None,
    approximation_degree=1.0,
    seed_transpiler=None,
    unitary_synthesis_method="default",
    unitary_synthesis_plugin_config=None,
    hls_config=None,
    init_method=None,
    optimization_method=None,
    dt=None,
    qubits_initially_zero=True,
    *,
    _skip_target=False,
):
    """Generate a preset :class:`~.PassManager`

    This function is used to quickly generate a preset pass manager. Preset pass
    managers are the default pass managers used by the :func:`~.transpile`
    function. This function provides a convenient and simple method to construct
    a standalone :class:`~.PassManager` object that mirrors what the :func:`~.transpile`
    function internally builds and uses.

    The target constraints for the pass manager construction can be specified through a :class:`.Target`
    instance, a :class:`.BackendV1` or :class:`.BackendV2` instance, or via loose constraints
    (``basis_gates``, ``inst_map``, ``coupling_map``, ``backend_properties``, ``instruction_durations``,
    ``dt`` or ``timing_constraints``).
    The order of priorities for target constraints works as follows: if a ``target``
    input is provided, it will take priority over any ``backend`` input or loose constraints.
    If a ``backend`` is provided together with any loose constraint
    from the list above, the loose constraint will take priority over the corresponding backend
    constraint. This behavior is independent of whether the ``backend`` instance is of type
    :class:`.BackendV1` or :class:`.BackendV2`, as summarized in the table below. The first column
    in the table summarizes the potential user-provided constraints, and each cell shows whether
    the priority is assigned to that specific constraint input or another input
    (`target`/`backend(V1)`/`backend(V2)`).

    ============================ ========= ======================== =======================
    User Provided                target    backend(V1)              backend(V2)
    ============================ ========= ======================== =======================
    **basis_gates**              target    basis_gates              basis_gates
    **coupling_map**             target    coupling_map             coupling_map
    **instruction_durations**    target    instruction_durations    instruction_durations
    **inst_map**                 target    inst_map                 inst_map
    **dt**                       target    dt                       dt
    **timing_constraints**       target    timing_constraints       timing_constraints
    **backend_properties**       target    backend_properties       backend_properties
    ============================ ========= ======================== =======================

    Args:
        optimization_level (int): The optimization level to generate a
            :class:`~.StagedPassManager` for. By default optimization level 2
            is used if this is not specified. This can be 0, 1, 2, or 3. Higher
            levels generate potentially more optimized circuits, at the expense
            of longer transpilation time:

                * 0: no optimization
                * 1: light optimization
                * 2: heavy optimization
                * 3: even heavier optimization

        backend (Backend): An optional backend object which can be used as the
            source of the default values for the ``basis_gates``, ``inst_map``,
            ``coupling_map``, ``backend_properties``, ``instruction_durations``,
            ``timing_constraints``, and ``target``. If any of those other arguments
            are specified in addition to ``backend`` they will take precedence
            over the value contained in the backend.
        target (Target): The :class:`~.Target` representing a backend compilation
            target. The following attributes will be inferred from this
            argument if they are not set: ``coupling_map``, ``basis_gates``,
            ``instruction_durations``, ``inst_map``, ``timing_constraints``
            and ``backend_properties``.
        basis_gates (list): List of basis gate names to unroll to
            (e.g: ``['u1', 'u2', 'u3', 'cx']``).
        inst_map (InstructionScheduleMap): DEPRECATED. Mapping object that maps gates to schedules.
            If any user defined calibration is found in the map and this is used in a
            circuit, transpiler attaches the custom gate definition to the circuit.
            This enables one to flexibly override the low-level instruction
            implementation.
        coupling_map (CouplingMap or list): Directed graph represented a coupling
            map. Multiple formats are supported:

            #. ``CouplingMap`` instance
            #. List, must be given as an adjacency matrix, where each entry
               specifies all directed two-qubit interactions supported by backend,
               e.g: ``[[0, 1], [0, 3], [1, 2], [1, 5], [2, 5], [4, 1], [5, 3]]``

        instruction_durations (InstructionDurations or list): Dictionary of duration
            (in dt) for each instruction. If specified, these durations overwrite the
            gate lengths in ``backend.properties``. Applicable only if ``scheduling_method``
            is specified.
            The format of ``instruction_durations`` must be as follows:
            They must be given as an :class:`.InstructionDurations` instance or a list of tuples

            ```
            [(instruction_name, qubits, duration, unit), ...].
            | [('cx', [0, 1], 12.3, 'ns'), ('u3', [0], 4.56, 'ns')]
            | [('cx', [0, 1], 1000), ('u3', [0], 300)]
            ```

            If ``unit`` is omitted, the default is ``'dt'``, which is a sample time depending on backend.
            If the time unit is ``'dt'``, the duration must be an integer.
        dt (float): Backend sample time (resolution) in seconds.
            If provided, this value will overwrite the ``dt`` value in ``instruction_durations``.
            If ``None`` (default) and a backend is provided, ``backend.dt`` is used.
        timing_constraints (TimingConstraints): Hardware time alignment restrictions.
             A quantum computer backend may report a set of restrictions, namely:

                - granularity: An integer value representing minimum pulse gate
                  resolution in units of ``dt``. A user-defined pulse gate should have
                  duration of a multiple of this granularity value.
                - min_length: An integer value representing minimum pulse gate
                  length in units of ``dt``. A user-defined pulse gate should be longer
                  than this length.
                - pulse_alignment: An integer value representing a time resolution of gate
                  instruction starting time. Gate instruction should start at time which
                  is a multiple of the alignment value.
                - acquire_alignment: An integer value representing a time resolution of measure
                  instruction starting time. Measure instruction should start at time which
                  is a multiple of the alignment value.

                This information will be provided by the backend configuration.
                If the backend doesn't have any restriction on the instruction time allocation,
                then ``timing_constraints`` is None and no adjustment will be performed.

        initial_layout (Layout | List[int]): Initial position of virtual qubits on
            physical qubits.
        layout_method (str): The :class:`~.Pass` to use for choosing initial qubit
            placement. Valid choices are ``'trivial'``, ``'dense'``,
            and ``'sabre'``, representing :class:`~.TrivialLayout`, :class:`~.DenseLayout` and
            :class:`~.SabreLayout` respectively. This can also
            be the external plugin name to use for the ``layout`` stage of the output
            :class:`~.StagedPassManager`. You can see a list of installed plugins by using
            :func:`~.list_stage_plugins` with ``"layout"`` for the ``stage_name`` argument.
        routing_method (str): The pass to use for routing qubits on the
            architecture. Valid choices are ``'basic'``, ``'lookahead'``, ``'stochastic'``,
            ``'sabre'``, and ``'none'`` representing :class:`~.BasicSwap`,
            :class:`~.LookaheadSwap`, :class:`~.StochasticSwap`, :class:`~.SabreSwap`, and
            erroring if routing is required respectively. This can also be the external plugin
            name to use for the ``routing`` stage of the output :class:`~.StagedPassManager`.
            You can see a list of installed plugins by using :func:`~.list_stage_plugins` with
            ``"routing"`` for the ``stage_name`` argument.
        translation_method (str): The method to use for translating gates to
            basis gates. Valid choices ``'translator'``, ``'synthesis'`` representing
            :class:`~.BasisTranslator`, and :class:`~.UnitarySynthesis` respectively. This can
            also be the external plugin name to use for the ``translation`` stage of the output
            :class:`~.StagedPassManager`. You can see a list of installed plugins by using
            :func:`~.list_stage_plugins` with ``"translation"`` for the ``stage_name`` argument.
        scheduling_method (str): The pass to use for scheduling instructions. Valid choices
            are ``'alap'`` and ``'asap'``. This can also be the external plugin name to use
            for the ``scheduling`` stage of the output :class:`~.StagedPassManager`. You can
            see a list of installed plugins by using :func:`~.list_stage_plugins` with
            ``"scheduling"`` for the ``stage_name`` argument.
        backend_properties (BackendProperties): Properties returned by a
            backend, including information on gate errors, readout errors,
            qubit coherence times, etc.
        approximation_degree (float): Heuristic dial used for circuit approximation
            (1.0=no approximation, 0.0=maximal approximation).
        seed_transpiler (int): Sets random seed for the stochastic parts of
            the transpiler.
        unitary_synthesis_method (str): The name of the unitary synthesis
            method to use. By default ``'default'`` is used. You can see a list of
            installed plugins with :func:`.unitary_synthesis_plugin_names`.
        unitary_synthesis_plugin_config (dict): An optional configuration dictionary
            that will be passed directly to the unitary synthesis plugin. By
            default this setting will have no effect as the default unitary
            synthesis method does not take custom configuration. This should
            only be necessary when a unitary synthesis plugin is specified with
            the ``unitary_synthesis_method`` argument. As this is custom for each
            unitary synthesis plugin refer to the plugin documentation for how
            to use this option.
        hls_config (HLSConfig): An optional configuration class :class:`~.HLSConfig`
            that will be passed directly to :class:`~.HighLevelSynthesis` transformation pass.
            This configuration class allows to specify for various high-level objects
            the lists of synthesis algorithms and their parameters.
        init_method (str): The plugin name to use for the ``init`` stage of
            the output :class:`~.StagedPassManager`. By default an external
            plugin is not used. You can see a list of installed plugins by
            using :func:`~.list_stage_plugins` with ``"init"`` for the stage
            name argument.
        optimization_method (str): The plugin name to use for the
            ``optimization`` stage of the output
            :class:`~.StagedPassManager`. By default an external
            plugin is not used. You can see a list of installed plugins by
            using :func:`~.list_stage_plugins` with ``"optimization"`` for the
            ``stage_name`` argument.
        qubits_initially_zero (bool): Indicates whether the input circuit is
                zero-initialized.

    Returns:
        StagedPassManager: The preset pass manager for the given options

    Raises:
        ValueError: if an invalid value for ``optimization_level`` is passed in.
    """

    # Handle positional arguments for target and backend. This enables the usage
    # pattern `generate_preset_pass_manager(backend.target)` to generate a default
    # pass manager for a given target.
    if isinstance(optimization_level, Target):
        target = optimization_level
        optimization_level = 2
    elif isinstance(optimization_level, Backend):
        backend = optimization_level
        optimization_level = 2

    if backend is not None and getattr(backend, "version", 0) <= 1:
        # This is a temporary conversion step to allow for a smoother transition
        # to a fully target-based transpiler pipeline while maintaining the behavior
        # of `transpile` with BackendV1 inputs.
        warnings.warn(
            "The `generate_preset_pass_manager` function will stop supporting inputs of "
            f"type `BackendV1` ( {backend} ) in the `backend` parameter in a future "
            "release no earlier than 2.0. `BackendV1` is deprecated and implementations "
            "should move to `BackendV2`.",
            category=DeprecationWarning,
            stacklevel=2,
        )
        backend = BackendV2Converter(backend)

    # Check if a custom inst_map was specified before overwriting inst_map
    _given_inst_map = bool(inst_map)
    # If there are no loose constraints => use backend target if available
    _no_loose_constraints = (
        basis_gates is None
        and coupling_map is None
        and dt is None
        and instruction_durations is None
        and backend_properties is None
        and timing_constraints is None
    )
    # If it's an edge case => do not build target
    _skip_target = (
        target is None
        and backend is None
        # Note: instruction_durations is deprecated and will be removed in 2.0 (no need for alternative)
        and (basis_gates is None or coupling_map is None or instruction_durations is not None)
    )

    # Resolve loose constraints case-by-case against backend constraints.
    # The order of priority is loose constraints > backend.
    dt = _parse_dt(dt, backend)
    instruction_durations = _parse_instruction_durations(backend, instruction_durations, dt)
    timing_constraints = _parse_timing_constraints(backend, timing_constraints)
    inst_map = _parse_inst_map(inst_map, backend)
    # The basis gates parser will set _skip_target to True if a custom basis gate is found
    # (known edge case).
    basis_gates, name_mapping, _skip_target = _parse_basis_gates(
        basis_gates, backend, inst_map, _skip_target
    )
    coupling_map = _parse_coupling_map(coupling_map, backend)

    if target is None:
        if backend is not None and _no_loose_constraints:
            # If a backend is specified without loose constraints, use its target directly.
            target = backend.target
        elif not _skip_target:
            # Only parse backend properties when the target isn't skipped to
            # preserve the former behavior of transpile.
            backend_properties = _parse_backend_properties(backend_properties, backend)
            with warnings.catch_warnings():
                # TODO: inst_map and backend_properties will be removed in 2.0
                warnings.filterwarnings(
                    "ignore",
                    category=DeprecationWarning,
                    message=".*``inst_map`` is deprecated as of Qiskit 1.3.*",
                    module="qiskit",
                )
                warnings.filterwarnings(
                    "ignore",
                    category=DeprecationWarning,
<<<<<<< HEAD
                    message=".*``qiskit.providers.exceptions.BackendPropertyError``",
=======
                    message=".* ``backend_properties`` is deprecated as of Qiskit 1.4",
>>>>>>> 71eb989d
                    module="qiskit",
                )
                # Build target from constraints.
                target = Target.from_configuration(
                    basis_gates=basis_gates,
                    num_qubits=backend.num_qubits if backend is not None else None,
                    coupling_map=coupling_map,
                    # If the instruction map has custom gates, do not give as config, the information
                    # will be added to the target with update_from_instruction_schedule_map
                    inst_map=inst_map if inst_map and not inst_map.has_custom_gate() else None,
                    backend_properties=backend_properties,
                    instruction_durations=instruction_durations,
                    concurrent_measurements=(
                        backend.target.concurrent_measurements if backend is not None else None
                    ),
                    dt=dt,
                    timing_constraints=timing_constraints,
                    custom_name_mapping=name_mapping,
                )

    # Update target with custom gate information. Note that this is an exception to the priority
    # order (target > loose constraints), added to handle custom gates for scheduling passes.
    if target is not None and _given_inst_map and inst_map.has_custom_gate():
        target = copy.deepcopy(target)
        target.update_from_instruction_schedule_map(inst_map)

    if target is not None:
        if coupling_map is None:
            coupling_map = target.build_coupling_map()
        if basis_gates is None:
            basis_gates = target.operation_names
        if instruction_durations is None:
            instruction_durations = target.durations()
        if inst_map is None:
            inst_map = target._get_instruction_schedule_map()
        if timing_constraints is None:
            timing_constraints = target.timing_constraints()
        if backend_properties is None:
            with warnings.catch_warnings():
                # TODO this approach (target-to-properties) is going to be removed soon (1.3) in favor
                #   of backend-to-target approach
                #   https://github.com/Qiskit/qiskit/pull/12850
                warnings.filterwarnings(
                    "ignore",
                    category=DeprecationWarning,
                    message=r".+qiskit\.transpiler\.target\.target_to_backend_properties.+",
                    module="qiskit",
                )
                backend_properties = target_to_backend_properties(target)

    # Parse non-target dependent pm options
    initial_layout = _parse_initial_layout(initial_layout)
    approximation_degree = _parse_approximation_degree(approximation_degree)
    seed_transpiler = _parse_seed_transpiler(seed_transpiler)

    pm_options = {
        "target": target,
        "basis_gates": basis_gates,
        "inst_map": inst_map,
        "coupling_map": coupling_map,
        "instruction_durations": instruction_durations,
        "backend_properties": backend_properties,
        "timing_constraints": timing_constraints,
        "layout_method": layout_method,
        "routing_method": routing_method,
        "translation_method": translation_method,
        "scheduling_method": scheduling_method,
        "approximation_degree": approximation_degree,
        "seed_transpiler": seed_transpiler,
        "unitary_synthesis_method": unitary_synthesis_method,
        "unitary_synthesis_plugin_config": unitary_synthesis_plugin_config,
        "initial_layout": initial_layout,
        "hls_config": hls_config,
        "init_method": init_method,
        "optimization_method": optimization_method,
        "qubits_initially_zero": qubits_initially_zero,
    }

    with warnings.catch_warnings():
        # inst_map and backend_properties are deprecated in the PassManagerConfig initializer
        warnings.filterwarnings(
            "ignore",
            category=DeprecationWarning,
            message=".*argument ``inst_map`` is deprecated as of Qiskit 1.3",
        )
        warnings.filterwarnings(
            "ignore",
            category=DeprecationWarning,
            message=".*argument ``backend_properties`` is deprecated as of Qiskit 1.4",
            module="qiskit",
        )
        if backend is not None:
            pm_options["_skip_target"] = _skip_target
            pm_config = PassManagerConfig.from_backend(backend, **pm_options)
        else:
            pm_config = PassManagerConfig(**pm_options)
        if optimization_level == 0:
            pm = level_0_pass_manager(pm_config)
        elif optimization_level == 1:
            pm = level_1_pass_manager(pm_config)
        elif optimization_level == 2:
            pm = level_2_pass_manager(pm_config)
        elif optimization_level == 3:
            pm = level_3_pass_manager(pm_config)
        else:
            raise ValueError(f"Invalid optimization level {optimization_level}")
    return pm


def _parse_basis_gates(basis_gates, backend, inst_map, skip_target):
    standard_gates = get_standard_gate_name_mapping()
    # Add control flow gates by default to basis set and name mapping
    default_gates = {"measure", "delay", "reset"}.union(CONTROL_FLOW_OP_NAMES)
    name_mapping = {
        "if_else": IfElseOp,
        "while_loop": WhileLoopOp,
        "for_loop": ForLoopOp,
        "switch_case": SwitchCaseOp,
    }
    try:
        instructions = set(basis_gates)
        for name in default_gates:
            if name not in instructions:
                instructions.add(name)
    except TypeError:
        instructions = None

    if backend is None:
        # Check for custom instructions
        if instructions is None:
            return None, name_mapping, skip_target

        for inst in instructions:
            if inst not in standard_gates and inst not in default_gates:
                warnings.warn(
                    category=DeprecationWarning,
                    message=f"Providing non-standard gates ({inst}) through the ``basis_gates`` "
                    "argument is deprecated for both ``transpile`` and ``generate_preset_pass_manager`` "
                    "as of Qiskit 1.3.0. "
                    "It will be removed in Qiskit 2.0. The ``target`` parameter should be used instead. "
                    "You can build a target instance using ``Target.from_configuration()`` and provide "
                    "custom gate definitions with the ``custom_name_mapping`` argument.",
                )
                skip_target = True
                break

        return list(instructions), name_mapping, skip_target

    instructions = instructions or backend.operation_names
    name_mapping.update(
        {name: backend.target.operation_from_name(name) for name in backend.operation_names}
    )

    # Check for custom instructions before removing calibrations
    for inst in instructions:
        if inst not in standard_gates and inst not in default_gates:
            if inst not in backend.operation_names:
                # do not raise warning when the custom instruction comes from the backend
                # (common case with BasicSimulator)
                warnings.warn(
                    category=DeprecationWarning,
                    message="Providing custom gates through the ``basis_gates`` argument is deprecated "
                    "for both ``transpile`` and ``generate_preset_pass_manager`` as of Qiskit 1.3.0. "
                    "It will be removed in Qiskit 2.0. The ``target`` parameter should be used instead. "
                    "You can build a target instance using ``Target.from_configuration()`` and provide"
                    "custom gate definitions with the ``custom_name_mapping`` argument.",
                )
            skip_target = True
            break

    # Remove calibrated instructions, as they will be added later from the instruction schedule map
    if inst_map is not None and not skip_target:
        for inst in inst_map.instructions:
            for qubit in inst_map.qubits_with_instruction(inst):
                entry = inst_map._get_calibration_entry(inst, qubit)
                if entry.user_provided and inst in instructions:
                    instructions.remove(inst)

    return list(instructions) if instructions else None, name_mapping, skip_target


def _parse_inst_map(inst_map, backend):
    # try getting inst_map from user, else backend
    if inst_map is None and backend is not None:
        inst_map = backend.target._get_instruction_schedule_map()
    return inst_map


def _parse_backend_properties(backend_properties, backend):
    # try getting backend_props from user, else backend
    if backend_properties is None and backend is not None:
        with warnings.catch_warnings():
            # filter target_to_backend_properties warning
            warnings.filterwarnings(
                "ignore",
                category=DeprecationWarning,
                message=".*``qiskit.transpiler.target.target_to_backend_properties\\(\\)``.*",
                module="qiskit",
            )
            backend_properties = target_to_backend_properties(backend.target)
    return backend_properties


def _parse_dt(dt, backend):
    # try getting dt from user, else backend
    if dt is None and backend is not None:
        dt = backend.target.dt
    return dt


def _parse_coupling_map(coupling_map, backend):
    # try getting coupling_map from user, else backend
    if coupling_map is None and backend is not None:
        coupling_map = backend.coupling_map

    # coupling_map could be None, or a list of lists, e.g. [[0, 1], [2, 1]]
    if coupling_map is None or isinstance(coupling_map, CouplingMap):
        return coupling_map
    if isinstance(coupling_map, list) and all(
        isinstance(i, list) and len(i) == 2 for i in coupling_map
    ):
        return CouplingMap(coupling_map)
    else:
        raise TranspilerError(
            "Only a single input coupling map can be used with generate_preset_pass_manager()."
        )


def _parse_instruction_durations(backend, inst_durations, dt):
    """Create a list of ``InstructionDuration``s. If ``inst_durations`` is provided,
    the backend will be ignored, otherwise, the durations will be populated from the
    backend.
    """
    final_durations = InstructionDurations()
    if not inst_durations:
        backend_durations = InstructionDurations()
        if backend is not None:
            backend_durations = backend.instruction_durations
        final_durations.update(backend_durations, dt or backend_durations.dt)
    else:
        final_durations.update(inst_durations, dt or getattr(inst_durations, "dt", None))
    return final_durations


def _parse_timing_constraints(backend, timing_constraints):
    if isinstance(timing_constraints, TimingConstraints):
        return timing_constraints
    if backend is None and timing_constraints is None:
        timing_constraints = TimingConstraints()
    elif backend is not None:
        timing_constraints = backend.target.timing_constraints()
    return timing_constraints


def _parse_initial_layout(initial_layout):
    # initial_layout could be None, or a list of ints, e.g. [0, 5, 14]
    # or a list of tuples/None e.g. [qr[0], None, qr[1]] or a dict e.g. {qr[0]: 0}
    if initial_layout is None or isinstance(initial_layout, Layout):
        return initial_layout
    if isinstance(initial_layout, dict):
        return Layout(initial_layout)
    initial_layout = list(initial_layout)
    if all(phys is None or isinstance(phys, Qubit) for phys in initial_layout):
        return Layout.from_qubit_list(initial_layout)
    return initial_layout


def _parse_approximation_degree(approximation_degree):
    if approximation_degree is None:
        return None
    if approximation_degree < 0.0 or approximation_degree > 1.0:
        raise TranspilerError("Approximation degree must be in [0.0, 1.0]")
    return approximation_degree


def _parse_seed_transpiler(seed_transpiler):
    if seed_transpiler is None:
        return None
    if not isinstance(seed_transpiler, int) or seed_transpiler < 0:
        raise ValueError("Expected non-negative integer as seed for transpiler.")
    return seed_transpiler<|MERGE_RESOLUTION|>--- conflicted
+++ resolved
@@ -354,11 +354,13 @@
                 warnings.filterwarnings(
                     "ignore",
                     category=DeprecationWarning,
-<<<<<<< HEAD
+                    message=".* ``backend_properties`` is deprecated as of Qiskit 1.4",
+                    module="qiskit",
+                )
+                warnings.filterwarnings(
+                    "ignore",
+                    category=DeprecationWarning,
                     message=".*``qiskit.providers.exceptions.BackendPropertyError``",
-=======
-                    message=".* ``backend_properties`` is deprecated as of Qiskit 1.4",
->>>>>>> 71eb989d
                     module="qiskit",
                 )
                 # Build target from constraints.
