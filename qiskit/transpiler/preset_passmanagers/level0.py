--- conflicted
+++ resolved
@@ -29,25 +29,6 @@
 from qiskit.transpiler.passes import LookaheadSwap
 from qiskit.transpiler.passes import StochasticSwap
 from qiskit.transpiler.passes import SabreSwap
-<<<<<<< HEAD
-=======
-from qiskit.transpiler.passes import FullAncillaAllocation
-from qiskit.transpiler.passes import EnlargeWithAncilla
-from qiskit.transpiler.passes import ApplyLayout
-from qiskit.transpiler.passes import CheckGateDirection
-from qiskit.transpiler.passes import Collect2qBlocks
-from qiskit.transpiler.passes import Collect1qRuns
-from qiskit.transpiler.passes import ConsolidateBlocks
-from qiskit.transpiler.passes import UnitarySynthesis
-from qiskit.transpiler.passes import TimeUnitConversion
-from qiskit.transpiler.passes import ALAPScheduleAnalysis
-from qiskit.transpiler.passes import ASAPScheduleAnalysis
-from qiskit.transpiler.passes import ConstrainedReschedule
-from qiskit.transpiler.passes import InstructionDurationCheck
-from qiskit.transpiler.passes import ValidatePulseGates
-from qiskit.transpiler.passes import PulseGates
-from qiskit.transpiler.passes import PadDelay
->>>>>>> d2e3340a
 from qiskit.transpiler.passes import Error
 from qiskit.transpiler.preset_passmanagers import common
 from qiskit.transpiler import TranspilerError
@@ -93,25 +74,7 @@
     unitary_synthesis_plugin_config = pass_manager_config.unitary_synthesis_plugin_config
     target = pass_manager_config.target
 
-<<<<<<< HEAD
     # Choose an initial layout if not set by user (default: trivial layout)
-=======
-    # 1. Decompose so only 1-qubit and 2-qubit gates remain
-    _unroll3q = [
-        # Use unitary synthesis for basis aware decomposition of UnitaryGates
-        UnitarySynthesis(
-            basis_gates,
-            approximation_degree=approximation_degree,
-            method=unitary_synthesis_method,
-            min_qubits=3,
-            plugin_config=unitary_synthesis_plugin_config,
-            target=target,
-        ),
-        Unroll3qOrMore(target=target, basis_gates=basis_gates),
-    ]
-
-    # 2. Choose an initial layout if not set by user (default: trivial layout)
->>>>>>> d2e3340a
     _given_layout = SetLayout(initial_layout)
 
     def _choose_layout_condition(property_set):
@@ -128,20 +91,7 @@
     else:
         raise TranspilerError("Invalid layout method %s." % layout_method)
 
-<<<<<<< HEAD
     # Choose routing pass
-=======
-    # 3. Extend dag/layout with ancillas using the full coupling map
-    _embed = [FullAncillaAllocation(coupling_map), EnlargeWithAncilla(), ApplyLayout()]
-
-    # 4. Swap to fit the coupling map
-    _swap_check = CheckMap(coupling_map)
-
-    def _swap_condition(property_set):
-        return not property_set["is_swap_mapped"]
-
-    _swap = [BarrierBeforeFinalMeasurements()]
->>>>>>> d2e3340a
     if routing_method == "basic":
         routing_pass = BasicSwap(coupling_map)
     elif routing_method == "stochastic":
@@ -151,7 +101,6 @@
     elif routing_method == "sabre":
         routing_pass = SabreSwap(coupling_map, heuristic="basic", seed=seed_transpiler)
     elif routing_method == "none":
-<<<<<<< HEAD
         routing_pass = Error(
             msg="No routing method selected, but circuit is not routed to device. "
             "CheckMap Error: {check_map_msg}",
@@ -160,185 +109,51 @@
     else:
         raise TranspilerError("Invalid routing method %s." % routing_method)
 
-=======
-        _swap += [
-            Error(
-                msg=(
-                    "No routing method selected, but circuit is not routed to device. "
-                    "CheckMap Error: {check_map_msg}"
-                ),
-                action="raise",
-            )
-        ]
-    else:
-        raise TranspilerError("Invalid routing method %s." % routing_method)
-
-    # 5. Unroll to the basis
-    if translation_method == "unroller":
-        _unroll = [Unroller(basis_gates)]
-    elif translation_method == "translator":
-        from qiskit.circuit.equivalence_library import SessionEquivalenceLibrary as sel
-
-        _unroll = [
-            UnitarySynthesis(
-                basis_gates,
-                approximation_degree=approximation_degree,
-                coupling_map=coupling_map,
-                backend_props=backend_properties,
-                method=unitary_synthesis_method,
-                plugin_config=unitary_synthesis_plugin_config,
-                target=target,
-            ),
-            UnrollCustomDefinitions(sel, basis_gates),
-            BasisTranslator(sel, basis_gates, target),
-        ]
-    elif translation_method == "synthesis":
-        _unroll = [
-            UnitarySynthesis(
-                basis_gates,
-                approximation_degree=approximation_degree,
-                coupling_map=coupling_map,
-                backend_props=backend_properties,
-                method=unitary_synthesis_method,
-                min_qubits=3,
-                plugin_config=unitary_synthesis_plugin_config,
-                target=target,
-            ),
-            Unroll3qOrMore(target=target, basis_gates=basis_gates),
-            Collect2qBlocks(),
-            Collect1qRuns(),
-            ConsolidateBlocks(basis_gates=basis_gates, target=target),
-            UnitarySynthesis(
-                basis_gates,
-                approximation_degree=approximation_degree,
-                coupling_map=coupling_map,
-                backend_props=backend_properties,
-                method=unitary_synthesis_method,
-                plugin_config=unitary_synthesis_plugin_config,
-                target=target,
-            ),
-        ]
-    else:
-        raise TranspilerError("Invalid translation method %s." % translation_method)
-
-    # 6. Fix any bad CX directions
-    _direction_check = [CheckGateDirection(coupling_map, target)]
-
-    def _direction_condition(property_set):
-        return not property_set["is_direction_mapped"]
-
-    _direction = [GateDirection(coupling_map, target)]
-
->>>>>>> d2e3340a
     # Build pass manager
     if coupling_map or initial_layout:
-<<<<<<< HEAD
         layout = PassManager()
         layout.append(_given_layout)
         layout.append(_choose_layout, condition=_choose_layout_condition)
         layout += common.generate_embed_passmanager(coupling_map)
         routing = common.generate_routing_passmanager(
             routing_pass,
-            coupling_map,
-            basis_gates,
-            approximation_degree,
-            backend_properties,
-            unitary_synthesis_method,
+            target,
+            coupling_map=coupling_map,
         )
     else:
         layout = None
         routing = None
     translation = common.generate_translation_passmanager(
-        basis_gates, translation_method, approximation_degree
+        target,
+        basis_gates,
+        translation_method,
+        approximation_degree,
+        coupling_map,
+        backend_properties,
+        unitary_synthesis_method,
+        unitary_synthesis_plugin_config,
     )
     if coupling_map and not coupling_map.is_symmetric:
-        pre_opt = common.generate_pre_op_passmanager(coupling_map)
+        pre_opt = common.generate_pre_op_passmanager(target, coupling_map)
         pre_opt += translation
     else:
         pre_opt = None
     sched = common.generate_scheduling(
         instruction_durations, scheduling_method, timing_constraints, inst_map
     )
+    unroll_3q = common.generate_unroll_3q(
+        target,
+        basis_gates,
+        approximation_degree,
+        unitary_synthesis_method,
+        unitary_synthesis_plugin_config,
+    )
+
     return StructuredPassManager(
+        init=unroll_3q,
         layout=layout,
         routing=routing,
         translation=translation,
         pre_optimization=pre_opt,
         scheduling=sched,
-    )
-=======
-        pm0.append(_given_layout)
-        pm0.append(_unroll3q)
-        pm0.append(_choose_layout, condition=_choose_layout_condition)
-        pm0.append(_embed)
-        pm0.append(_swap_check)
-        pm0.append(_swap, condition=_swap_condition)
-    pm0.append(_unroll)
-    if (coupling_map and not coupling_map.is_symmetric) or (
-        target is not None and target.get_non_global_operation_names(strict_direction=True)
-    ):
-        pm0.append(_direction_check)
-        pm0.append(_direction, condition=_direction_condition)
-        pm0.append(_unroll)
-    if inst_map and inst_map.has_custom_gate():
-        pm0.append(PulseGates(inst_map=inst_map))
-
-    # 7. Unify all durations (either SI, or convert to dt if known)
-    # Schedule the circuit only when scheduling_method is supplied
-    # Apply alignment analysis regardless of scheduling for delay validation.
-    if scheduling_method:
-        # Do scheduling after unit conversion.
-        scheduler = {
-            "alap": ALAPScheduleAnalysis,
-            "as_late_as_possible": ALAPScheduleAnalysis,
-            "asap": ASAPScheduleAnalysis,
-            "as_soon_as_possible": ASAPScheduleAnalysis,
-        }
-        pm0.append(TimeUnitConversion(instruction_durations))
-        try:
-            pm0.append(scheduler[scheduling_method](instruction_durations))
-        except KeyError as ex:
-            raise TranspilerError("Invalid scheduling method %s." % scheduling_method) from ex
-    elif instruction_durations:
-        # No scheduling. But do unit conversion for delays.
-        def _contains_delay(property_set):
-            return property_set["contains_delay"]
-
-        pm0.append(ContainsInstruction("delay"))
-        pm0.append(TimeUnitConversion(instruction_durations), condition=_contains_delay)
-    if (
-        timing_constraints.granularity != 1
-        or timing_constraints.min_length != 1
-        or timing_constraints.acquire_alignment != 1
-        or timing_constraints.pulse_alignment != 1
-    ):
-        # Run alignment analysis regardless of scheduling.
-
-        def _require_alignment(property_set):
-            return property_set["reschedule_required"]
-
-        pm0.append(
-            InstructionDurationCheck(
-                acquire_alignment=timing_constraints.acquire_alignment,
-                pulse_alignment=timing_constraints.pulse_alignment,
-            )
-        )
-        pm0.append(
-            ConstrainedReschedule(
-                acquire_alignment=timing_constraints.acquire_alignment,
-                pulse_alignment=timing_constraints.pulse_alignment,
-            ),
-            condition=_require_alignment,
-        )
-        pm0.append(
-            ValidatePulseGates(
-                granularity=timing_constraints.granularity,
-                min_length=timing_constraints.min_length,
-            )
-        )
-    if scheduling_method:
-        # Call padding pass if circuit is scheduled
-        pm0.append(PadDelay())
-
-    return pm0
->>>>>>> d2e3340a
+    )