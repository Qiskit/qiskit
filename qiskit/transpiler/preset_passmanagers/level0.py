--- conflicted
+++ resolved
@@ -30,12 +30,7 @@
 from qiskit.transpiler.passes import StochasticSwap
 from qiskit.transpiler.passes import SabreSwap
 from qiskit.transpiler.passes import Error
-<<<<<<< HEAD
 from qiskit.transpiler.preset_passmanagers import common
-=======
-from qiskit.transpiler.passes import ContainsInstruction
-
->>>>>>> 8fd33865
 from qiskit.transpiler import TranspilerError
 
 
@@ -68,7 +63,7 @@
     initial_layout = pass_manager_config.initial_layout
     layout_method = pass_manager_config.layout_method or "trivial"
     routing_method = pass_manager_config.routing_method or "stochastic"
-    translation_method = pass_manager_config.translation_method or "translator"
+    translation_method = pass_manager_config.translation_method or "basis_translator"
     scheduling_method = pass_manager_config.scheduling_method
     instruction_durations = pass_manager_config.instruction_durations
     seed_transpiler = pass_manager_config.seed_transpiler
@@ -94,34 +89,7 @@
     else:
         raise TranspilerError("Invalid layout method %s." % layout_method)
 
-<<<<<<< HEAD
     # Choose routing pass
-=======
-    # 2. Extend dag/layout with ancillas using the full coupling map
-    _embed = [FullAncillaAllocation(coupling_map), EnlargeWithAncilla(), ApplyLayout()]
-
-    # 3. Decompose so only 1-qubit and 2-qubit gates remain
-    _unroll3q = [
-        # Use unitary synthesis for basis aware decomposition of UnitaryGates
-        UnitarySynthesis(
-            basis_gates,
-            approximation_degree=approximation_degree,
-            coupling_map=coupling_map,
-            backend_props=backend_properties,
-            method=unitary_synthesis_method,
-            min_qubits=3,
-        ),
-        Unroll3qOrMore(),
-    ]
-
-    # 4. Swap to fit the coupling map
-    _swap_check = CheckMap(coupling_map)
-
-    def _swap_condition(property_set):
-        return not property_set["is_swap_mapped"]
-
-    _swap = [BarrierBeforeFinalMeasurements()]
->>>>>>> 8fd33865
     if routing_method == "basic":
         routing_pass = BasicSwap(coupling_map)
     elif routing_method == "stochastic":
@@ -139,98 +107,20 @@
     else:
         raise TranspilerError("Invalid routing method %s." % routing_method)
 
-<<<<<<< HEAD
-=======
-    # 5. Unroll to the basis
-    if translation_method == "unroller":
-        _unroll = [Unroller(basis_gates)]
-    elif translation_method == "translator":
-        from qiskit.circuit.equivalence_library import SessionEquivalenceLibrary as sel
-
-        _unroll = [
-            UnitarySynthesis(
-                basis_gates,
-                approximation_degree=approximation_degree,
-                coupling_map=coupling_map,
-                backend_props=backend_properties,
-                method=unitary_synthesis_method,
-            ),
-            UnrollCustomDefinitions(sel, basis_gates),
-            BasisTranslator(sel, basis_gates),
-        ]
-    elif translation_method == "synthesis":
-        _unroll = [
-            UnitarySynthesis(
-                basis_gates,
-                approximation_degree=approximation_degree,
-                coupling_map=coupling_map,
-                backend_props=backend_properties,
-                method=unitary_synthesis_method,
-                min_qubits=3,
-            ),
-            Unroll3qOrMore(),
-            Collect2qBlocks(),
-            ConsolidateBlocks(basis_gates=basis_gates),
-            UnitarySynthesis(
-                basis_gates,
-                approximation_degree=approximation_degree,
-                coupling_map=coupling_map,
-                backend_props=backend_properties,
-                method=unitary_synthesis_method,
-            ),
-        ]
-    else:
-        raise TranspilerError("Invalid translation method %s." % translation_method)
-
-    # 6. Fix any bad CX directions
-    _direction_check = [CheckGateDirection(coupling_map)]
-
-    def _direction_condition(property_set):
-        return not property_set["is_direction_mapped"]
-
-    _direction = [GateDirection(coupling_map)]
-
-    # 7. Unify all durations (either SI, or convert to dt if known)
-    # Schedule the circuit only when scheduling_method is supplied
-    _time_unit_setup = [ContainsInstruction("delay")]
-    _time_unit_conversion = [TimeUnitConversion(instruction_durations)]
-
-    def _contains_delay(property_set):
-        return property_set["contains_delay"]
-
-    _scheduling = []
-    if scheduling_method:
-        _scheduling += _time_unit_conversion
-        if scheduling_method in {"alap", "as_late_as_possible"}:
-            _scheduling += [ALAPSchedule(instruction_durations)]
-        elif scheduling_method in {"asap", "as_soon_as_possible"}:
-            _scheduling += [ASAPSchedule(instruction_durations)]
-        else:
-            raise TranspilerError("Invalid scheduling method %s." % scheduling_method)
-
-    # 8. Call measure alignment. Should come after scheduling.
-    if (
-        timing_constraints.granularity != 1
-        or timing_constraints.min_length != 1
-        or timing_constraints.acquire_alignment != 1
-    ):
-        _alignments = [
-            ValidatePulseGates(
-                granularity=timing_constraints.granularity, min_length=timing_constraints.min_length
-            ),
-            AlignMeasures(alignment=timing_constraints.acquire_alignment),
-        ]
-    else:
-        _alignments = []
-
->>>>>>> 8fd33865
     # Build pass manager
     if coupling_map or initial_layout:
         layout = PassManager()
         layout.append(_given_layout)
         layout.append(_choose_layout, condition=_choose_layout_condition)
         layout += common.generate_embed_passmanager(coupling_map)
-        routing = common.generate_routing_passmanager(routing_pass, coupling_map)
+        routing = common.generate_routing_passmanager(
+            routing_pass,
+            coupling_map,
+            basis_gates,
+            approximation_degree,
+            backend_properties,
+            unitary_synthesis_method,
+        )
     else:
         layout = None
         routing = None
@@ -238,7 +128,6 @@
         basis_gates, translation_method, approximation_degree
     )
     if coupling_map and not coupling_map.is_symmetric:
-<<<<<<< HEAD
         pre_opt = common.generate_pre_op_passmanager(coupling_map)
         pre_opt += translation
     else:
@@ -252,18 +141,4 @@
         translation=translation,
         pre_optimization=pre_opt,
         scheduling=sched,
-    )
-=======
-        pm0.append(_direction_check)
-        pm0.append(_direction, condition=_direction_condition)
-        pm0.append(_unroll)
-    if inst_map and inst_map.has_custom_gate():
-        pm0.append(PulseGates(inst_map=inst_map))
-    if scheduling_method:
-        pm0.append(_scheduling)
-    elif instruction_durations:
-        pm0.append(_time_unit_setup)
-        pm0.append(_time_unit_conversion, condition=_contains_delay)
-    pm0.append(_alignments)
-    return pm0
->>>>>>> 8fd33865
+    )