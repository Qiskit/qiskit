--- conflicted
+++ resolved
@@ -58,14 +58,8 @@
     layout_method = pass_manager_config.layout_method or "trivial"
     routing_method = pass_manager_config.routing_method or "stochastic"
     translation_method = pass_manager_config.translation_method or "translator"
-<<<<<<< HEAD
     optimization_method = pass_manager_config.optimization_method or "default"
-    scheduling_method = pass_manager_config.scheduling_method
-    instruction_durations = pass_manager_config.instruction_durations
-=======
-    optimization_method = pass_manager_config.optimization_method
     scheduling_method = pass_manager_config.scheduling_method or "default"
->>>>>>> 77801c8b
     seed_transpiler = pass_manager_config.seed_transpiler
     backend_properties = pass_manager_config.backend_properties
     approximation_degree = pass_manager_config.approximation_degree
