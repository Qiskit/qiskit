# This code is part of Qiskit.
#
# (C) Copyright IBM 2017, 2018.
#
# This code is licensed under the Apache License, Version 2.0. You may
# obtain a copy of this license in the LICENSE.txt file in the root directory
# of this source tree or at http://www.apache.org/licenses/LICENSE-2.0.
#
# Any modifications or derivative works of this code must retain this
# copyright notice, and modified files need to carry a notice indicating
# that they have been altered from the originals.

"""Pass manager for optimization level 0, providing no explicit optimization.

Level 0 pass manager: no explicit optimization other than mapping to backend.
"""

from qiskit.transpiler.passmanager_config import PassManagerConfig
from qiskit.transpiler.timing_constraints import TimingConstraints
from qiskit.transpiler.passmanager import PassManager
from qiskit.transpiler.passmanager import StagedPassManager

from qiskit.transpiler.passes import SetLayout
from qiskit.transpiler.passes import TrivialLayout
from qiskit.transpiler.passes import DenseLayout
from qiskit.transpiler.passes import NoiseAdaptiveLayout
from qiskit.transpiler.passes import SabreLayout
from qiskit.transpiler.preset_passmanagers import common
from qiskit.transpiler.preset_passmanagers.plugin import (
    PassManagerStagePluginManager,
    list_stage_plugins,
)
from qiskit.transpiler import TranspilerError
from qiskit.utils.optionals import HAS_TOQM


def level_0_pass_manager(pass_manager_config: PassManagerConfig) -> StagedPassManager:
    """Level 0 pass manager: no explicit optimization other than mapping to backend.

    This pass manager applies the user-given initial layout. If none is given, a trivial
    layout consisting of mapping the i-th virtual qubit to the i-th physical qubit is used.
    Any unused physical qubit is allocated as ancilla space.

    The pass manager then unrolls the circuit to the desired basis, and transforms the
    circuit to match the coupling map.

    Args:
        pass_manager_config: configuration of the pass manager.

    Returns:
        a level 0 pass manager.

    Raises:
        TranspilerError: if the passmanager config is invalid.
    """
    plugin_manager = PassManagerStagePluginManager()
    basis_gates = pass_manager_config.basis_gates
    inst_map = pass_manager_config.inst_map
    coupling_map = pass_manager_config.coupling_map
    initial_layout = pass_manager_config.initial_layout
    init_method = pass_manager_config.init_method
    layout_method = pass_manager_config.layout_method or "trivial"
    routing_method = pass_manager_config.routing_method or "stochastic"
    translation_method = pass_manager_config.translation_method or "translator"
    optimization_method = pass_manager_config.optimization_method
    scheduling_method = pass_manager_config.scheduling_method
    instruction_durations = pass_manager_config.instruction_durations
    seed_transpiler = pass_manager_config.seed_transpiler
    backend_properties = pass_manager_config.backend_properties
    approximation_degree = pass_manager_config.approximation_degree
    timing_constraints = pass_manager_config.timing_constraints or TimingConstraints()
    unitary_synthesis_method = pass_manager_config.unitary_synthesis_method
    unitary_synthesis_plugin_config = pass_manager_config.unitary_synthesis_plugin_config
    target = pass_manager_config.target

    # Choose an initial layout if not set by user (default: trivial layout)
    _given_layout = SetLayout(initial_layout)

    def _choose_layout_condition(property_set):
        return not property_set["layout"]

    if layout_method == "trivial":
        _choose_layout = TrivialLayout(coupling_map)
    elif layout_method == "dense":
        _choose_layout = DenseLayout(coupling_map, backend_properties, target=target)
    elif layout_method == "noise_adaptive":
        _choose_layout = NoiseAdaptiveLayout(backend_properties)
    elif layout_method == "sabre":
<<<<<<< HEAD
        _choose_layout = SabreLayout(
            coupling_map, max_iterations=1, seed=seed_transpiler, swap_trials=5
        )
    else:
        raise TranspilerError("Invalid layout method %s." % layout_method)

    toqm_pass = False
    # Choose routing pass
    if routing_method == "basic":
        routing_pass = BasicSwap(coupling_map)
    elif routing_method == "stochastic":
        routing_pass = StochasticSwap(coupling_map, trials=20, seed=seed_transpiler)
    elif routing_method == "lookahead":
        routing_pass = LookaheadSwap(coupling_map, search_depth=2, search_width=2)
    elif routing_method == "sabre":
        routing_pass = SabreSwap(coupling_map, heuristic="basic", seed=seed_transpiler, trials=5)
    elif routing_method == "toqm":
=======
        _choose_layout = SabreLayout(coupling_map, max_iterations=1, seed=seed_transpiler)

    toqm_pass = False
    # Choose routing pass
    # TODO: Remove when qiskit-toqm has it's own plugin and we can rely on just the plugin interface
    if routing_method == "toqm" and "toqm" not in list_stage_plugins("routing"):
>>>>>>> cef0a8cc
        HAS_TOQM.require_now("TOQM-based routing")
        from qiskit_toqm import ToqmSwap, ToqmStrategyO0, latencies_from_target

        if initial_layout:
            raise TranspilerError("Initial layouts are not supported with TOQM-based routing.")

        toqm_pass = True
        # Note: BarrierBeforeFinalMeasurements is skipped intentionally since ToqmSwap
        #       does not yet support barriers.
        routing_pass = ToqmSwap(
            coupling_map,
            strategy=ToqmStrategyO0(
                latencies_from_target(
                    coupling_map, instruction_durations, basis_gates, backend_properties, target
                )
            ),
        )
        routing_pm = common.generate_routing_passmanager(
            routing_pass,
            target,
            coupling_map=coupling_map,
            seed_transpiler=seed_transpiler,
            use_barrier_before_measurement=not toqm_pass,
        )
    else:
        routing_pm = plugin_manager.get_passmanager_stage(
            "routing", routing_method, pass_manager_config, optimization_level=0
        )

    unroll_3q = None
    # Build pass manager
    if coupling_map or initial_layout:
        unroll_3q = common.generate_unroll_3q(
            target,
            basis_gates,
            approximation_degree,
            unitary_synthesis_method,
            unitary_synthesis_plugin_config,
        )
        if layout_method not in {"trivial", "dense", "noise_adaptive", "sabre"}:
            layout = plugin_manager.get_passmanager_stage(
                "layout", layout_method, pass_manager_config, optimization_level=0
            )
        else:
            layout = PassManager()
            layout.append(_given_layout)
            layout.append(_choose_layout, condition=_choose_layout_condition)
            layout += common.generate_embed_passmanager(coupling_map)
        routing = routing_pm
    else:
        layout = None
        routing = None
    if translation_method not in {"translator", "synthesis", "unroller"}:
        translation = plugin_manager.get_passmanager_stage(
            "translation", translation_method, pass_manager_config, optimization_level=0
        )
    else:
        translation = common.generate_translation_passmanager(
            target,
            basis_gates,
            translation_method,
            approximation_degree,
            coupling_map,
            backend_properties,
            unitary_synthesis_method,
            unitary_synthesis_plugin_config,
        )
    pre_routing = None
    if toqm_pass:
        pre_routing = translation

    if (coupling_map and not coupling_map.is_symmetric) or (
        target is not None and target.get_non_global_operation_names(strict_direction=True)
    ):
        pre_opt = common.generate_pre_op_passmanager(target, coupling_map)
        pre_opt += translation
    else:
        pre_opt = None
    if scheduling_method is None or scheduling_method in {"alap", "asap"}:
        sched = common.generate_scheduling(
            instruction_durations, scheduling_method, timing_constraints, inst_map
        )
    else:
        sched = plugin_manager.get_passmanager_stage(
            "scheduling", scheduling_method, pass_manager_config, optimization_level=0
        )
    if init_method is not None:
        init = plugin_manager.get_passmanager_stage(
            "init", init_method, pass_manager_config, optimization_level=0
        )
    else:
        init = unroll_3q
    optimization = None
    if optimization_method is not None:
        optimization = plugin_manager.get_passmanager_stage(
            "optimization", optimization_method, pass_manager_config, optimization_level=0
        )

    return StagedPassManager(
        init=init,
        layout=layout,
        pre_routing=pre_routing,
        routing=routing,
        translation=translation,
        pre_optimization=pre_opt,
        optimization=optimization,
        scheduling=sched,
    )<|MERGE_RESOLUTION|>--- conflicted
+++ resolved
@@ -86,32 +86,14 @@
     elif layout_method == "noise_adaptive":
         _choose_layout = NoiseAdaptiveLayout(backend_properties)
     elif layout_method == "sabre":
-<<<<<<< HEAD
         _choose_layout = SabreLayout(
             coupling_map, max_iterations=1, seed=seed_transpiler, swap_trials=5
         )
-    else:
-        raise TranspilerError("Invalid layout method %s." % layout_method)
-
-    toqm_pass = False
-    # Choose routing pass
-    if routing_method == "basic":
-        routing_pass = BasicSwap(coupling_map)
-    elif routing_method == "stochastic":
-        routing_pass = StochasticSwap(coupling_map, trials=20, seed=seed_transpiler)
-    elif routing_method == "lookahead":
-        routing_pass = LookaheadSwap(coupling_map, search_depth=2, search_width=2)
-    elif routing_method == "sabre":
-        routing_pass = SabreSwap(coupling_map, heuristic="basic", seed=seed_transpiler, trials=5)
-    elif routing_method == "toqm":
-=======
-        _choose_layout = SabreLayout(coupling_map, max_iterations=1, seed=seed_transpiler)
 
     toqm_pass = False
     # Choose routing pass
     # TODO: Remove when qiskit-toqm has it's own plugin and we can rely on just the plugin interface
     if routing_method == "toqm" and "toqm" not in list_stage_plugins("routing"):
->>>>>>> cef0a8cc
         HAS_TOQM.require_now("TOQM-based routing")
         from qiskit_toqm import ToqmSwap, ToqmStrategyO0, latencies_from_target
 
