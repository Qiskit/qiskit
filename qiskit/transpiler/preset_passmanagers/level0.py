--- conflicted
+++ resolved
@@ -29,26 +29,6 @@
 from qiskit.transpiler.passes import LookaheadSwap
 from qiskit.transpiler.passes import StochasticSwap
 from qiskit.transpiler.passes import SabreSwap
-<<<<<<< HEAD
-from qiskit.transpiler.passes import FullAncillaAllocation
-from qiskit.transpiler.passes import EnlargeWithAncilla
-from qiskit.transpiler.passes import ApplyLayout
-from qiskit.transpiler.passes import CheckGateDirection
-from qiskit.transpiler.passes import Collect2qBlocks
-from qiskit.transpiler.passes import Collect1qRuns
-from qiskit.transpiler.passes import ConsolidateBlocks
-from qiskit.transpiler.passes import UnitarySynthesis
-from qiskit.transpiler.passes import HighLevelSynthesis
-from qiskit.transpiler.passes import TimeUnitConversion
-from qiskit.transpiler.passes import ALAPScheduleAnalysis
-from qiskit.transpiler.passes import ASAPScheduleAnalysis
-from qiskit.transpiler.passes import ConstrainedReschedule
-from qiskit.transpiler.passes import InstructionDurationCheck
-from qiskit.transpiler.passes import ValidatePulseGates
-from qiskit.transpiler.passes import PulseGates
-from qiskit.transpiler.passes import PadDelay
-=======
->>>>>>> 0ab9e1e1
 from qiskit.transpiler.passes import Error
 from qiskit.transpiler.preset_passmanagers import common
 from qiskit.transpiler import TranspilerError
@@ -91,26 +71,7 @@
     unitary_synthesis_plugin_config = pass_manager_config.unitary_synthesis_plugin_config
     target = pass_manager_config.target
 
-<<<<<<< HEAD
-    # 1. Decompose so only 1-qubit and 2-qubit gates remain
-    _unroll3q = [
-        # Use unitary synthesis for basis aware decomposition of UnitaryGates
-        UnitarySynthesis(
-            basis_gates,
-            approximation_degree=approximation_degree,
-            method=unitary_synthesis_method,
-            min_qubits=3,
-            plugin_config=unitary_synthesis_plugin_config,
-            target=target,
-        ),
-        HighLevelSynthesis(),
-        Unroll3qOrMore(target=target, basis_gates=basis_gates),
-    ]
-
-    # 2. Choose an initial layout if not set by user (default: trivial layout)
-=======
     # Choose an initial layout if not set by user (default: trivial layout)
->>>>>>> 0ab9e1e1
     _given_layout = SetLayout(initial_layout)
 
     def _choose_layout_condition(property_set):
@@ -164,67 +125,7 @@
     else:
         raise TranspilerError("Invalid routing method %s." % routing_method)
 
-<<<<<<< HEAD
-    # 5. Unroll to the basis
-    if translation_method == "unroller":
-        _unroll = [Unroller(basis_gates)]
-    elif translation_method == "translator":
-        from qiskit.circuit.equivalence_library import SessionEquivalenceLibrary as sel
-
-        _unroll = [
-            UnitarySynthesis(
-                basis_gates,
-                approximation_degree=approximation_degree,
-                coupling_map=coupling_map,
-                backend_props=backend_properties,
-                method=unitary_synthesis_method,
-                plugin_config=unitary_synthesis_plugin_config,
-                target=target,
-            ),
-            UnrollCustomDefinitions(sel, basis_gates),
-            BasisTranslator(sel, basis_gates, target),
-        ]
-    elif translation_method == "synthesis":
-        _unroll = [
-            UnitarySynthesis(
-                basis_gates,
-                approximation_degree=approximation_degree,
-                coupling_map=coupling_map,
-                backend_props=backend_properties,
-                method=unitary_synthesis_method,
-                min_qubits=3,
-                plugin_config=unitary_synthesis_plugin_config,
-                target=target,
-            ),
-            HighLevelSynthesis(),
-            Unroll3qOrMore(target=target, basis_gates=basis_gates),
-            Collect2qBlocks(),
-            Collect1qRuns(),
-            ConsolidateBlocks(basis_gates=basis_gates, target=target),
-            UnitarySynthesis(
-                basis_gates,
-                approximation_degree=approximation_degree,
-                coupling_map=coupling_map,
-                backend_props=backend_properties,
-                method=unitary_synthesis_method,
-                plugin_config=unitary_synthesis_plugin_config,
-                target=target,
-            ),
-        ]
-    else:
-        raise TranspilerError("Invalid translation method %s." % translation_method)
-
-    # 6. Fix any bad CX directions
-    _direction_check = [CheckGateDirection(coupling_map, target)]
-
-    def _direction_condition(property_set):
-        return not property_set["is_direction_mapped"]
-
-    _direction = [GateDirection(coupling_map, target)]
-
-=======
     unroll_3q = None
->>>>>>> 0ab9e1e1
     # Build pass manager
     if coupling_map or initial_layout:
         unroll_3q = common.generate_unroll_3q(
