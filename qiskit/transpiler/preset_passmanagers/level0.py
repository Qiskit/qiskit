--- conflicted
+++ resolved
@@ -29,22 +29,6 @@
 from qiskit.transpiler.passes import LookaheadSwap
 from qiskit.transpiler.passes import StochasticSwap
 from qiskit.transpiler.passes import SabreSwap
-<<<<<<< HEAD
-=======
-from qiskit.transpiler.passes import FullAncillaAllocation
-from qiskit.transpiler.passes import EnlargeWithAncilla
-from qiskit.transpiler.passes import ApplyLayout
-from qiskit.transpiler.passes import CheckGateDirection
-from qiskit.transpiler.passes import Collect2qBlocks
-from qiskit.transpiler.passes import ConsolidateBlocks
-from qiskit.transpiler.passes import UnitarySynthesis
-from qiskit.transpiler.passes import TimeUnitConversion
-from qiskit.transpiler.passes import ALAPSchedule
-from qiskit.transpiler.passes import ASAPSchedule
-from qiskit.transpiler.passes import AlignMeasures
-from qiskit.transpiler.passes import ValidatePulseGates
-from qiskit.transpiler.passes import PulseGates
->>>>>>> 8d5bcca2
 from qiskit.transpiler.passes import Error
 from qiskit.transpiler.preset_passmanagers import common
 from qiskit.transpiler import TranspilerError
@@ -122,53 +106,6 @@
     else:
         raise TranspilerError("Invalid routing method %s." % routing_method)
 
-<<<<<<< HEAD
-=======
-    # 5. Unroll to the basis
-    if translation_method == "unroller":
-        _unroll = [Unroller(basis_gates)]
-    elif translation_method == "translator":
-        from qiskit.circuit.equivalence_library import SessionEquivalenceLibrary as sel
-
-        _unroll = [UnrollCustomDefinitions(sel, basis_gates), BasisTranslator(sel, basis_gates)]
-    elif translation_method == "synthesis":
-        _unroll = [
-            Unroll3qOrMore(),
-            Collect2qBlocks(),
-            ConsolidateBlocks(basis_gates=basis_gates),
-            UnitarySynthesis(basis_gates, approximation_degree=approximation_degree),
-        ]
-    else:
-        raise TranspilerError("Invalid translation method %s." % translation_method)
-
-    # 6. Fix any bad CX directions
-    _direction_check = [CheckGateDirection(coupling_map)]
-
-    def _direction_condition(property_set):
-        return not property_set["is_direction_mapped"]
-
-    _direction = [GateDirection(coupling_map)]
-
-    # 7. Unify all durations (either SI, or convert to dt if known)
-    # Schedule the circuit only when scheduling_method is supplied
-    _scheduling = [TimeUnitConversion(instruction_durations)]
-    if scheduling_method:
-        if scheduling_method in {"alap", "as_late_as_possible"}:
-            _scheduling += [ALAPSchedule(instruction_durations)]
-        elif scheduling_method in {"asap", "as_soon_as_possible"}:
-            _scheduling += [ASAPSchedule(instruction_durations)]
-        else:
-            raise TranspilerError("Invalid scheduling method %s." % scheduling_method)
-
-    # 8. Call measure alignment. Should come after scheduling.
-    _alignments = [
-        ValidatePulseGates(
-            granularity=timing_constraints.granularity, min_length=timing_constraints.min_length
-        ),
-        AlignMeasures(alignment=timing_constraints.acquire_alignment),
-    ]
-
->>>>>>> 8d5bcca2
     # Build pass manager
     if coupling_map or initial_layout:
         layout = PassManager()
@@ -183,26 +120,17 @@
         basis_gates, translation_method, approximation_degree
     )
     if coupling_map and not coupling_map.is_symmetric:
-<<<<<<< HEAD
         pre_opt = common.generate_pre_op_passmanager(coupling_map)
         pre_opt += translation
     else:
         pre_opt = None
-    post_opt = common.generate_scheduling_post_opt(instruction_durations, scheduling_method)
+    post_opt = common.generate_scheduling_post_opt(
+        instruction_durations, scheduling_method, timing_constraints, inst_map
+    )
     return FullPassManager(
         layout=layout,
         routing=routing,
         translation=translation,
         pre_optimization=pre_opt,
         post_optimization=post_opt,
-    )
-=======
-        pm0.append(_direction_check)
-        pm0.append(_direction, condition=_direction_condition)
-        pm0.append(_unroll)
-    if inst_map and inst_map.has_custom_gate():
-        pm0.append(PulseGates(inst_map=inst_map))
-    pm0.append(_scheduling)
-    pm0.append(_alignments)
-    return pm0
->>>>>>> 8d5bcca2
+    )