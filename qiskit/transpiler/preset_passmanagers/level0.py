--- conflicted
+++ resolved
@@ -92,23 +92,8 @@
     else:
         raise TranspilerError("Invalid layout method %s." % layout_method)
 
-<<<<<<< HEAD
+    toqm_pass = False
     # Choose routing pass
-=======
-    # 3. Extend dag/layout with ancillas using the full coupling map
-    _embed = [FullAncillaAllocation(coupling_map), EnlargeWithAncilla(), ApplyLayout()]
-
-    # 4. Swap to fit the coupling map
-    _swap_check = CheckMap(coupling_map)
-
-    def _swap_condition(property_set):
-        return not property_set["is_swap_mapped"]
-
-    def _swap_needs_basis(property_set):
-        return _swap_condition(property_set) and routing_method == "toqm"
-
-    _swap = [BarrierBeforeFinalMeasurements()]
->>>>>>> 5f77531a
     if routing_method == "basic":
         routing_pass = BasicSwap(coupling_map)
     elif routing_method == "stochastic":
@@ -116,10 +101,7 @@
     elif routing_method == "lookahead":
         routing_pass = LookaheadSwap(coupling_map, search_depth=2, search_width=2)
     elif routing_method == "sabre":
-<<<<<<< HEAD
         routing_pass = SabreSwap(coupling_map, heuristic="basic", seed=seed_transpiler)
-=======
-        _swap += [SabreSwap(coupling_map, heuristic="basic", seed=seed_transpiler)]
     elif routing_method == "toqm":
         HAS_TOQM.require_now("TOQM-based routing")
         from qiskit_toqm import ToqmSwap, ToqmStrategyO0, latencies_from_target
@@ -127,19 +109,17 @@
         if initial_layout:
             raise TranspilerError("Initial layouts are not supported with TOQM-based routing.")
 
+        toqm_pass = True
         # Note: BarrierBeforeFinalMeasurements is skipped intentionally since ToqmSwap
         #       does not yet support barriers.
-        _swap = [
-            ToqmSwap(
-                coupling_map,
-                strategy=ToqmStrategyO0(
-                    latencies_from_target(
-                        coupling_map, instruction_durations, basis_gates, backend_properties, target
-                    )
-                ),
-            )
-        ]
->>>>>>> 5f77531a
+        routing_pass = ToqmSwap(
+            coupling_map,
+            strategy=ToqmStrategyO0(
+                latencies_from_target(
+                    coupling_map, instruction_durations, basis_gates, backend_properties, target
+                )
+            ),
+        )
     elif routing_method == "none":
         routing_pass = Error(
             msg="No routing method selected, but circuit is not routed to device. "
@@ -152,7 +132,6 @@
     unroll_3q = None
     # Build pass manager
     if coupling_map or initial_layout:
-<<<<<<< HEAD
         unroll_3q = common.generate_unroll_3q(
             target,
             basis_gates,
@@ -169,6 +148,7 @@
             target,
             coupling_map=coupling_map,
             seed_transpiler=seed_transpiler,
+            use_barrier_before_measurement=not toqm_pass,
         )
     else:
         layout = None
@@ -183,16 +163,10 @@
         unitary_synthesis_method,
         unitary_synthesis_plugin_config,
     )
-=======
-        pm0.append(_given_layout)
-        pm0.append(_unroll3q)
-        pm0.append(_choose_layout, condition=_choose_layout_condition)
-        pm0.append(_embed)
-        pm0.append(_swap_check)
-        pm0.append(_unroll, condition=_swap_needs_basis)
-        pm0.append(_swap, condition=_swap_condition)
-    pm0.append(_unroll)
->>>>>>> 5f77531a
+    pre_routing = None
+    if toqm_pass:
+        pre_routing = translation
+
     if (coupling_map and not coupling_map.is_symmetric) or (
         target is not None and target.get_non_global_operation_names(strict_direction=True)
     ):
@@ -207,6 +181,7 @@
     return StagedPassManager(
         init=unroll_3q,
         layout=layout,
+        pre_routing=pre_routing,
         routing=routing,
         translation=translation,
         pre_optimization=pre_opt,
