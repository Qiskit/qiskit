# This code is part of Qiskit.
#
# (C) Copyright IBM 2017, 2018.
#
# This code is licensed under the Apache License, Version 2.0. You may
# obtain a copy of this license in the LICENSE.txt file in the root directory
# of this source tree or at http://www.apache.org/licenses/LICENSE-2.0.
#
# Any modifications or derivative works of this code must retain this
# copyright notice, and modified files need to carry a notice indicating
# that they have been altered from the originals.

"""Pass manager for optimization level 0, providing no explicit optimization.

Level 0 pass manager: no explicit optimization other than mapping to backend.
"""

from qiskit.transpiler.passmanager_config import PassManagerConfig
from qiskit.transpiler.passmanager import StagedPassManager
from qiskit.transpiler.preset_passmanagers import common
from qiskit.transpiler.preset_passmanagers.plugin import (
    PassManagerStagePluginManager,
)


def level_0_pass_manager(pass_manager_config: PassManagerConfig) -> StagedPassManager:
    """Level 0 pass manager: no explicit optimization other than mapping to backend.

    This pass manager applies the user-given initial layout. If none is given, a trivial
    layout consisting of mapping the i-th virtual qubit to the i-th physical qubit is used.
    Any unused physical qubit is allocated as ancilla space.

    The pass manager then unrolls the circuit to the desired basis, and transforms the
    circuit to match the coupling map.

    Args:
        pass_manager_config: configuration of the pass manager.

    Returns:
        a level 0 pass manager.

    Raises:
        TranspilerError: if the passmanager config is invalid.
    """
    plugin_manager = PassManagerStagePluginManager()
    basis_gates = pass_manager_config.basis_gates
    coupling_map = pass_manager_config.coupling_map
    initial_layout = pass_manager_config.initial_layout
    init_method = pass_manager_config.init_method or "default"
    layout_method = pass_manager_config.layout_method or "default"
    routing_method = pass_manager_config.routing_method or "stochastic"
    translation_method = pass_manager_config.translation_method or "translator"
    optimization_method = pass_manager_config.optimization_method or "default"
    scheduling_method = pass_manager_config.scheduling_method or "default"
    target = pass_manager_config.target

    # Choose routing pass
    routing_pm = plugin_manager.get_passmanager_stage(
        "routing", routing_method, pass_manager_config, optimization_level=0
    )

    # Build pass manager
    if coupling_map or initial_layout:
        layout = plugin_manager.get_passmanager_stage(
            "layout", layout_method, pass_manager_config, optimization_level=0
        )
        routing = routing_pm
    else:
        layout = None
        routing = None

    translation = plugin_manager.get_passmanager_stage(
        "translation", translation_method, pass_manager_config, optimization_level=0
    )

    if (coupling_map and not coupling_map.is_symmetric) or (
        target is not None and target.get_non_global_operation_names(strict_direction=True)
    ):
        pre_opt = common.generate_pre_op_passmanager(target, coupling_map)
        pre_opt += translation
    else:
        pre_opt = None

    sched = plugin_manager.get_passmanager_stage(
        "scheduling", scheduling_method, pass_manager_config, optimization_level=0
    )

    pre_init = common.generate_control_flow_options_check(
        layout_method=layout_method,
        routing_method=routing_method,
        translation_method=translation_method,
        optimization_method=optimization_method,
        scheduling_method=scheduling_method,
        basis_gates=basis_gates,
        target=target,
    )
<<<<<<< HEAD
    init = plugin_manager.get_passmanager_stage(
        "init", init_method, pass_manager_config, optimization_level=0
    )
    optimization = None
    if optimization_method is not None:
        optimization = plugin_manager.get_passmanager_stage(
            "optimization", optimization_method, pass_manager_config, optimization_level=0
        )
=======
    if init_method is not None:
        init += plugin_manager.get_passmanager_stage(
            "init", init_method, pass_manager_config, optimization_level=0
        )
    elif unroll_3q is not None:
        init += unroll_3q
    optimization = plugin_manager.get_passmanager_stage(
        "optimization", optimization_method, pass_manager_config, optimization_level=0
    )
>>>>>>> e7808e7b

    return StagedPassManager(
        pre_init=pre_init,
        init=init,
        layout=layout,
        routing=routing,
        translation=translation,
        pre_optimization=pre_opt,
        optimization=optimization,
        scheduling=sched,
    )<|MERGE_RESOLUTION|>--- conflicted
+++ resolved
@@ -94,26 +94,12 @@
         basis_gates=basis_gates,
         target=target,
     )
-<<<<<<< HEAD
     init = plugin_manager.get_passmanager_stage(
         "init", init_method, pass_manager_config, optimization_level=0
     )
-    optimization = None
-    if optimization_method is not None:
-        optimization = plugin_manager.get_passmanager_stage(
-            "optimization", optimization_method, pass_manager_config, optimization_level=0
-        )
-=======
-    if init_method is not None:
-        init += plugin_manager.get_passmanager_stage(
-            "init", init_method, pass_manager_config, optimization_level=0
-        )
-    elif unroll_3q is not None:
-        init += unroll_3q
     optimization = plugin_manager.get_passmanager_stage(
         "optimization", optimization_method, pass_manager_config, optimization_level=0
     )
->>>>>>> e7808e7b
 
     return StagedPassManager(
         pre_init=pre_init,
