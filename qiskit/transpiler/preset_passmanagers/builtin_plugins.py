# This code is part of Qiskit.
#
# (C) Copyright IBM 2022.
#
# This code is licensed under the Apache License, Version 2.0. You may
# obtain a copy of this license in the LICENSE.txt file in the root directory
# of this source tree or at http://www.apache.org/licenses/LICENSE-2.0.
#
# Any modifications or derivative works of this code must retain this
# copyright notice, and modified files need to carry a notice indicating
# that they have been altered from the originals.

"""Built-in transpiler stage plugins for preset pass managers."""

from qiskit.transpiler.passmanager import PassManager
from qiskit.transpiler.exceptions import TranspilerError
from qiskit.transpiler.passes import BasicSwap
from qiskit.transpiler.passes import LookaheadSwap
from qiskit.transpiler.passes import StochasticSwap
from qiskit.transpiler.passes import SabreSwap
from qiskit.transpiler.passes import Error
from qiskit.transpiler.passes import SetLayout
from qiskit.transpiler.passes import VF2Layout
from qiskit.transpiler.passes import SabreLayout
from qiskit.transpiler.passes import DenseLayout
from qiskit.transpiler.passes import TrivialLayout
from qiskit.transpiler.passes import CheckMap
from qiskit.transpiler.passes import BarrierBeforeFinalMeasurements
from qiskit.transpiler.passes import OptimizeSwapBeforeMeasure
from qiskit.transpiler.passes import RemoveDiagonalGatesBeforeMeasure
from qiskit.transpiler.passes import ElidePermutations
from qiskit.transpiler.preset_passmanagers import common
from qiskit.transpiler.preset_passmanagers.plugin import (
    PassManagerStagePlugin,
    PassManagerStagePluginManager,
)
from qiskit.transpiler.passes.optimization import (
    Optimize1qGatesDecomposition,
    CommutativeCancellation,
    Collect2qBlocks,
    ConsolidateBlocks,
    InverseCancellation,
)
from qiskit.transpiler.passes import Depth, Size, FixedPoint, MinimumPoint
from qiskit.transpiler.passes.utils.gates_basis import GatesInBasis
from qiskit.transpiler.passes.synthesis.unitary_synthesis import UnitarySynthesis
from qiskit.passmanager.flow_controllers import ConditionalController, DoWhileController
from qiskit.transpiler.timing_constraints import TimingConstraints
from qiskit.transpiler.passes.layout.vf2_layout import VF2LayoutStopReason
from qiskit.circuit.library.standard_gates import (
    CXGate,
    ECRGate,
    CZGate,
    XGate,
    YGate,
    ZGate,
    TGate,
    TdgGate,
    SwapGate,
    SGate,
    SdgGate,
    HGate,
    CYGate,
    SXGate,
    SXdgGate,
)


class DefaultInitPassManager(PassManagerStagePlugin):
    """Plugin class for default init stage."""

    def pass_manager(self, pass_manager_config, optimization_level=None) -> PassManager:
        if optimization_level == 0:
            init = None
            if (
                pass_manager_config.initial_layout
                or pass_manager_config.coupling_map
                or (
                    pass_manager_config.target is not None
                    and pass_manager_config.target.build_coupling_map() is not None
                )
            ):
                init = common.generate_unroll_3q(
                    pass_manager_config.target,
                    pass_manager_config.basis_gates,
                    pass_manager_config.approximation_degree,
                    pass_manager_config.unitary_synthesis_method,
                    pass_manager_config.unitary_synthesis_plugin_config,
                    pass_manager_config.hls_config,
                )
        elif optimization_level in {1, 2}:
            init = PassManager()
            if (
                pass_manager_config.initial_layout
                or pass_manager_config.coupling_map
                or (
                    pass_manager_config.target is not None
                    and pass_manager_config.target.build_coupling_map() is not None
                )
            ):
                init += common.generate_unroll_3q(
                    pass_manager_config.target,
                    pass_manager_config.basis_gates,
                    pass_manager_config.approximation_degree,
                    pass_manager_config.unitary_synthesis_method,
                    pass_manager_config.unitary_synthesis_plugin_config,
                    pass_manager_config.hls_config,
                )
            init.append(
                InverseCancellation(
                    [
                        CXGate(),
                        ECRGate(),
                        CZGate(),
                        CYGate(),
                        XGate(),
                        YGate(),
                        ZGate(),
                        HGate(),
                        SwapGate(),
                        (TGate(), TdgGate()),
                        (SGate(), SdgGate()),
                        (SXGate(), SXdgGate()),
                    ]
                )
            )
            if optimization_level == 2:
                init.append(CommutativeCancellation())

        elif optimization_level == 3:
            init = common.generate_unroll_3q(
                pass_manager_config.target,
                pass_manager_config.basis_gates,
                pass_manager_config.approximation_degree,
                pass_manager_config.unitary_synthesis_method,
                pass_manager_config.unitary_synthesis_plugin_config,
                pass_manager_config.hls_config,
            )
            init.append(OptimizeSwapBeforeMeasure())
            init.append(RemoveDiagonalGatesBeforeMeasure())
            init.append(
                InverseCancellation(
                    [
                        CXGate(),
                        ECRGate(),
                        CZGate(),
                        CYGate(),
                        XGate(),
                        YGate(),
                        ZGate(),
                        HGate(),
                        SwapGate(),
                        (TGate(), TdgGate()),
                        (SGate(), SdgGate()),
                        (SXGate(), SXdgGate()),
                    ]
                )
            )
<<<<<<< HEAD
            if pass_manager_config.initial_layout is None:
                init.append(ElidePermutations())
=======
            init.append(CommutativeCancellation())

>>>>>>> f713c78c
        else:
            return TranspilerError(f"Invalid optimization level {optimization_level}")
        return init


class BasisTranslatorPassManager(PassManagerStagePlugin):
    """Plugin class for translation stage with :class:`~.BasisTranslator`"""

    def pass_manager(self, pass_manager_config, optimization_level=None) -> PassManager:
        return common.generate_translation_passmanager(
            pass_manager_config.target,
            basis_gates=pass_manager_config.basis_gates,
            method="translator",
            approximation_degree=pass_manager_config.approximation_degree,
            coupling_map=pass_manager_config.coupling_map,
            backend_props=pass_manager_config.backend_properties,
            unitary_synthesis_method=pass_manager_config.unitary_synthesis_method,
            unitary_synthesis_plugin_config=pass_manager_config.unitary_synthesis_plugin_config,
            hls_config=pass_manager_config.hls_config,
        )


class UnitarySynthesisPassManager(PassManagerStagePlugin):
    """Plugin class for translation stage with :class:`~.BasisTranslator`"""

    def pass_manager(self, pass_manager_config, optimization_level=None) -> PassManager:
        return common.generate_translation_passmanager(
            pass_manager_config.target,
            basis_gates=pass_manager_config.basis_gates,
            method="synthesis",
            approximation_degree=pass_manager_config.approximation_degree,
            coupling_map=pass_manager_config.coupling_map,
            backend_props=pass_manager_config.backend_properties,
            unitary_synthesis_method=pass_manager_config.unitary_synthesis_method,
            unitary_synthesis_plugin_config=pass_manager_config.unitary_synthesis_plugin_config,
            hls_config=pass_manager_config.hls_config,
        )


class BasicSwapPassManager(PassManagerStagePlugin):
    """Plugin class for routing stage with :class:`~.BasicSwap`"""

    def pass_manager(self, pass_manager_config, optimization_level=None) -> PassManager:
        """Build routing stage PassManager."""
        seed_transpiler = pass_manager_config.seed_transpiler
        target = pass_manager_config.target
        coupling_map = pass_manager_config.coupling_map
        backend_properties = pass_manager_config.backend_properties
        if target is None:
            routing_pass = BasicSwap(coupling_map)
        else:
            routing_pass = BasicSwap(target)

        vf2_call_limit, vf2_max_trials = common.get_vf2_limits(
            optimization_level,
            pass_manager_config.layout_method,
            pass_manager_config.initial_layout,
        )
        if optimization_level == 0:
            return common.generate_routing_passmanager(
                routing_pass,
                target,
                coupling_map=coupling_map,
                seed_transpiler=seed_transpiler,
                use_barrier_before_measurement=True,
            )
        if optimization_level == 1:
            return common.generate_routing_passmanager(
                routing_pass,
                target,
                coupling_map,
                vf2_call_limit=vf2_call_limit,
                vf2_max_trials=vf2_max_trials,
                backend_properties=backend_properties,
                seed_transpiler=seed_transpiler,
                check_trivial=True,
                use_barrier_before_measurement=True,
            )
        if optimization_level == 2:
            return common.generate_routing_passmanager(
                routing_pass,
                target,
                coupling_map=coupling_map,
                vf2_call_limit=vf2_call_limit,
                vf2_max_trials=vf2_max_trials,
                backend_properties=backend_properties,
                seed_transpiler=seed_transpiler,
                use_barrier_before_measurement=True,
            )
        if optimization_level == 3:
            return common.generate_routing_passmanager(
                routing_pass,
                target,
                coupling_map=coupling_map,
                vf2_call_limit=vf2_call_limit,
                vf2_max_trials=vf2_max_trials,
                backend_properties=backend_properties,
                seed_transpiler=seed_transpiler,
                use_barrier_before_measurement=True,
            )
        raise TranspilerError(f"Invalid optimization level specified: {optimization_level}")


class StochasticSwapPassManager(PassManagerStagePlugin):
    """Plugin class for routing stage with :class:`~.StochasticSwap`"""

    def pass_manager(self, pass_manager_config, optimization_level=None) -> PassManager:
        """Build routing stage PassManager."""
        seed_transpiler = pass_manager_config.seed_transpiler
        target = pass_manager_config.target
        coupling_map = pass_manager_config.coupling_map
        coupling_map_routing = target
        if coupling_map_routing is None:
            coupling_map_routing = coupling_map
        backend_properties = pass_manager_config.backend_properties
        vf2_call_limit, vf2_max_trials = common.get_vf2_limits(
            optimization_level,
            pass_manager_config.layout_method,
            pass_manager_config.initial_layout,
        )
        if optimization_level == 3:
            routing_pass = StochasticSwap(coupling_map_routing, trials=200, seed=seed_transpiler)
        else:
            routing_pass = StochasticSwap(coupling_map_routing, trials=20, seed=seed_transpiler)

        if optimization_level == 0:
            return common.generate_routing_passmanager(
                routing_pass,
                target,
                coupling_map=coupling_map,
                seed_transpiler=seed_transpiler,
                use_barrier_before_measurement=True,
            )
        if optimization_level == 1:
            return common.generate_routing_passmanager(
                routing_pass,
                target,
                coupling_map,
                vf2_call_limit=vf2_call_limit,
                vf2_max_trials=vf2_max_trials,
                backend_properties=backend_properties,
                seed_transpiler=seed_transpiler,
                check_trivial=True,
                use_barrier_before_measurement=True,
            )
        if optimization_level in {2, 3}:
            return common.generate_routing_passmanager(
                routing_pass,
                target,
                coupling_map=coupling_map,
                vf2_call_limit=vf2_call_limit,
                vf2_max_trials=vf2_max_trials,
                backend_properties=backend_properties,
                seed_transpiler=seed_transpiler,
                use_barrier_before_measurement=True,
            )
        raise TranspilerError(f"Invalid optimization level specified: {optimization_level}")


class LookaheadSwapPassManager(PassManagerStagePlugin):
    """Plugin class for routing stage with :class:`~.LookaheadSwap`"""

    def pass_manager(self, pass_manager_config, optimization_level=None) -> PassManager:
        """Build routing stage PassManager."""
        seed_transpiler = pass_manager_config.seed_transpiler
        target = pass_manager_config.target
        coupling_map = pass_manager_config.coupling_map
        coupling_map_routing = target
        if coupling_map_routing is None:
            coupling_map_routing = coupling_map
        backend_properties = pass_manager_config.backend_properties
        vf2_call_limit, vf2_max_trials = common.get_vf2_limits(
            optimization_level,
            pass_manager_config.layout_method,
            pass_manager_config.initial_layout,
        )
        if optimization_level == 0:
            routing_pass = LookaheadSwap(coupling_map_routing, search_depth=2, search_width=2)
            return common.generate_routing_passmanager(
                routing_pass,
                target,
                coupling_map=coupling_map,
                seed_transpiler=seed_transpiler,
                use_barrier_before_measurement=True,
            )
        if optimization_level == 1:
            routing_pass = LookaheadSwap(coupling_map_routing, search_depth=4, search_width=4)
            return common.generate_routing_passmanager(
                routing_pass,
                target,
                coupling_map,
                vf2_call_limit=vf2_call_limit,
                vf2_max_trials=vf2_max_trials,
                backend_properties=backend_properties,
                seed_transpiler=seed_transpiler,
                check_trivial=True,
                use_barrier_before_measurement=True,
            )
        if optimization_level == 2:
            routing_pass = LookaheadSwap(coupling_map_routing, search_depth=5, search_width=6)
            return common.generate_routing_passmanager(
                routing_pass,
                target,
                coupling_map=coupling_map,
                vf2_call_limit=vf2_call_limit,
                vf2_max_trials=vf2_max_trials,
                backend_properties=backend_properties,
                seed_transpiler=seed_transpiler,
                use_barrier_before_measurement=True,
            )
        if optimization_level == 3:
            routing_pass = LookaheadSwap(coupling_map_routing, search_depth=5, search_width=6)
            return common.generate_routing_passmanager(
                routing_pass,
                target,
                coupling_map=coupling_map,
                vf2_call_limit=vf2_call_limit,
                vf2_max_trials=vf2_max_trials,
                backend_properties=backend_properties,
                seed_transpiler=seed_transpiler,
                use_barrier_before_measurement=True,
            )
        raise TranspilerError(f"Invalid optimization level specified: {optimization_level}")


class SabreSwapPassManager(PassManagerStagePlugin):
    """Plugin class for routing stage with :class:`~.SabreSwap`"""

    def pass_manager(self, pass_manager_config, optimization_level=None) -> PassManager:
        """Build routing stage PassManager."""
        seed_transpiler = pass_manager_config.seed_transpiler
        target = pass_manager_config.target
        coupling_map = pass_manager_config.coupling_map
        coupling_map_routing = target
        if coupling_map_routing is None:
            coupling_map_routing = coupling_map
        backend_properties = pass_manager_config.backend_properties
        vf2_call_limit, vf2_max_trials = common.get_vf2_limits(
            optimization_level,
            pass_manager_config.layout_method,
            pass_manager_config.initial_layout,
        )
        if optimization_level == 0:
            routing_pass = SabreSwap(
                coupling_map_routing,
                heuristic="basic",
                seed=seed_transpiler,
                trials=5,
            )
            return common.generate_routing_passmanager(
                routing_pass,
                target,
                coupling_map=coupling_map,
                seed_transpiler=seed_transpiler,
                use_barrier_before_measurement=True,
            )
        if optimization_level == 1:
            routing_pass = SabreSwap(
                coupling_map_routing,
                heuristic="decay",
                seed=seed_transpiler,
                trials=5,
            )
            return common.generate_routing_passmanager(
                routing_pass,
                target,
                coupling_map,
                vf2_call_limit=vf2_call_limit,
                vf2_max_trials=vf2_max_trials,
                backend_properties=backend_properties,
                seed_transpiler=seed_transpiler,
                check_trivial=True,
                use_barrier_before_measurement=True,
            )
        if optimization_level == 2:
            routing_pass = SabreSwap(
                coupling_map_routing,
                heuristic="decay",
                seed=seed_transpiler,
                trials=10,
            )
            return common.generate_routing_passmanager(
                routing_pass,
                target,
                coupling_map=coupling_map,
                vf2_call_limit=vf2_call_limit,
                vf2_max_trials=vf2_max_trials,
                backend_properties=backend_properties,
                seed_transpiler=seed_transpiler,
                use_barrier_before_measurement=True,
            )
        if optimization_level == 3:
            routing_pass = SabreSwap(
                coupling_map_routing,
                heuristic="decay",
                seed=seed_transpiler,
                trials=20,
            )
            return common.generate_routing_passmanager(
                routing_pass,
                target,
                coupling_map=coupling_map,
                vf2_call_limit=vf2_call_limit,
                vf2_max_trials=vf2_max_trials,
                backend_properties=backend_properties,
                seed_transpiler=seed_transpiler,
                use_barrier_before_measurement=True,
            )
        raise TranspilerError(f"Invalid optimization level specified: {optimization_level}")


class NoneRoutingPassManager(PassManagerStagePlugin):
    """Plugin class for routing stage with error on routing."""

    def pass_manager(self, pass_manager_config, optimization_level=None) -> PassManager:
        """Build routing stage PassManager."""
        seed_transpiler = pass_manager_config.seed_transpiler
        target = pass_manager_config.target
        coupling_map = pass_manager_config.coupling_map
        routing_pass = Error(
            msg="No routing method selected, but circuit is not routed to device. "
            "CheckMap Error: {check_map_msg}",
            action="raise",
        )
        return common.generate_routing_passmanager(
            routing_pass,
            target,
            coupling_map=coupling_map,
            seed_transpiler=seed_transpiler,
            use_barrier_before_measurement=True,
        )


class OptimizationPassManager(PassManagerStagePlugin):
    """Plugin class for optimization stage"""

    def pass_manager(self, pass_manager_config, optimization_level=None) -> PassManager:
        """Build pass manager for optimization stage."""
        # Obtain the translation method required for this pass to work
        translation_method = pass_manager_config.translation_method or "translator"
        optimization = PassManager()
        if optimization_level != 0:
            plugin_manager = PassManagerStagePluginManager()
            _depth_check = [Depth(recurse=True), FixedPoint("depth")]
            _size_check = [Size(recurse=True), FixedPoint("size")]
            # Minimum point check for optimization level 3.
            _minimum_point_check = [
                Depth(recurse=True),
                Size(recurse=True),
                MinimumPoint(["depth", "size"], "optimization_loop"),
            ]

            def _opt_control(property_set):
                return (not property_set["depth_fixed_point"]) or (
                    not property_set["size_fixed_point"]
                )

            translation = plugin_manager.get_passmanager_stage(
                "translation",
                translation_method,
                pass_manager_config,
                optimization_level=optimization_level,
            )
            if optimization_level == 1:
                # Steps for optimization level 1
                _opt = [
                    Optimize1qGatesDecomposition(
                        basis=pass_manager_config.basis_gates, target=pass_manager_config.target
                    ),
                    InverseCancellation(
                        [
                            CXGate(),
                            ECRGate(),
                            CZGate(),
                            CYGate(),
                            XGate(),
                            YGate(),
                            ZGate(),
                            HGate(),
                            SwapGate(),
                            (TGate(), TdgGate()),
                            (SGate(), SdgGate()),
                            (SXGate(), SXdgGate()),
                        ]
                    ),
                ]
            elif optimization_level == 2:
                # Steps for optimization level 2
                _opt = [
                    Optimize1qGatesDecomposition(
                        basis=pass_manager_config.basis_gates, target=pass_manager_config.target
                    ),
                    CommutativeCancellation(
                        basis_gates=pass_manager_config.basis_gates,
                        target=pass_manager_config.target,
                    ),
                ]
            elif optimization_level == 3:
                # Steps for optimization level 3
                _opt = [
                    Collect2qBlocks(),
                    ConsolidateBlocks(
                        basis_gates=pass_manager_config.basis_gates,
                        target=pass_manager_config.target,
                        approximation_degree=pass_manager_config.approximation_degree,
                    ),
                    UnitarySynthesis(
                        pass_manager_config.basis_gates,
                        approximation_degree=pass_manager_config.approximation_degree,
                        coupling_map=pass_manager_config.coupling_map,
                        backend_props=pass_manager_config.backend_properties,
                        method=pass_manager_config.unitary_synthesis_method,
                        plugin_config=pass_manager_config.unitary_synthesis_plugin_config,
                        target=pass_manager_config.target,
                    ),
                    Optimize1qGatesDecomposition(
                        basis=pass_manager_config.basis_gates, target=pass_manager_config.target
                    ),
                    CommutativeCancellation(target=pass_manager_config.target),
                ]

                def _opt_control(property_set):
                    return not property_set["optimization_loop_minimum_point"]

            else:
                raise TranspilerError(f"Invalid optimization_level: {optimization_level}")

            unroll = translation.to_flow_controller()

            # Build nested Flow controllers
            def _unroll_condition(property_set):
                return not property_set["all_gates_in_basis"]

            # Check if any gate is not in the basis, and if so, run unroll passes
            _unroll_if_out_of_basis = [
                GatesInBasis(pass_manager_config.basis_gates, target=pass_manager_config.target),
                ConditionalController(unroll, condition=_unroll_condition),
            ]

            if optimization_level == 3:
                optimization.append(_minimum_point_check)
            else:
                optimization.append(_depth_check + _size_check)
            opt_loop = (
                _opt + _unroll_if_out_of_basis + _minimum_point_check
                if optimization_level == 3
                else _opt + _unroll_if_out_of_basis + _depth_check + _size_check
            )
            optimization.append(DoWhileController(opt_loop, do_while=_opt_control))
            return optimization
        else:
            return None


class AlapSchedulingPassManager(PassManagerStagePlugin):
    """Plugin class for alap scheduling stage."""

    def pass_manager(self, pass_manager_config, optimization_level=None) -> PassManager:
        """Build scheduling stage PassManager"""

        instruction_durations = pass_manager_config.instruction_durations
        scheduling_method = pass_manager_config.scheduling_method
        timing_constraints = pass_manager_config.timing_constraints
        inst_map = pass_manager_config.inst_map
        target = pass_manager_config.target

        return common.generate_scheduling(
            instruction_durations, scheduling_method, timing_constraints, inst_map, target
        )


class AsapSchedulingPassManager(PassManagerStagePlugin):
    """Plugin class for alap scheduling stage."""

    def pass_manager(self, pass_manager_config, optimization_level=None) -> PassManager:
        """Build scheduling stage PassManager"""

        instruction_durations = pass_manager_config.instruction_durations
        scheduling_method = pass_manager_config.scheduling_method
        timing_constraints = pass_manager_config.timing_constraints
        inst_map = pass_manager_config.inst_map
        target = pass_manager_config.target

        return common.generate_scheduling(
            instruction_durations, scheduling_method, timing_constraints, inst_map, target
        )


class DefaultSchedulingPassManager(PassManagerStagePlugin):
    """Plugin class for alap scheduling stage."""

    def pass_manager(self, pass_manager_config, optimization_level=None) -> PassManager:
        """Build scheduling stage PassManager"""

        instruction_durations = pass_manager_config.instruction_durations
        scheduling_method = None
        timing_constraints = pass_manager_config.timing_constraints or TimingConstraints()
        inst_map = pass_manager_config.inst_map
        target = pass_manager_config.target

        return common.generate_scheduling(
            instruction_durations, scheduling_method, timing_constraints, inst_map, target
        )


class DefaultLayoutPassManager(PassManagerStagePlugin):
    """Plugin class for default layout stage."""

    def pass_manager(self, pass_manager_config, optimization_level=None) -> PassManager:
        _given_layout = SetLayout(pass_manager_config.initial_layout)

        def _choose_layout_condition(property_set):
            return not property_set["layout"]

        def _layout_not_perfect(property_set):
            """Return ``True`` if the first attempt at layout has been checked and found to be
            imperfect.  In this case, perfection means "does not require any swap routing"."""
            return property_set["is_swap_mapped"] is not None and not property_set["is_swap_mapped"]

        def _vf2_match_not_found(property_set):
            # If a layout hasn't been set by the time we run vf2 layout we need to
            # run layout
            if property_set["layout"] is None:
                return True
            # if VF2 layout stopped for any reason other than solution found we need
            # to run layout since VF2 didn't converge.
            return (
                property_set["VF2Layout_stop_reason"] is not None
                and property_set["VF2Layout_stop_reason"] is not VF2LayoutStopReason.SOLUTION_FOUND
            )

        def _swap_mapped(property_set):
            return property_set["final_layout"] is None

        if pass_manager_config.target is None:
            coupling_map = pass_manager_config.coupling_map
        else:
            coupling_map = pass_manager_config.target

        layout = PassManager()
        layout.append(_given_layout)
        if optimization_level == 0:
            layout.append(
                ConditionalController(
                    TrivialLayout(coupling_map), condition=_choose_layout_condition
                )
            )
            layout += common.generate_embed_passmanager(coupling_map)
            return layout
        elif optimization_level == 1:
            layout.append(
                ConditionalController(
                    [TrivialLayout(coupling_map), CheckMap(coupling_map)],
                    condition=_choose_layout_condition,
                )
            )
            choose_layout_1 = VF2Layout(
                coupling_map=pass_manager_config.coupling_map,
                seed=pass_manager_config.seed_transpiler,
                call_limit=int(5e4),  # Set call limit to ~100ms with rustworkx 0.10.2
                properties=pass_manager_config.backend_properties,
                target=pass_manager_config.target,
                max_trials=2500,  # Limits layout scoring to < 600ms on ~400 qubit devices
            )
            layout.append(ConditionalController(choose_layout_1, condition=_layout_not_perfect))
            choose_layout_2 = SabreLayout(
                coupling_map,
                max_iterations=2,
                seed=pass_manager_config.seed_transpiler,
                swap_trials=5,
                layout_trials=5,
                skip_routing=pass_manager_config.routing_method is not None
                and pass_manager_config.routing_method != "sabre",
            )
            layout.append(
                ConditionalController(
                    [
                        BarrierBeforeFinalMeasurements(
                            "qiskit.transpiler.internal.routing.protection.barrier"
                        ),
                        choose_layout_2,
                    ],
                    condition=_vf2_match_not_found,
                )
            )
        elif optimization_level == 2:
            choose_layout_0 = VF2Layout(
                coupling_map=pass_manager_config.coupling_map,
                seed=pass_manager_config.seed_transpiler,
                call_limit=int(5e6),  # Set call limit to ~10s with rustworkx 0.10.2
                properties=pass_manager_config.backend_properties,
                target=pass_manager_config.target,
                max_trials=25000,  # Limits layout scoring to < 10s on ~400 qubit devices
            )
            layout.append(
                ConditionalController(choose_layout_0, condition=_choose_layout_condition)
            )
            choose_layout_1 = SabreLayout(
                coupling_map,
                max_iterations=2,
                seed=pass_manager_config.seed_transpiler,
                swap_trials=10,
                layout_trials=10,
                skip_routing=pass_manager_config.routing_method is not None
                and pass_manager_config.routing_method != "sabre",
            )
            layout.append(
                ConditionalController(
                    [
                        BarrierBeforeFinalMeasurements(
                            "qiskit.transpiler.internal.routing.protection.barrier"
                        ),
                        choose_layout_1,
                    ],
                    condition=_vf2_match_not_found,
                )
            )
        elif optimization_level == 3:
            choose_layout_0 = VF2Layout(
                coupling_map=pass_manager_config.coupling_map,
                seed=pass_manager_config.seed_transpiler,
                call_limit=int(3e7),  # Set call limit to ~60s with rustworkx 0.10.2
                properties=pass_manager_config.backend_properties,
                target=pass_manager_config.target,
                max_trials=250000,  # Limits layout scoring to < 60s on ~400 qubit devices
            )
            layout.append(
                ConditionalController(choose_layout_0, condition=_choose_layout_condition)
            )
            choose_layout_1 = SabreLayout(
                coupling_map,
                max_iterations=4,
                seed=pass_manager_config.seed_transpiler,
                swap_trials=20,
                layout_trials=20,
                skip_routing=pass_manager_config.routing_method is not None
                and pass_manager_config.routing_method != "sabre",
            )
            layout.append(
                ConditionalController(
                    [
                        BarrierBeforeFinalMeasurements(
                            "qiskit.transpiler.internal.routing.protection.barrier"
                        ),
                        choose_layout_1,
                    ],
                    condition=_vf2_match_not_found,
                )
            )
        else:
            raise TranspilerError(f"Invalid optimization level: {optimization_level}")

        embed = common.generate_embed_passmanager(coupling_map)
        layout.append(ConditionalController(embed.to_flow_controller(), condition=_swap_mapped))
        return layout


class TrivialLayoutPassManager(PassManagerStagePlugin):
    """Plugin class for trivial layout stage."""

    def pass_manager(self, pass_manager_config, optimization_level=None) -> PassManager:
        _given_layout = SetLayout(pass_manager_config.initial_layout)

        def _choose_layout_condition(property_set):
            return not property_set["layout"]

        if pass_manager_config.target is None:
            coupling_map = pass_manager_config.coupling_map
        else:
            coupling_map = pass_manager_config.target

        layout = PassManager()
        layout.append(_given_layout)
        layout.append(
            ConditionalController(TrivialLayout(coupling_map), condition=_choose_layout_condition)
        )
        layout += common.generate_embed_passmanager(coupling_map)
        return layout


class DenseLayoutPassManager(PassManagerStagePlugin):
    """Plugin class for dense layout stage."""

    def pass_manager(self, pass_manager_config, optimization_level=None) -> PassManager:
        _given_layout = SetLayout(pass_manager_config.initial_layout)

        def _choose_layout_condition(property_set):
            return not property_set["layout"]

        if pass_manager_config.target is None:
            coupling_map = pass_manager_config.coupling_map
        else:
            coupling_map = pass_manager_config.target

        layout = PassManager()
        layout.append(_given_layout)
        layout.append(
            ConditionalController(
                DenseLayout(
                    coupling_map=pass_manager_config.coupling_map,
                    backend_prop=pass_manager_config.backend_properties,
                    target=pass_manager_config.target,
                ),
                condition=_choose_layout_condition,
            )
        )
        layout += common.generate_embed_passmanager(coupling_map)
        return layout


class SabreLayoutPassManager(PassManagerStagePlugin):
    """Plugin class for sabre layout stage."""

    def pass_manager(self, pass_manager_config, optimization_level=None) -> PassManager:
        _given_layout = SetLayout(pass_manager_config.initial_layout)

        def _choose_layout_condition(property_set):
            return not property_set["layout"]

        def _swap_mapped(property_set):
            return property_set["final_layout"] is None

        if pass_manager_config.target is None:
            coupling_map = pass_manager_config.coupling_map
        else:
            coupling_map = pass_manager_config.target

        layout = PassManager()
        layout.append(_given_layout)
        if optimization_level == 0:
            layout_pass = SabreLayout(
                coupling_map,
                max_iterations=1,
                seed=pass_manager_config.seed_transpiler,
                swap_trials=5,
                layout_trials=5,
                skip_routing=pass_manager_config.routing_method is not None
                and pass_manager_config.routing_method != "sabre",
            )
        elif optimization_level == 1:
            layout_pass = SabreLayout(
                coupling_map,
                max_iterations=2,
                seed=pass_manager_config.seed_transpiler,
                swap_trials=5,
                layout_trials=5,
                skip_routing=pass_manager_config.routing_method is not None
                and pass_manager_config.routing_method != "sabre",
            )
        elif optimization_level == 2:
            layout_pass = SabreLayout(
                coupling_map,
                max_iterations=2,
                seed=pass_manager_config.seed_transpiler,
                swap_trials=10,
                layout_trials=10,
                skip_routing=pass_manager_config.routing_method is not None
                and pass_manager_config.routing_method != "sabre",
            )
        elif optimization_level == 3:
            layout_pass = SabreLayout(
                coupling_map,
                max_iterations=4,
                seed=pass_manager_config.seed_transpiler,
                swap_trials=20,
                layout_trials=20,
                skip_routing=pass_manager_config.routing_method is not None
                and pass_manager_config.routing_method != "sabre",
            )
        else:
            raise TranspilerError(f"Invalid optimization level: {optimization_level}")
        layout.append(
            ConditionalController(
                [
                    BarrierBeforeFinalMeasurements(
                        "qiskit.transpiler.internal.routing.protection.barrier"
                    ),
                    layout_pass,
                ],
                condition=_choose_layout_condition,
            )
        )
        embed = common.generate_embed_passmanager(coupling_map)
        layout.append(ConditionalController(embed.to_flow_controller(), condition=_swap_mapped))
        return layout<|MERGE_RESOLUTION|>--- conflicted
+++ resolved
@@ -156,13 +156,9 @@
                     ]
                 )
             )
-<<<<<<< HEAD
+            init.append(CommutativeCancellation())
             if pass_manager_config.initial_layout is None:
                 init.append(ElidePermutations())
-=======
-            init.append(CommutativeCancellation())
-
->>>>>>> f713c78c
         else:
             return TranspilerError(f"Invalid optimization level {optimization_level}")
         return init
