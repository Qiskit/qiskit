--- conflicted
+++ resolved
@@ -318,62 +318,6 @@
         raise TranspilerError(f"Invalid optimization level specified: {optimization_level}")
 
 
-<<<<<<< HEAD
-=======
-class StochasticSwapPassManager(PassManagerStagePlugin):
-    """Plugin class for routing stage with :class:`~.StochasticSwap`"""
-
-    def pass_manager(self, pass_manager_config, optimization_level=None) -> PassManager:
-        """Build routing stage PassManager."""
-        seed_transpiler = pass_manager_config.seed_transpiler
-        target = pass_manager_config.target
-        coupling_map = pass_manager_config.coupling_map
-        coupling_map_routing = target
-        if coupling_map_routing is None:
-            coupling_map_routing = coupling_map
-        vf2_call_limit, vf2_max_trials = common.get_vf2_limits(
-            optimization_level,
-            pass_manager_config.layout_method,
-            pass_manager_config.initial_layout,
-        )
-        if optimization_level == 3:
-            routing_pass = StochasticSwap(coupling_map_routing, trials=200, seed=seed_transpiler)
-        else:
-            routing_pass = StochasticSwap(coupling_map_routing, trials=20, seed=seed_transpiler)
-
-        if optimization_level == 0:
-            return common.generate_routing_passmanager(
-                routing_pass,
-                target,
-                coupling_map=coupling_map,
-                seed_transpiler=-1,
-                use_barrier_before_measurement=True,
-            )
-        if optimization_level == 1:
-            return common.generate_routing_passmanager(
-                routing_pass,
-                target,
-                coupling_map,
-                vf2_call_limit=vf2_call_limit,
-                vf2_max_trials=vf2_max_trials,
-                seed_transpiler=-1,
-                check_trivial=True,
-                use_barrier_before_measurement=True,
-            )
-        if optimization_level in {2, 3}:
-            return common.generate_routing_passmanager(
-                routing_pass,
-                target,
-                coupling_map=coupling_map,
-                vf2_call_limit=vf2_call_limit,
-                vf2_max_trials=vf2_max_trials,
-                seed_transpiler=-1,
-                use_barrier_before_measurement=True,
-            )
-        raise TranspilerError(f"Invalid optimization level specified: {optimization_level}")
-
-
->>>>>>> 6c7ee8fb
 class LookaheadSwapPassManager(PassManagerStagePlugin):
     """Plugin class for routing stage with :class:`~.LookaheadSwap`"""
 
