--- conflicted
+++ resolved
@@ -15,12 +15,9 @@
 import logging
 import os
 
-<<<<<<< HEAD
 logger = logging.getLogger(__name__)
 
-=======
 from qiskit.transpiler.passes.layout.vf2_post_layout import VF2PostLayout
->>>>>>> 4d7d46eb
 from qiskit.transpiler.passes.optimization.split_2q_unitaries import Split2QUnitaries
 from qiskit.transpiler.passmanager import PassManager
 from qiskit.transpiler.exceptions import TranspilerError
@@ -1045,7 +1042,6 @@
 
 
 def _get_trial_count(default_trials=5):
-<<<<<<< HEAD
     use_all_threads = CONFIG.get("sabre_all_threads", None) or os.getenv("QISKIT_SABRE_ALL_THREADS")
     if use_all_threads:
         trial_count = max(CPU_COUNT, default_trials)
@@ -1055,10 +1051,7 @@
     else:
         logger.debug("SABRE using default thread configuration: %d trials", default_trials)
         return default_trials
-=======
-    if CONFIG.get("sabre_all_threads", None) or os.getenv("QISKIT_SABRE_ALL_THREADS"):
-        return max(default_num_processes(), default_trials)
-    return default_trials
+
 
 
 class CliffordTOptimizationPassManager(PassManagerStagePlugin):
@@ -1128,5 +1121,4 @@
                 )
             return optimization
         else:
-            return None
->>>>>>> 4d7d46eb
+            return None