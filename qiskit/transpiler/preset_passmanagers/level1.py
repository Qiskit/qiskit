# This code is part of Qiskit.
#
# (C) Copyright IBM 2017, 2018.
#
# This code is licensed under the Apache License, Version 2.0. You may
# obtain a copy of this license in the LICENSE.txt file in the root directory
# of this source tree or at http://www.apache.org/licenses/LICENSE-2.0.
#
# Any modifications or derivative works of this code must retain this
# copyright notice, and modified files need to carry a notice indicating
# that they have been altered from the originals.

"""Pass manager for optimization level 1, providing light optimization.

Level 1 pass manager: light optimization by simple adjacent gate collapsing.
"""

from qiskit.transpiler.passmanager_config import PassManagerConfig
from qiskit.transpiler.timing_constraints import TimingConstraints
from qiskit.transpiler.passmanager import PassManager
from qiskit.transpiler.passmanager import StagedPassManager
from qiskit.transpiler import ConditionalController

from qiskit.transpiler.passes import CXCancellation
from qiskit.transpiler.passes import SetLayout
from qiskit.transpiler.passes import VF2Layout
from qiskit.transpiler.passes import TrivialLayout
from qiskit.transpiler.passes import DenseLayout
from qiskit.transpiler.passes import NoiseAdaptiveLayout
from qiskit.transpiler.passes import SabreLayout
from qiskit.transpiler.passes import FixedPoint
from qiskit.transpiler.passes import Depth
from qiskit.transpiler.passes import Size
from qiskit.transpiler.passes import Optimize1qGatesDecomposition
<<<<<<< HEAD
from qiskit.transpiler.passes import ApplyLayout
from qiskit.transpiler.passes import CheckGateDirection
from qiskit.transpiler.passes import Collect1qRuns
from qiskit.transpiler.passes import Collect2qBlocks
from qiskit.transpiler.passes import ConsolidateBlocks
from qiskit.transpiler.passes import UnitarySynthesis
from qiskit.transpiler.passes import TimeUnitConversion
from qiskit.transpiler.passes import ALAPScheduleAnalysis
from qiskit.transpiler.passes import ASAPScheduleAnalysis
from qiskit.transpiler.passes import ConstrainedReschedule
from qiskit.transpiler.passes import InstructionDurationCheck
from qiskit.transpiler.passes import ValidatePulseGates
from qiskit.transpiler.passes import PulseGates
from qiskit.transpiler.passes import PadDelay
from qiskit.transpiler.passes import Error
from qiskit.transpiler.passes import ContainsInstruction
=======
from qiskit.transpiler.passes import Layout2qDistance
from qiskit.transpiler.passes import GatesInBasis
from qiskit.transpiler.preset_passmanagers import common
>>>>>>> 875b6464
from qiskit.transpiler.passes.layout.vf2_layout import VF2LayoutStopReason

from qiskit.transpiler import TranspilerError
from qiskit.utils.optionals import HAS_TOQM
from qiskit.transpiler.preset_passmanagers.plugin import (
    PassManagerStagePluginManager,
    list_stage_plugins,
)


def level_1_pass_manager(pass_manager_config: PassManagerConfig) -> StagedPassManager:
    """Level 1 pass manager: light optimization by simple adjacent gate collapsing.

    This pass manager applies the user-given initial layout. If none is given,
    and a trivial layout (i-th virtual -> i-th physical) makes the circuit fit
    the coupling map, that is used.
    Otherwise, the circuit is mapped to the most densely connected coupling subgraph,
    and swaps are inserted to map. Any unused physical qubit is allocated as ancilla space.
    The pass manager then unrolls the circuit to the desired basis, and transforms the
    circuit to match the coupling map. Finally, optimizations in the form of adjacent
    gate collapse and redundant reset removal are performed.

    Args:
        pass_manager_config: configuration of the pass manager.

    Returns:
        a level 1 pass manager.

    Raises:
        TranspilerError: if the passmanager config is invalid.
    """
    plugin_manager = PassManagerStagePluginManager()
    basis_gates = pass_manager_config.basis_gates
    inst_map = pass_manager_config.inst_map
    coupling_map = pass_manager_config.coupling_map
    initial_layout = pass_manager_config.initial_layout
    init_method = pass_manager_config.init_method
    layout_method = pass_manager_config.layout_method or "sabre"
    routing_method = pass_manager_config.routing_method or "sabre"
    translation_method = pass_manager_config.translation_method or "translator"
    optimization_method = pass_manager_config.optimization_method
    scheduling_method = pass_manager_config.scheduling_method
    instruction_durations = pass_manager_config.instruction_durations
    seed_transpiler = pass_manager_config.seed_transpiler
    backend_properties = pass_manager_config.backend_properties
    approximation_degree = pass_manager_config.approximation_degree
    unitary_synthesis_method = pass_manager_config.unitary_synthesis_method
    unitary_synthesis_plugin_config = pass_manager_config.unitary_synthesis_plugin_config
    timing_constraints = pass_manager_config.timing_constraints or TimingConstraints()
    target = pass_manager_config.target
    hls_config = pass_manager_config.hls_config

    # Use trivial layout if no layout given
    _given_layout = SetLayout(initial_layout)

    def _choose_layout_condition(property_set):
        return not property_set["layout"]

    def _trivial_not_perfect(property_set):
        # Verify that a trivial layout is perfect. If trivial_layout_score > 0
        # the layout is not perfect. The layout is unconditionally set by trivial
        # layout so we need to clear it before contuing.
        if (
            property_set["trivial_layout_score"] is not None
            and property_set["trivial_layout_score"] != 0
        ):
            return True
        return False

    # Use a better layout on densely connected qubits, if circuit needs swaps
    def _vf2_match_not_found(property_set):
        # If a layout hasn't been set by the time we run vf2 layout we need to
        # run layout
        if property_set["layout"] is None:
            return True
        # if VF2 layout stopped for any reason other than solution found we need
        # to run layout since VF2 didn't converge.
        if (
            property_set["VF2Layout_stop_reason"] is not None
            and property_set["VF2Layout_stop_reason"] is not VF2LayoutStopReason.SOLUTION_FOUND
        ):
            return True
        return False

    _choose_layout_0 = (
        []
        if pass_manager_config.layout_method
        else [
            TrivialLayout(coupling_map),
            Layout2qDistance(coupling_map, property_name="trivial_layout_score"),
        ]
    )

    _choose_layout_1 = (
        []
        if pass_manager_config.layout_method
        else VF2Layout(
            coupling_map,
            seed=seed_transpiler,
            call_limit=int(5e4),  # Set call limit to ~100ms with retworkx 0.10.2
            properties=backend_properties,
            target=target,
        )
    )

    if layout_method == "trivial":
        _improve_layout = TrivialLayout(coupling_map)
    elif layout_method == "dense":
        _improve_layout = DenseLayout(coupling_map, backend_properties, target=target)
    elif layout_method == "noise_adaptive":
        _improve_layout = NoiseAdaptiveLayout(backend_properties)
    elif layout_method == "sabre":
<<<<<<< HEAD
        _improve_layout = SabreLayout(coupling_map, max_iterations=2, seed=seed_transpiler)
    else:
        raise TranspilerError("Invalid layout method %s." % layout_method)

    # 4. Extend dag/layout with ancillas using the full coupling map
    _embed = [FullAncillaAllocation(coupling_map), EnlargeWithAncilla(), ApplyLayout()]

    # 5. Swap to fit the coupling map
    _swap_check = CheckMap(coupling_map)

    def _swap_condition(property_set):
        return not property_set["is_swap_mapped"]

    _swap = [BarrierBeforeFinalMeasurements()]
    if routing_method == "basic":
        _swap += [BasicSwap(coupling_map)]
    elif routing_method == "stochastic":
        _swap += [StochasticSwap(coupling_map, trials=20, seed=seed_transpiler)]
    elif routing_method == "lookahead":
        _swap += [LookaheadSwap(coupling_map, search_depth=4, search_width=4)]
    elif routing_method == "sabre":
        _swap += [SabreSwap(coupling_map, heuristic="lookahead", seed=seed_transpiler)]
    elif routing_method == "none":
        _swap += [
            Error(
                msg=(
                    "No routing method selected, but circuit is not routed to device. "
                    "CheckMap Error: {check_map_msg}"
                ),
                action="raise",
            )
        ]
    else:
        raise TranspilerError("Invalid routing method %s." % routing_method)

    # 6. Unroll to the basis
    if translation_method == "unroller":
        _unroll = [Unroller(basis_gates)]
    elif translation_method == "translator":
        from qiskit.circuit.equivalence_library import SessionEquivalenceLibrary as sel

        _unroll = [
            # Use unitary synthesis for basis aware decomposition of UnitaryGates before
            # custom unrolling
            UnitarySynthesis(
                basis_gates,
                approximation_degree=approximation_degree,
                coupling_map=coupling_map,
                method=unitary_synthesis_method,
                backend_props=backend_properties,
                plugin_config=unitary_synthesis_plugin_config,
                target=target,
            ),
            UnrollCustomDefinitions(sel, basis_gates),
            BasisTranslator(sel, basis_gates, target),
        ]
    elif translation_method == "synthesis":
        _unroll = [
            # Use unitary synthesis for basis aware decomposition of UnitaryGates before
            # collection
            UnitarySynthesis(
                basis_gates,
                approximation_degree=approximation_degree,
                coupling_map=coupling_map,
                method=unitary_synthesis_method,
                backend_props=backend_properties,
                min_qubits=3,
                target=target,
            ),
            Unroll3qOrMore(target=target, basis_gates=basis_gates),
            Collect1qRuns(),
            Collect2qBlocks(),
            ConsolidateBlocks(basis_gates=basis_gates, target=target),
            UnitarySynthesis(
                basis_gates,
                approximation_degree=approximation_degree,
                coupling_map=coupling_map,
                method=unitary_synthesis_method,
                backend_props=backend_properties,
                plugin_config=unitary_synthesis_plugin_config,
                target=target,
            ),
        ]
    else:
        raise TranspilerError("Invalid translation method %s." % translation_method)

    # 7. Fix any bad CX directions
    _direction_check = [CheckGateDirection(coupling_map, target)]
=======
        _improve_layout = SabreLayout(
            coupling_map, max_iterations=2, seed=seed_transpiler, swap_trials=5
        )
>>>>>>> 875b6464

    toqm_pass = False
    routing_pm = None
    # TODO: Remove when qiskit-toqm has it's own plugin and we can rely on just the plugin interface
    if routing_method == "toqm" and "toqm" not in list_stage_plugins("routing"):
        HAS_TOQM.require_now("TOQM-based routing")
        from qiskit_toqm import ToqmSwap, ToqmStrategyO1, latencies_from_target

        if initial_layout:
            raise TranspilerError("Initial layouts are not supported with TOQM-based routing.")

        toqm_pass = True
        # Note: BarrierBeforeFinalMeasurements is skipped intentionally since ToqmSwap
        #       does not yet support barriers.
        routing_pass = ToqmSwap(
            coupling_map,
            strategy=ToqmStrategyO1(
                latencies_from_target(
                    coupling_map, instruction_durations, basis_gates, backend_properties, target
                )
            ),
        )
        vf2_call_limit = common.get_vf2_call_limit(
            1, pass_manager_config.layout_method, pass_manager_config.initial_layout
        )
        routing_pm = common.generate_routing_passmanager(
            routing_pass,
            target,
            coupling_map,
            vf2_call_limit=vf2_call_limit,
            backend_properties=backend_properties,
            seed_transpiler=seed_transpiler,
            check_trivial=True,
            use_barrier_before_measurement=not toqm_pass,
        )
    else:
        routing_pm = plugin_manager.get_passmanager_stage(
            "routing",
            routing_method,
            pass_manager_config,
            optimization_level=1,
        )

    # Build optimization loop: merge 1q rotations and cancel CNOT gates iteratively
    # until no more change in depth
    _depth_check = [Depth(recurse=True), FixedPoint("depth")]
    _size_check = [Size(recurse=True), FixedPoint("size")]

    def _opt_control(property_set):
        return (not property_set["depth_fixed_point"]) or (not property_set["size_fixed_point"])

    _opt = [Optimize1qGatesDecomposition(basis_gates), CXCancellation()]

    unroll_3q = None
    # Build full pass manager
    if coupling_map or initial_layout:
        unroll_3q = common.generate_unroll_3q(
            target,
            basis_gates,
            approximation_degree,
            unitary_synthesis_method,
            unitary_synthesis_plugin_config,
            hls_config,
        )
        if layout_method not in {"trivial", "dense", "noise_adaptive", "sabre"}:
            layout = plugin_manager.get_passmanager_stage(
                "layout", layout_method, pass_manager_config, optimization_level=1
            )
        else:
            layout = PassManager()
            layout.append(_given_layout)
            layout.append(_choose_layout_0, condition=_choose_layout_condition)
            layout.append(_choose_layout_1, condition=_trivial_not_perfect)
            layout.append(_improve_layout, condition=_vf2_match_not_found)
            layout += common.generate_embed_passmanager(coupling_map)

        routing = routing_pm

    else:
        layout = None
        routing = None

    if translation_method not in {"translator", "synthesis", "unroller"}:
        translation = plugin_manager.get_passmanager_stage(
            "translation", translation_method, pass_manager_config, optimization_level=1
        )
    else:
        translation = common.generate_translation_passmanager(
            target,
            basis_gates,
            translation_method,
            approximation_degree,
            coupling_map,
            backend_properties,
            unitary_synthesis_method,
            unitary_synthesis_plugin_config,
            hls_config,
        )

    pre_routing = None
    if toqm_pass:
        pre_routing = translation

    if (coupling_map and not coupling_map.is_symmetric) or (
        target is not None and target.get_non_global_operation_names(strict_direction=True)
    ):
        pre_optimization = common.generate_pre_op_passmanager(
            target, coupling_map, remove_reset_in_zero=True
        )
    else:
        pre_optimization = common.generate_pre_op_passmanager(remove_reset_in_zero=True)
    if optimization_method is None:
        optimization = PassManager()
        unroll = [pass_ for x in translation.passes() for pass_ in x["passes"]]
        # Build nested Flow controllers
        def _unroll_condition(property_set):
            return not property_set["all_gates_in_basis"]

        # Check if any gate is not in the basis, and if so, run unroll passes
        _unroll_if_out_of_basis = [
            GatesInBasis(basis_gates, target=target),
            ConditionalController(unroll, condition=_unroll_condition),
        ]

        optimization.append(_depth_check + _size_check)
        opt_loop = _opt + _unroll_if_out_of_basis + _depth_check + _size_check
        optimization.append(opt_loop, do_while=_opt_control)
    else:
        optimization = plugin_manager.get_passmanager_stage(
            "optimization", optimization_method, pass_manager_config, optimization_level=1
        )
    if scheduling_method is None or scheduling_method in {"alap", "asap"}:
        sched = common.generate_scheduling(
            instruction_durations, scheduling_method, timing_constraints, inst_map
        )
    else:
        sched = plugin_manager.get_passmanager_stage(
            "scheduling", scheduling_method, pass_manager_config, optimization_level=1
        )
    if init_method is not None:
        init = plugin_manager.get_passmanager_stage(
            "init", init_method, pass_manager_config, optimization_level=1
        )
    else:
        init = unroll_3q

    return StagedPassManager(
        init=init,
        layout=layout,
        pre_routing=pre_routing,
        routing=routing,
        translation=translation,
        pre_optimization=pre_optimization,
        optimization=optimization,
        scheduling=sched,
    )<|MERGE_RESOLUTION|>--- conflicted
+++ resolved
@@ -32,28 +32,9 @@
 from qiskit.transpiler.passes import Depth
 from qiskit.transpiler.passes import Size
 from qiskit.transpiler.passes import Optimize1qGatesDecomposition
-<<<<<<< HEAD
-from qiskit.transpiler.passes import ApplyLayout
-from qiskit.transpiler.passes import CheckGateDirection
-from qiskit.transpiler.passes import Collect1qRuns
-from qiskit.transpiler.passes import Collect2qBlocks
-from qiskit.transpiler.passes import ConsolidateBlocks
-from qiskit.transpiler.passes import UnitarySynthesis
-from qiskit.transpiler.passes import TimeUnitConversion
-from qiskit.transpiler.passes import ALAPScheduleAnalysis
-from qiskit.transpiler.passes import ASAPScheduleAnalysis
-from qiskit.transpiler.passes import ConstrainedReschedule
-from qiskit.transpiler.passes import InstructionDurationCheck
-from qiskit.transpiler.passes import ValidatePulseGates
-from qiskit.transpiler.passes import PulseGates
-from qiskit.transpiler.passes import PadDelay
-from qiskit.transpiler.passes import Error
-from qiskit.transpiler.passes import ContainsInstruction
-=======
 from qiskit.transpiler.passes import Layout2qDistance
 from qiskit.transpiler.passes import GatesInBasis
 from qiskit.transpiler.preset_passmanagers import common
->>>>>>> 875b6464
 from qiskit.transpiler.passes.layout.vf2_layout import VF2LayoutStopReason
 
 from qiskit.transpiler import TranspilerError
@@ -166,100 +147,9 @@
     elif layout_method == "noise_adaptive":
         _improve_layout = NoiseAdaptiveLayout(backend_properties)
     elif layout_method == "sabre":
-<<<<<<< HEAD
-        _improve_layout = SabreLayout(coupling_map, max_iterations=2, seed=seed_transpiler)
-    else:
-        raise TranspilerError("Invalid layout method %s." % layout_method)
-
-    # 4. Extend dag/layout with ancillas using the full coupling map
-    _embed = [FullAncillaAllocation(coupling_map), EnlargeWithAncilla(), ApplyLayout()]
-
-    # 5. Swap to fit the coupling map
-    _swap_check = CheckMap(coupling_map)
-
-    def _swap_condition(property_set):
-        return not property_set["is_swap_mapped"]
-
-    _swap = [BarrierBeforeFinalMeasurements()]
-    if routing_method == "basic":
-        _swap += [BasicSwap(coupling_map)]
-    elif routing_method == "stochastic":
-        _swap += [StochasticSwap(coupling_map, trials=20, seed=seed_transpiler)]
-    elif routing_method == "lookahead":
-        _swap += [LookaheadSwap(coupling_map, search_depth=4, search_width=4)]
-    elif routing_method == "sabre":
-        _swap += [SabreSwap(coupling_map, heuristic="lookahead", seed=seed_transpiler)]
-    elif routing_method == "none":
-        _swap += [
-            Error(
-                msg=(
-                    "No routing method selected, but circuit is not routed to device. "
-                    "CheckMap Error: {check_map_msg}"
-                ),
-                action="raise",
-            )
-        ]
-    else:
-        raise TranspilerError("Invalid routing method %s." % routing_method)
-
-    # 6. Unroll to the basis
-    if translation_method == "unroller":
-        _unroll = [Unroller(basis_gates)]
-    elif translation_method == "translator":
-        from qiskit.circuit.equivalence_library import SessionEquivalenceLibrary as sel
-
-        _unroll = [
-            # Use unitary synthesis for basis aware decomposition of UnitaryGates before
-            # custom unrolling
-            UnitarySynthesis(
-                basis_gates,
-                approximation_degree=approximation_degree,
-                coupling_map=coupling_map,
-                method=unitary_synthesis_method,
-                backend_props=backend_properties,
-                plugin_config=unitary_synthesis_plugin_config,
-                target=target,
-            ),
-            UnrollCustomDefinitions(sel, basis_gates),
-            BasisTranslator(sel, basis_gates, target),
-        ]
-    elif translation_method == "synthesis":
-        _unroll = [
-            # Use unitary synthesis for basis aware decomposition of UnitaryGates before
-            # collection
-            UnitarySynthesis(
-                basis_gates,
-                approximation_degree=approximation_degree,
-                coupling_map=coupling_map,
-                method=unitary_synthesis_method,
-                backend_props=backend_properties,
-                min_qubits=3,
-                target=target,
-            ),
-            Unroll3qOrMore(target=target, basis_gates=basis_gates),
-            Collect1qRuns(),
-            Collect2qBlocks(),
-            ConsolidateBlocks(basis_gates=basis_gates, target=target),
-            UnitarySynthesis(
-                basis_gates,
-                approximation_degree=approximation_degree,
-                coupling_map=coupling_map,
-                method=unitary_synthesis_method,
-                backend_props=backend_properties,
-                plugin_config=unitary_synthesis_plugin_config,
-                target=target,
-            ),
-        ]
-    else:
-        raise TranspilerError("Invalid translation method %s." % translation_method)
-
-    # 7. Fix any bad CX directions
-    _direction_check = [CheckGateDirection(coupling_map, target)]
-=======
         _improve_layout = SabreLayout(
             coupling_map, max_iterations=2, seed=seed_transpiler, swap_trials=5
         )
->>>>>>> 875b6464
 
     toqm_pass = False
     routing_pm = None
