# This code is part of Qiskit.
#
# (C) Copyright IBM 2017, 2018.
#
# This code is licensed under the Apache License, Version 2.0. You may
# obtain a copy of this license in the LICENSE.txt file in the root directory
# of this source tree or at http://www.apache.org/licenses/LICENSE-2.0.
#
# Any modifications or derivative works of this code must retain this
# copyright notice, and modified files need to carry a notice indicating
# that they have been altered from the originals.

"""Pass manager for optimization level 1, providing light optimization.

Level 1 pass manager: light optimization by simple adjacent gate collapsing.
"""

from qiskit.transpiler.passmanager_config import PassManagerConfig
from qiskit.transpiler.timing_constraints import TimingConstraints
from qiskit.transpiler.passmanager import PassManager

from qiskit.transpiler.passes import Unroller
from qiskit.transpiler.passes import BasisTranslator
from qiskit.transpiler.passes import UnrollCustomDefinitions
from qiskit.transpiler.passes import Unroll3qOrMore
from qiskit.transpiler.passes import CXCancellation
from qiskit.transpiler.passes import CheckMap
from qiskit.transpiler.passes import GateDirection
from qiskit.transpiler.passes import SetLayout
from qiskit.transpiler.passes import VF2Layout
from qiskit.transpiler.passes import VF2PostLayout
from qiskit.transpiler.passes import TrivialLayout
from qiskit.transpiler.passes import DenseLayout
from qiskit.transpiler.passes import NoiseAdaptiveLayout
from qiskit.transpiler.passes import SabreLayout
from qiskit.transpiler.passes import BarrierBeforeFinalMeasurements
from qiskit.transpiler.passes import Layout2qDistance
from qiskit.transpiler.passes import BasicSwap
from qiskit.transpiler.passes import LookaheadSwap
from qiskit.transpiler.passes import StochasticSwap
from qiskit.transpiler.passes import SabreSwap
from qiskit.transpiler.passes import FullAncillaAllocation
from qiskit.transpiler.passes import EnlargeWithAncilla
from qiskit.transpiler.passes import FixedPoint
from qiskit.transpiler.passes import Depth
from qiskit.transpiler.passes import Size
from qiskit.transpiler.passes import RemoveResetInZeroState
from qiskit.transpiler.passes import Optimize1qGatesDecomposition
from qiskit.transpiler.passes import ApplyLayout
from qiskit.transpiler.passes import CheckGateDirection
from qiskit.transpiler.passes import Collect1qRuns
from qiskit.transpiler.passes import Collect2qBlocks
from qiskit.transpiler.passes import ConsolidateBlocks
from qiskit.transpiler.passes import UnitarySynthesis
from qiskit.transpiler.passes import TimeUnitConversion
from qiskit.transpiler.passes import ALAPScheduleAnalysis
from qiskit.transpiler.passes import ASAPScheduleAnalysis
from qiskit.transpiler.passes import ConstrainedReschedule
from qiskit.transpiler.passes import InstructionDurationCheck
from qiskit.transpiler.passes import ValidatePulseGates
from qiskit.transpiler.passes import PulseGates
from qiskit.transpiler.passes import PadDelay
from qiskit.transpiler.passes import Error
from qiskit.transpiler.passes import ContainsInstruction
from qiskit.transpiler.passes.layout.vf2_layout import VF2LayoutStopReason
from qiskit.transpiler.passes.layout.vf2_post_layout import VF2PostLayoutStopReason

from qiskit.transpiler import TranspilerError


def level_1_pass_manager(pass_manager_config: PassManagerConfig) -> PassManager:
    """Level 1 pass manager: light optimization by simple adjacent gate collapsing.

    This pass manager applies the user-given initial layout. If none is given,
    and a trivial layout (i-th virtual -> i-th physical) makes the circuit fit
    the coupling map, that is used.
    Otherwise, the circuit is mapped to the most densely connected coupling subgraph,
    and swaps are inserted to map. Any unused physical qubit is allocated as ancilla space.
    The pass manager then unrolls the circuit to the desired basis, and transforms the
    circuit to match the coupling map. Finally, optimizations in the form of adjacent
    gate collapse and redundant reset removal are performed.

    Note:
        In simulators where ``coupling_map=None``, only the unrolling and
        optimization stages are done.

    Args:
        pass_manager_config: configuration of the pass manager.

    Returns:
        a level 1 pass manager.

    Raises:
        TranspilerError: if the passmanager config is invalid.
    """
    basis_gates = pass_manager_config.basis_gates
    inst_map = pass_manager_config.inst_map
    coupling_map = pass_manager_config.coupling_map
    initial_layout = pass_manager_config.initial_layout
    layout_method = pass_manager_config.layout_method or "dense"
    routing_method = pass_manager_config.routing_method or "stochastic"
    translation_method = pass_manager_config.translation_method or "translator"
    scheduling_method = pass_manager_config.scheduling_method
    instruction_durations = pass_manager_config.instruction_durations
    seed_transpiler = pass_manager_config.seed_transpiler
    backend_properties = pass_manager_config.backend_properties
    approximation_degree = pass_manager_config.approximation_degree
    unitary_synthesis_method = pass_manager_config.unitary_synthesis_method
    unitary_synthesis_plugin_config = pass_manager_config.unitary_synthesis_plugin_config
    timing_constraints = pass_manager_config.timing_constraints or TimingConstraints()
    target = pass_manager_config.target

    # 1. Use trivial layout if no layout given if that isn't perfect use vf2 layout
    _given_layout = SetLayout(initial_layout)

    def _choose_layout_condition(property_set):
        return not property_set["layout"]

    def _trivial_not_perfect(property_set):
        # Verify that a trivial layout is perfect. If trivial_layout_score > 0
        # the layout is not perfect. The layout is unconditionally set by trivial
        # layout so we need to clear it before contuing.
        if (
            property_set["trivial_layout_score"] is not None
            and property_set["trivial_layout_score"] != 0
        ):
            return True
        return False

    def _vf2_match_not_found(property_set):
        # If a layout hasn't been set by the time we run vf2 layout we need to
        # run layout
        if property_set["layout"] is None:
            return True
        # if VF2 layout stopped for any reason other than solution found we need
        # to run layout since VF2 didn't converge.
        if (
            property_set["VF2Layout_stop_reason"] is not None
            and property_set["VF2Layout_stop_reason"] is not VF2LayoutStopReason.SOLUTION_FOUND
        ):
            return True
        return False

    _choose_layout_0 = (
        []
        if pass_manager_config.layout_method
        else [
            TrivialLayout(coupling_map),
            Layout2qDistance(coupling_map, property_name="trivial_layout_score"),
        ]
    )

    _choose_layout_1 = (
        []
        if pass_manager_config.layout_method
        else VF2Layout(
            coupling_map,
            seed=seed_transpiler,
            call_limit=int(5e4),  # Set call limit to ~100ms with retworkx 0.10.2
            properties=backend_properties,
            target=target,
        )
    )

    # 2. Decompose so only 1-qubit and 2-qubit gates remain
    _unroll3q = [
        # Use unitary synthesis for basis aware decomposition of UnitaryGates
        UnitarySynthesis(
            basis_gates,
            approximation_degree=approximation_degree,
            method=unitary_synthesis_method,
            min_qubits=3,
            plugin_config=unitary_synthesis_plugin_config,
            target=target,
        ),
        Unroll3qOrMore(target=target, basis_gates=basis_gates),
    ]

    # 3. Use a better layout on densely connected qubits, if circuit needs swaps
    if layout_method == "trivial":
        _improve_layout = TrivialLayout(coupling_map)
    elif layout_method == "dense":
        _improve_layout = DenseLayout(coupling_map, backend_properties, target=target)
    elif layout_method == "noise_adaptive":
        _improve_layout = NoiseAdaptiveLayout(backend_properties)
    elif layout_method == "sabre":
        _improve_layout = SabreLayout(coupling_map, max_iterations=2, seed=seed_transpiler)
    else:
        raise TranspilerError("Invalid layout method %s." % layout_method)

    # 4. Extend dag/layout with ancillas using the full coupling map
    _embed = [FullAncillaAllocation(coupling_map), EnlargeWithAncilla(), ApplyLayout()]

    # 5. Swap to fit the coupling map
    _swap_check = CheckMap(coupling_map)

    def _swap_condition(property_set):
        return not property_set["is_swap_mapped"]

    _swap = [BarrierBeforeFinalMeasurements()]
    if routing_method == "basic":
        _swap += [BasicSwap(coupling_map)]
    elif routing_method == "stochastic":
        _swap += [StochasticSwap(coupling_map, trials=20, seed=seed_transpiler)]
    elif routing_method == "lookahead":
        _swap += [LookaheadSwap(coupling_map, search_depth=4, search_width=4)]
    elif routing_method == "sabre":
        _swap += [SabreSwap(coupling_map, heuristic="lookahead", seed=seed_transpiler)]
    elif routing_method == "none":
        _swap += [
            Error(
                msg=(
                    "No routing method selected, but circuit is not routed to device. "
                    "CheckMap Error: {check_map_msg}"
                ),
                action="raise",
            )
        ]
    else:
        raise TranspilerError("Invalid routing method %s." % routing_method)

    # 6. Unroll to the basis
    if translation_method == "unroller":
        _unroll = [Unroller(basis_gates)]
    elif translation_method == "translator":
        from qiskit.circuit.equivalence_library import SessionEquivalenceLibrary as sel

        _unroll = [
            # Use unitary synthesis for basis aware decomposition of UnitaryGates before
            # custom unrolling
            UnitarySynthesis(
                basis_gates,
                approximation_degree=approximation_degree,
                coupling_map=coupling_map,
                method=unitary_synthesis_method,
                backend_props=backend_properties,
                plugin_config=unitary_synthesis_plugin_config,
                target=target,
            ),
            UnrollCustomDefinitions(sel, basis_gates),
            BasisTranslator(sel, basis_gates, target),
        ]
    elif translation_method == "synthesis":
        _unroll = [
            # Use unitary synthesis for basis aware decomposition of UnitaryGates before
            # collection
            UnitarySynthesis(
                basis_gates,
                approximation_degree=approximation_degree,
                coupling_map=coupling_map,
                method=unitary_synthesis_method,
                backend_props=backend_properties,
                min_qubits=3,
                target=target,
            ),
<<<<<<< HEAD
            Unroll3qOrMore(),
            Collect1qRuns(),
=======
            Unroll3qOrMore(target=target, basis_gates=basis_gates),
>>>>>>> 5f2b2913
            Collect2qBlocks(),
            ConsolidateBlocks(basis_gates=basis_gates, target=target),
            UnitarySynthesis(
                basis_gates,
                approximation_degree=approximation_degree,
                coupling_map=coupling_map,
                method=unitary_synthesis_method,
                backend_props=backend_properties,
                plugin_config=unitary_synthesis_plugin_config,
                target=target,
            ),
        ]
    else:
        raise TranspilerError("Invalid translation method %s." % translation_method)

    # 7. Fix any bad CX directions
    _direction_check = [CheckGateDirection(coupling_map, target)]

    def _direction_condition(property_set):
        return not property_set["is_direction_mapped"]

    _direction = [GateDirection(coupling_map, target)]

    # 8. Remove zero-state reset
    _reset = RemoveResetInZeroState()

    # 9. Merge 1q rotations and cancel CNOT gates iteratively until no more change in depth
    # or size of circuit
    _depth_check = [Depth(), FixedPoint("depth")]
    _size_check = [Size(), FixedPoint("size")]

    def _opt_control(property_set):
        return (not property_set["depth_fixed_point"]) or (not property_set["size_fixed_point"])

    _opt = [Optimize1qGatesDecomposition(basis_gates), CXCancellation()]

    # Build pass manager
    pm1 = PassManager()
    if coupling_map or initial_layout:
        pm1.append(_given_layout)
        pm1.append(_unroll3q)
        pm1.append(_choose_layout_0, condition=_choose_layout_condition)
        pm1.append(_choose_layout_1, condition=_trivial_not_perfect)
        pm1.append(_improve_layout, condition=_vf2_match_not_found)
        pm1.append(_embed)
        pm1.append(_swap_check)
        pm1.append(_swap, condition=_swap_condition)
        if (
            (coupling_map and backend_properties)
            and initial_layout is None
            and pass_manager_config.layout_method is None
        ):

            def _run_post_layout_condition(property_set):
                if _trivial_not_perfect(property_set):
                    vf2_stop_reason = property_set["VF2Layout_stop_reason"]
                    if (
                        vf2_stop_reason is None
                        or vf2_stop_reason != VF2LayoutStopReason.SOLUTION_FOUND
                    ):
                        return True
                return False

            def _apply_post_layout_condition(property_set):
                # if VF2 Post layout found a solution we need to re-apply the better
                # layout. Otherwise we can skip apply layout.
                if (
                    property_set["VF2PostLayout_stop_reason"] is not None
                    and property_set["VF2PostLayout_stop_reason"]
                    is VF2PostLayoutStopReason.SOLUTION_FOUND
                ):
                    return True
                return False

            pm1.append(
                VF2PostLayout(
                    target,
                    coupling_map,
                    backend_properties,
                    seed_transpiler,
                    call_limit=int(5e4),  # Set call limit to ~100ms with retworkx 0.10.2
                    strict_direction=False,
                ),
                condition=_run_post_layout_condition,
            )
            pm1.append(ApplyLayout(), condition=_apply_post_layout_condition)
    pm1.append(_unroll)
    if (coupling_map and not coupling_map.is_symmetric) or (
        target is not None and target.get_non_global_operation_names(strict_direction=True)
    ):
        pm1.append(_direction_check)
        pm1.append(_direction, condition=_direction_condition)
    pm1.append(_reset)
    pm1.append(_depth_check + _size_check)
    pm1.append(_opt + _unroll + _depth_check + _size_check, do_while=_opt_control)

    if inst_map and inst_map.has_custom_gate():
        pm1.append(PulseGates(inst_map=inst_map))

    # 10. Unify all durations (either SI, or convert to dt if known)
    # Schedule the circuit only when scheduling_method is supplied
    # Apply alignment analysis regardless of scheduling for delay validation.
    if scheduling_method:
        # Do scheduling after unit conversion.
        scheduler = {
            "alap": ALAPScheduleAnalysis,
            "as_late_as_possible": ALAPScheduleAnalysis,
            "asap": ASAPScheduleAnalysis,
            "as_soon_as_possible": ASAPScheduleAnalysis,
        }
        pm1.append(TimeUnitConversion(instruction_durations))
        try:
            pm1.append(scheduler[scheduling_method](instruction_durations))
        except KeyError as ex:
            raise TranspilerError("Invalid scheduling method %s." % scheduling_method) from ex
    elif instruction_durations:
        # No scheduling. But do unit conversion for delays.
        def _contains_delay(property_set):
            return property_set["contains_delay"]

        pm1.append(ContainsInstruction("delay"))
        pm1.append(TimeUnitConversion(instruction_durations), condition=_contains_delay)
    if (
        timing_constraints.granularity != 1
        or timing_constraints.min_length != 1
        or timing_constraints.acquire_alignment != 1
        or timing_constraints.pulse_alignment != 1
    ):
        # Run alignment analysis regardless of scheduling.

        def _require_alignment(property_set):
            return property_set["reschedule_required"]

        pm1.append(
            InstructionDurationCheck(
                acquire_alignment=timing_constraints.acquire_alignment,
                pulse_alignment=timing_constraints.pulse_alignment,
            )
        )
        pm1.append(
            ConstrainedReschedule(
                acquire_alignment=timing_constraints.acquire_alignment,
                pulse_alignment=timing_constraints.pulse_alignment,
            ),
            condition=_require_alignment,
        )
        pm1.append(
            ValidatePulseGates(
                granularity=timing_constraints.granularity,
                min_length=timing_constraints.min_length,
            )
        )
    if scheduling_method:
        # Call padding pass if circuit is scheduled
        pm1.append(PadDelay())

    return pm1<|MERGE_RESOLUTION|>--- conflicted
+++ resolved
@@ -253,12 +253,8 @@
                 min_qubits=3,
                 target=target,
             ),
-<<<<<<< HEAD
-            Unroll3qOrMore(),
+            Unroll3qOrMore(target=target, basis_gates=basis_gates),
             Collect1qRuns(),
-=======
-            Unroll3qOrMore(target=target, basis_gates=basis_gates),
->>>>>>> 5f2b2913
             Collect2qBlocks(),
             ConsolidateBlocks(basis_gates=basis_gates, target=target),
             UnitarySynthesis(
