--- conflicted
+++ resolved
@@ -231,19 +231,7 @@
     else:
         layout = None
         routing = None
-<<<<<<< HEAD
-    translation = common.generate_translation_passmanager(
-        target,
-        basis_gates,
-        translation_method,
-        approximation_degree,
-        coupling_map,
-        backend_properties,
-        unitary_synthesis_method,
-        unitary_synthesis_plugin_config,
-        hls_config,
-    )
-=======
+
     if translation_method not in {"translator", "synthesis", "unroller"}:
         translation = plugin_manager.get_passmanager_stage(
             "translation", translation_method, pass_manager_config, optimization_level=1
@@ -258,8 +246,9 @@
             backend_properties,
             unitary_synthesis_method,
             unitary_synthesis_plugin_config,
-        )
->>>>>>> aca01eb9
+            hls_config,
+        )
+
     pre_routing = None
     if toqm_pass:
         pre_routing = translation
