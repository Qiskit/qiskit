--- conflicted
+++ resolved
@@ -498,12 +498,6 @@
         # We set target=None to make sure extended_basis_gates is not overwritten by the target.
         extended_basis_gates = list(basis_gates) + ["u"]
 
-        # The default value of unitary_synthesis_method in transpile/generate_preset_pass_manager
-        # is "default". In this case we want to use the Solovay-Kitaev decomposition (called "sk").
-        # However, we also allow specifyig a non-default Clifford+T unitary synthesis plugin.
-        if unitary_synthesis_method == "default":
-            unitary_synthesis_method = "sk"
-
         unroll = [
             # Use the UnitarySynthesis pass to unroll 1-qubit and 2-qubit gates named "unitary" into
             # extended_basis_gates.
@@ -548,35 +542,22 @@
             # We use the "clifford" unitary synthesis plugin to replace single-qubit
             # unitary gates that can be represented as Cliffords by Clifford gates.
             UnitarySynthesis(method="clifford", plugin_config={"max_qubits": 1}),
-<<<<<<< HEAD
-            # We decompose single-qubit unitary gates using the UnitarySynthesisPlugin interface
-            # By default it's the Solovay-Kitaev decomposition. If a custom ``unitary_synthesis_method``
-            # method is specified, it must be capable of performing approximations using the
-            # Clifford+T basis set.
-=======
-            # We use the "default" unitary synthesis algorithm for the original Clifford+T
-            # basis set. Currently this run the Solovay-Kitaev synthesis. The value
-            # of "default" is hard-coded till we provide a robust mechanism to handle
-            # user-specified synthesis plugins and fallback on the default plugin.
->>>>>>> 68fcc2ad
+            # We decompose single-qubit unitary gates using the UnitarySynthesisPlugin interface.
+            # By default it's the "default" method (which currently calls the Solovay-Kitaev
+            # decomposition). If a custom ``unitary_synthesis_method`` method is specified, it should
+            # either return the synthesized circuit in the Clifford+T basis set, or `None`
+            # in which case the default method would be called as fallback.
             UnitarySynthesis(
                 basis_gates=basis_gates,
                 approximation_degree=approximation_degree,
                 coupling_map=coupling_map,
                 plugin_config=unitary_synthesis_plugin_config,
-<<<<<<< HEAD
                 method=unitary_synthesis_method,
                 min_qubits=1,
                 target=None,
+                fallback_on_default=True,
             ),
             # Finally, we use BasisTranslator to translate Clifford+T/Tdg to the actually
-=======
-                method="default",
-                min_qubits=1,
-                target=None,
-            ),
-            # Finally, we use BasisTranslator to translate Clifford+T to the actually
->>>>>>> 68fcc2ad
             # specified set of basis gates.
             BasisTranslator(sel, basis_gates, target),
         ]
