--- conflicted
+++ resolved
@@ -193,13 +193,9 @@
         _swap += [StochasticSwap(coupling_map, trials=20, seed=seed_transpiler)]
     elif routing_method == "lookahead":
         _swap += [LookaheadSwap(coupling_map, search_depth=5, search_width=5)]
-<<<<<<< HEAD
     elif routing_method == 'sabre':
         _swap += [SabreSwap(coupling_map, heuristic='decay', seed=seed_transpiler,
                             properties=backend_properties)]
-=======
-    elif routing_method == "sabre":
-        _swap += [SabreSwap(coupling_map, heuristic="decay", seed=seed_transpiler)]
     elif routing_method == "none":
         _swap += [
             Error(
@@ -210,7 +206,6 @@
                 action="raise",
             )
         ]
->>>>>>> 299d03bf
     else:
         raise TranspilerError("Invalid routing method %s." % routing_method)
 
