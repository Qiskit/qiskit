--- conflicted
+++ resolved
@@ -37,11 +37,7 @@
 from qiskit.transpiler.passes import CommutativeCancellation
 from qiskit.transpiler.passes import Layout2qDistance
 from qiskit.transpiler.passes import Error
-<<<<<<< HEAD
 from qiskit.transpiler.preset_passmanagers import common
-=======
-from qiskit.transpiler.passes import ContainsInstruction
->>>>>>> 8fd33865
 
 from qiskit.transpiler import TranspilerError
 
@@ -79,7 +75,7 @@
     initial_layout = pass_manager_config.initial_layout
     layout_method = pass_manager_config.layout_method or "dense"
     routing_method = pass_manager_config.routing_method or "stochastic"
-    translation_method = pass_manager_config.translation_method or "translator"
+    translation_method = pass_manager_config.translation_method or "basis_translator"
     scheduling_method = pass_manager_config.scheduling_method
     instruction_durations = pass_manager_config.instruction_durations
     seed_transpiler = pass_manager_config.seed_transpiler
@@ -147,33 +143,6 @@
     else:
         raise TranspilerError("Invalid layout method %s." % layout_method)
 
-<<<<<<< HEAD
-=======
-    # 2. Extend dag/layout with ancillas using the full coupling map
-    _embed = [FullAncillaAllocation(coupling_map), EnlargeWithAncilla(), ApplyLayout()]
-
-    # 3. Unroll to 1q or 2q gates
-    _unroll3q = [
-        # Use unitary synthesis for basis aware decomposition of UnitaryGates
-        UnitarySynthesis(
-            basis_gates,
-            approximation_degree=approximation_degree,
-            coupling_map=coupling_map,
-            backend_props=backend_properties,
-            method=unitary_synthesis_method,
-            min_qubits=3,
-        ),
-        Unroll3qOrMore(),
-    ]
-
-    # 4. Swap to fit the coupling map
-    _swap_check = CheckMap(coupling_map)
-
-    def _swap_condition(property_set):
-        return not property_set["is_swap_mapped"]
-
-    _swap = [BarrierBeforeFinalMeasurements()]
->>>>>>> 8fd33865
     if routing_method == "basic":
         routing_pass = BasicSwap(coupling_map)
     elif routing_method == "stochastic":
@@ -191,68 +160,8 @@
     else:
         raise TranspilerError("Invalid routing method %s." % routing_method)
 
-<<<<<<< HEAD
     # Build optimization loop: 1q rotation merge and commutative cancellation iteratively until
     # no more change in depth
-=======
-    # 5. Unroll to the basis
-    if translation_method == "unroller":
-        _unroll = [Unroller(basis_gates)]
-    elif translation_method == "translator":
-        from qiskit.circuit.equivalence_library import SessionEquivalenceLibrary as sel
-
-        _unroll = [
-            # Use unitary synthesis for basis aware decomposition of UnitaryGates before
-            # custom unrolling
-            UnitarySynthesis(
-                basis_gates,
-                approximation_degree=approximation_degree,
-                coupling_map=coupling_map,
-                backend_props=backend_properties,
-                method=unitary_synthesis_method,
-            ),
-            UnrollCustomDefinitions(sel, basis_gates),
-            BasisTranslator(sel, basis_gates),
-        ]
-    elif translation_method == "synthesis":
-        _unroll = [
-            # Use unitary synthesis for basis aware decomposition of UnitaryGates before
-            # collection
-            UnitarySynthesis(
-                basis_gates,
-                approximation_degree=approximation_degree,
-                coupling_map=coupling_map,
-                backend_props=backend_properties,
-                method=unitary_synthesis_method,
-                min_qubits=3,
-            ),
-            Unroll3qOrMore(),
-            Collect2qBlocks(),
-            ConsolidateBlocks(basis_gates=basis_gates),
-            UnitarySynthesis(
-                basis_gates,
-                approximation_degree=approximation_degree,
-                coupling_map=coupling_map,
-                backend_props=backend_properties,
-                method=unitary_synthesis_method,
-            ),
-        ]
-    else:
-        raise TranspilerError("Invalid translation method %s." % translation_method)
-
-    # 6. Fix any bad CX directions
-    _direction_check = [CheckGateDirection(coupling_map)]
-
-    def _direction_condition(property_set):
-        return not property_set["is_direction_mapped"]
-
-    _direction = [GateDirection(coupling_map)]
-
-    # 7. Remove zero-state reset
-    _reset = RemoveResetInZeroState()
-
-    # 8. 1q rotation merge and commutative cancellation iteratively until no more change in depth
->>>>>>> 8fd33865
     _depth_check = [Depth(), FixedPoint("depth")]
 
     def _opt_control(property_set):
@@ -263,42 +172,6 @@
         CommutativeCancellation(basis_gates=basis_gates),
     ]
 
-<<<<<<< HEAD
-=======
-    # 9. Unify all durations (either SI, or convert to dt if known)
-    # Schedule the circuit only when scheduling_method is supplied
-    _time_unit_setup = [ContainsInstruction("delay")]
-    _time_unit_conversion = [TimeUnitConversion(instruction_durations)]
-
-    def _contains_delay(property_set):
-        return property_set["contains_delay"]
-
-    _scheduling = []
-    if scheduling_method:
-        _scheduling += _time_unit_conversion
-        if scheduling_method in {"alap", "as_late_as_possible"}:
-            _scheduling += [ALAPSchedule(instruction_durations)]
-        elif scheduling_method in {"asap", "as_soon_as_possible"}:
-            _scheduling += [ASAPSchedule(instruction_durations)]
-        else:
-            raise TranspilerError("Invalid scheduling method %s." % scheduling_method)
-
-    # 10. Call measure alignment. Should come after scheduling.
-    if (
-        timing_constraints.granularity != 1
-        or timing_constraints.min_length != 1
-        or timing_constraints.acquire_alignment != 1
-    ):
-        _alignments = [
-            ValidatePulseGates(
-                granularity=timing_constraints.granularity, min_length=timing_constraints.min_length
-            ),
-            AlignMeasures(alignment=timing_constraints.acquire_alignment),
-        ]
-    else:
-        _alignments = []
-
->>>>>>> 8fd33865
     # Build pass manager
     if coupling_map or initial_layout:
         layout = PassManager()
@@ -307,7 +180,14 @@
         layout.append(_choose_layout_1, condition=_trivial_not_perfect)
         layout.append(_choose_layout_2, condition=_csp_not_found_match)
         layout += common.generate_embed_passmanager(coupling_map)
-        routing = common.generate_routing_passmanager(routing_pass, coupling_map)
+        routing = common.generate_routing_passmanager(
+            routing_pass,
+            coupling_map,
+            basis_gates,
+            approximation_degree,
+            backend_properties,
+            unitary_synthesis_method,
+        )
     else:
         layout = None
         routing = None
@@ -315,7 +195,6 @@
         basis_gates, translation_method, approximation_degree, coupling_map, backend_properties
     )
     if coupling_map and not coupling_map.is_symmetric:
-<<<<<<< HEAD
         pre_optimization = common.generate_pre_op_passmanager(coupling_map, True)
     else:
         pre_optimization = common.generate_pre_op_passmanager(remove_reset_in_zero=True)
@@ -334,19 +213,4 @@
         pre_optimization=pre_optimization,
         optimization=optimization,
         scheduling=sched,
-    )
-=======
-        pm2.append(_direction_check)
-        pm2.append(_direction, condition=_direction_condition)
-    pm2.append(_reset)
-    pm2.append(_depth_check + _opt + _unroll, do_while=_opt_control)
-    if inst_map and inst_map.has_custom_gate():
-        pm2.append(PulseGates(inst_map=inst_map))
-    if scheduling_method:
-        pm2.append(_scheduling)
-    elif instruction_durations:
-        pm2.append(_time_unit_setup)
-        pm2.append(_time_unit_conversion, condition=_contains_delay)
-    pm2.append(_alignments)
-    return pm2
->>>>>>> 8fd33865
+    )