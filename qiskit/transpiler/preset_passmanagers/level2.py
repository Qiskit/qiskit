--- conflicted
+++ resolved
@@ -98,11 +98,8 @@
     seed_transpiler = pass_manager_config.seed_transpiler
     backend_properties = pass_manager_config.backend_properties
     approximation_degree = pass_manager_config.approximation_degree
-<<<<<<< HEAD
     unitary_synthesis_method = pass_manager_config.unitary_synthesis_method
-=======
     timing_constraints = pass_manager_config.timing_constraints or TimingConstraints()
->>>>>>> be0ed5f7
 
     # 1. Search for a perfect layout, or choose a dense layout, if no layout given
     _given_layout = SetLayout(initial_layout)
@@ -172,6 +169,7 @@
             basis_gates,
             approximation_degree=approximation_degree,
             coupling_map=coupling_map,
+            backend_props=backend_properties,
             method=unitary_synthesis_method,
         ),
         Unroll3qOrMore(),
@@ -219,11 +217,8 @@
                 basis_gates,
                 approximation_degree=approximation_degree,
                 coupling_map=coupling_map,
-<<<<<<< HEAD
+                backend_props=backend_properties,
                 method=unitary_synthesis_method,
-=======
-                backend_props=backend_properties,
->>>>>>> be0ed5f7
             ),
         ]
     else:
