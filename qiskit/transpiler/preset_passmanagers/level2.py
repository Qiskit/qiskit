--- conflicted
+++ resolved
@@ -23,7 +23,6 @@
 
 from qiskit.transpiler.passes import SetLayout
 from qiskit.transpiler.passes import VF2Layout
-from qiskit.transpiler.passes import VF2PostLayout
 from qiskit.transpiler.passes import TrivialLayout
 from qiskit.transpiler.passes import DenseLayout
 from qiskit.transpiler.passes import NoiseAdaptiveLayout
@@ -34,35 +33,12 @@
 from qiskit.transpiler.passes import SabreSwap
 from qiskit.transpiler.passes import FixedPoint
 from qiskit.transpiler.passes import Depth
-<<<<<<< HEAD
+from qiskit.transpiler.passes import Size
 from qiskit.transpiler.passes import Optimize1qGatesDecomposition
 from qiskit.transpiler.passes import CommutativeCancellation
-from qiskit.transpiler.passes import Layout2qDistance
 from qiskit.transpiler.passes import Error
 from qiskit.transpiler.preset_passmanagers import common
-=======
-from qiskit.transpiler.passes import Size
-from qiskit.transpiler.passes import RemoveResetInZeroState
-from qiskit.transpiler.passes import Optimize1qGatesDecomposition
-from qiskit.transpiler.passes import CommutativeCancellation
-from qiskit.transpiler.passes import ApplyLayout
-from qiskit.transpiler.passes import CheckGateDirection
-from qiskit.transpiler.passes import Collect2qBlocks
-from qiskit.transpiler.passes import ConsolidateBlocks
-from qiskit.transpiler.passes import UnitarySynthesis
-from qiskit.transpiler.passes import TimeUnitConversion
-from qiskit.transpiler.passes import ALAPScheduleAnalysis
-from qiskit.transpiler.passes import ASAPScheduleAnalysis
-from qiskit.transpiler.passes import ConstrainedReschedule
-from qiskit.transpiler.passes import InstructionDurationCheck
-from qiskit.transpiler.passes import ValidatePulseGates
-from qiskit.transpiler.passes import PulseGates
-from qiskit.transpiler.passes import PadDelay
-from qiskit.transpiler.passes import Error
-from qiskit.transpiler.passes import ContainsInstruction
 from qiskit.transpiler.passes.layout.vf2_layout import VF2LayoutStopReason
-from qiskit.transpiler.passes.layout.vf2_post_layout import VF2PostLayoutStopReason
->>>>>>> d2e3340a
 
 from qiskit.transpiler import TranspilerError
 
@@ -111,66 +87,16 @@
     unitary_synthesis_plugin_config = pass_manager_config.unitary_synthesis_plugin_config
     target = pass_manager_config.target
 
-<<<<<<< HEAD
     # Search for a perfect layout, or choose a dense layout, if no layout given
-=======
-    # 1. Unroll to 1q or 2q gates
-    _unroll3q = [
-        # Use unitary synthesis for basis aware decomposition of UnitaryGates
-        UnitarySynthesis(
-            basis_gates,
-            approximation_degree=approximation_degree,
-            method=unitary_synthesis_method,
-            min_qubits=3,
-            plugin_config=unitary_synthesis_plugin_config,
-            target=target,
-        ),
-        Unroll3qOrMore(target=target, basis_gates=basis_gates),
-    ]
-
-    # 2. Search for a perfect layout, or choose a dense layout, if no layout given
->>>>>>> d2e3340a
     _given_layout = SetLayout(initial_layout)
 
     def _choose_layout_condition(property_set):
         # layout hasn't been set yet
         return not property_set["layout"]
 
-<<<<<<< HEAD
-    # If layout_method is not set, first try a trivial layout
-    _choose_layout_0 = (
-        []
-        if pass_manager_config.layout_method
-        else [
-            TrivialLayout(coupling_map),
-            Layout2qDistance(coupling_map, property_name="trivial_layout_score"),
-        ]
-    )
-    # If a trivial layout wasn't perfect (ie no swaps are needed) then try using
-    # CSP layout to find a perfect layout
-    _choose_layout_1 = (
-        []
-        if pass_manager_config.layout_method
-        else CSPLayout(coupling_map, call_limit=1000, time_limit=10, seed=seed_transpiler)
-    )
-
-    def _trivial_not_perfect(property_set):
-        # Verify that a trivial layout  is perfect. If trivial_layout_score > 0
-        # the layout is not perfect. The layout is unconditionally set by trivial
-        # layout so we need to clear it before contuing.
-        if property_set["trivial_layout_score"] is not None:
-            if property_set["trivial_layout_score"] != 0:
-                property_set["layout"]._wrapped = None
-                return True
-        return False
-
-    def _csp_not_found_match(property_set):
-        # If a layout hasn't been set by the time we run csp we need to run layout
-=======
     def _vf2_match_not_found(property_set):
         # If a layout hasn't been set by the time we run vf2 layout we need to
         # run layout
->>>>>>> d2e3340a
         if property_set["layout"] is None:
             return True
         # if VF2 layout stopped for any reason other than solution found we need
@@ -182,10 +108,7 @@
             return True
         return False
 
-<<<<<<< HEAD
-    # if CSP layout doesn't converge on a solution use layout_method (dense) to get a layout
-=======
-    # 2a. Try using VF2 layout to find a perfect layout
+    # Try using VF2 layout to find a perfect layout
     _choose_layout_0 = (
         []
         if pass_manager_config.layout_method
@@ -198,8 +121,6 @@
         )
     )
 
-    # 2b. if VF2 layout doesn't converge on a solution use layout_method (dense) to get a layout
->>>>>>> d2e3340a
     if layout_method == "trivial":
         _choose_layout_1 = TrivialLayout(coupling_map)
     elif layout_method == "dense":
@@ -211,19 +132,6 @@
     else:
         raise TranspilerError("Invalid layout method %s." % layout_method)
 
-<<<<<<< HEAD
-=======
-    # 3. Extend dag/layout with ancillas using the full coupling map
-    _embed = [FullAncillaAllocation(coupling_map), EnlargeWithAncilla(), ApplyLayout()]
-
-    # 4. Swap to fit the coupling map
-    _swap_check = CheckMap(coupling_map)
-
-    def _swap_condition(property_set):
-        return not property_set["is_swap_mapped"]
-
-    _swap = [BarrierBeforeFinalMeasurements()]
->>>>>>> d2e3340a
     if routing_method == "basic":
         routing_pass = BasicSwap(coupling_map)
     elif routing_method == "stochastic":
@@ -233,7 +141,6 @@
     elif routing_method == "sabre":
         routing_pass = SabreSwap(coupling_map, heuristic="decay", seed=seed_transpiler)
     elif routing_method == "none":
-<<<<<<< HEAD
         routing_pass = Error(
             msg="No routing method selected, but circuit is not routed to device. "
             "CheckMap Error: {check_map_msg}",
@@ -244,84 +151,6 @@
 
     # Build optimization loop: 1q rotation merge and commutative cancellation iteratively until
     # no more change in depth
-=======
-        _swap += [
-            Error(
-                msg=(
-                    "No routing method selected, but circuit is not routed to device. "
-                    "CheckMap Error: {check_map_msg}"
-                ),
-                action="raise",
-            )
-        ]
-    else:
-        raise TranspilerError("Invalid routing method %s." % routing_method)
-
-    # 5. Unroll to the basis
-    if translation_method == "unroller":
-        _unroll = [Unroller(basis_gates)]
-    elif translation_method == "translator":
-        from qiskit.circuit.equivalence_library import SessionEquivalenceLibrary as sel
-
-        _unroll = [
-            # Use unitary synthesis for basis aware decomposition of UnitaryGates before
-            # custom unrolling
-            UnitarySynthesis(
-                basis_gates,
-                approximation_degree=approximation_degree,
-                coupling_map=coupling_map,
-                backend_props=backend_properties,
-                method=unitary_synthesis_method,
-                plugin_config=unitary_synthesis_plugin_config,
-                target=target,
-            ),
-            UnrollCustomDefinitions(sel, basis_gates),
-            BasisTranslator(sel, basis_gates, target),
-        ]
-    elif translation_method == "synthesis":
-        _unroll = [
-            # Use unitary synthesis for basis aware decomposition of UnitaryGates before
-            # collection
-            UnitarySynthesis(
-                basis_gates,
-                approximation_degree=approximation_degree,
-                coupling_map=coupling_map,
-                backend_props=backend_properties,
-                method=unitary_synthesis_method,
-                plugin_config=unitary_synthesis_plugin_config,
-                min_qubits=3,
-                target=target,
-            ),
-            Unroll3qOrMore(target=target, basis_gates=basis_gates),
-            Collect2qBlocks(),
-            ConsolidateBlocks(basis_gates=basis_gates, target=target),
-            UnitarySynthesis(
-                basis_gates,
-                approximation_degree=approximation_degree,
-                coupling_map=coupling_map,
-                backend_props=backend_properties,
-                method=unitary_synthesis_method,
-                plugin_config=unitary_synthesis_plugin_config,
-                target=target,
-            ),
-        ]
-    else:
-        raise TranspilerError("Invalid translation method %s." % translation_method)
-
-    # 6. Fix any bad CX directions
-    _direction_check = [CheckGateDirection(coupling_map, target)]
-
-    def _direction_condition(property_set):
-        return not property_set["is_direction_mapped"]
-
-    _direction = [GateDirection(coupling_map, target)]
-
-    # 7. Remove zero-state reset
-    _reset = RemoveResetInZeroState()
-
-    # 8. 1q rotation merge and commutative cancellation iteratively until no more change in depth
-    # and size
->>>>>>> d2e3340a
     _depth_check = [Depth(), FixedPoint("depth")]
     _size_check = [Size(), FixedPoint("size")]
 
@@ -335,164 +164,56 @@
 
     # Build pass manager
     if coupling_map or initial_layout:
-<<<<<<< HEAD
         layout = PassManager()
         layout.append(_given_layout)
         layout.append(_choose_layout_0, condition=_choose_layout_condition)
-        layout.append(_choose_layout_1, condition=_trivial_not_perfect)
-        layout.append(_choose_layout_2, condition=_csp_not_found_match)
+        layout.append(_choose_layout_1, condition=_vf2_match_not_found)
         layout += common.generate_embed_passmanager(coupling_map)
         routing = common.generate_routing_passmanager(
             routing_pass,
-            coupling_map,
-            basis_gates,
-            approximation_degree,
-            backend_properties,
-            unitary_synthesis_method,
+            target,
+            coupling_map=coupling_map,
+            vf2_call_limit=int(5e6),  # Set call limit to ~10 sec with retworkx 0.10.2
         )
     else:
         layout = None
         routing = None
     translation = common.generate_translation_passmanager(
-        basis_gates, translation_method, approximation_degree, coupling_map, backend_properties
+        target,
+        basis_gates,
+        translation_method,
+        approximation_degree,
+        coupling_map,
+        backend_properties,
+        unitary_synthesis_method,
+        unitary_synthesis_plugin_config,
     )
     if coupling_map and not coupling_map.is_symmetric:
-        pre_optimization = common.generate_pre_op_passmanager(coupling_map, True)
+        pre_optimization = common.generate_pre_op_passmanager(target, coupling_map, True)
     else:
         pre_optimization = common.generate_pre_op_passmanager(remove_reset_in_zero=True)
     optimization = PassManager()
     unroll = [pass_ for x in translation.passes() for pass_ in x["passes"]]
-    opt_loop = _depth_check + _opt + unroll
+    optimization.append(_depth_check + _size_check)
+    opt_loop = _opt + unroll + _depth_check + _size_check
     optimization.append(opt_loop, do_while=_opt_control)
     sched = common.generate_scheduling(
         instruction_durations, scheduling_method, timing_constraints, inst_map
     )
+    unroll_3q = common.generate_unroll_3q(
+        target,
+        basis_gates,
+        approximation_degree,
+        unitary_synthesis_method,
+        unitary_synthesis_plugin_config,
+    )
 
     return StructuredPassManager(
+        init=unroll_3q,
         layout=layout,
         routing=routing,
         translation=translation,
         pre_optimization=pre_optimization,
         optimization=optimization,
         scheduling=sched,
-    )
-=======
-        pm2.append(_given_layout)
-        pm2.append(_unroll3q)
-        pm2.append(_choose_layout_0, condition=_choose_layout_condition)
-        pm2.append(_choose_layout_1, condition=_vf2_match_not_found)
-        pm2.append(_embed)
-        pm2.append(_swap_check)
-        pm2.append(_swap, condition=_swap_condition)
-        if (
-            (coupling_map and backend_properties)
-            and initial_layout is None
-            and pass_manager_config.layout_method is None
-        ):
-
-            def _run_post_layout_condition(property_set):
-                vf2_stop_reason = property_set["VF2Layout_stop_reason"]
-                if (
-                    vf2_stop_reason is not None
-                    and vf2_stop_reason == VF2LayoutStopReason.SOLUTION_FOUND
-                ):
-                    return False
-                return True
-
-            def _apply_post_layout_condition(property_set):
-                # if VF2 Post layout found a solution we need to re-apply the better
-                # layout. Otherwise we can skip apply layout.
-                if (
-                    property_set["VF2PostLayout_stop_reason"] is not None
-                    and property_set["VF2PostLayout_stop_reason"]
-                    is VF2PostLayoutStopReason.SOLUTION_FOUND
-                ):
-                    return True
-                return False
-
-            pm2.append(
-                VF2PostLayout(
-                    target,
-                    coupling_map,
-                    backend_properties,
-                    seed_transpiler,
-                    call_limit=int(5e6),  # Set call limit to ~10 sec with retworkx 0.10.2
-                    strict_direction=False,
-                ),
-                condition=_run_post_layout_condition,
-            )
-            pm2.append(ApplyLayout(), condition=_apply_post_layout_condition)
-
-    pm2.append(_unroll)
-    if (coupling_map and not coupling_map.is_symmetric) or (
-        target is not None and target.get_non_global_operation_names(strict_direction=True)
-    ):
-        pm2.append(_direction_check)
-        pm2.append(_direction, condition=_direction_condition)
-    pm2.append(_reset)
-
-    pm2.append(_depth_check + _size_check)
-    pm2.append(_opt + _unroll + _depth_check + _size_check, do_while=_opt_control)
-
-    if inst_map and inst_map.has_custom_gate():
-        pm2.append(PulseGates(inst_map=inst_map))
-
-    # 9. Unify all durations (either SI, or convert to dt if known)
-    # Schedule the circuit only when scheduling_method is supplied
-    # Apply alignment analysis regardless of scheduling for delay validation.
-    if scheduling_method:
-        # Do scheduling after unit conversion.
-        scheduler = {
-            "alap": ALAPScheduleAnalysis,
-            "as_late_as_possible": ALAPScheduleAnalysis,
-            "asap": ASAPScheduleAnalysis,
-            "as_soon_as_possible": ASAPScheduleAnalysis,
-        }
-        pm2.append(TimeUnitConversion(instruction_durations))
-        try:
-            pm2.append(scheduler[scheduling_method](instruction_durations))
-        except KeyError as ex:
-            raise TranspilerError("Invalid scheduling method %s." % scheduling_method) from ex
-    elif instruction_durations:
-        # No scheduling. But do unit conversion for delays.
-        def _contains_delay(property_set):
-            return property_set["contains_delay"]
-
-        pm2.append(ContainsInstruction("delay"))
-        pm2.append(TimeUnitConversion(instruction_durations), condition=_contains_delay)
-    if (
-        timing_constraints.granularity != 1
-        or timing_constraints.min_length != 1
-        or timing_constraints.acquire_alignment != 1
-        or timing_constraints.pulse_alignment != 1
-    ):
-        # Run alignment analysis regardless of scheduling.
-
-        def _require_alignment(property_set):
-            return property_set["reschedule_required"]
-
-        pm2.append(
-            InstructionDurationCheck(
-                acquire_alignment=timing_constraints.acquire_alignment,
-                pulse_alignment=timing_constraints.pulse_alignment,
-            )
-        )
-        pm2.append(
-            ConstrainedReschedule(
-                acquire_alignment=timing_constraints.acquire_alignment,
-                pulse_alignment=timing_constraints.pulse_alignment,
-            ),
-            condition=_require_alignment,
-        )
-        pm2.append(
-            ValidatePulseGates(
-                granularity=timing_constraints.granularity,
-                min_length=timing_constraints.min_length,
-            )
-        )
-    if scheduling_method:
-        # Call padding pass if circuit is scheduled
-        pm2.append(PadDelay())
-
-    return pm2
->>>>>>> d2e3340a
+    )