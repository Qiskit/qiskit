--- conflicted
+++ resolved
@@ -67,14 +67,8 @@
     layout_method = pass_manager_config.layout_method or "sabre"
     routing_method = pass_manager_config.routing_method or "sabre"
     translation_method = pass_manager_config.translation_method or "translator"
-<<<<<<< HEAD
     optimization_method = pass_manager_config.optimization_method or "default"
-    scheduling_method = pass_manager_config.scheduling_method
-    instruction_durations = pass_manager_config.instruction_durations
-=======
-    optimization_method = pass_manager_config.optimization_method
     scheduling_method = pass_manager_config.scheduling_method or "default"
->>>>>>> 77801c8b
     seed_transpiler = pass_manager_config.seed_transpiler
     backend_properties = pass_manager_config.backend_properties
     approximation_degree = pass_manager_config.approximation_degree
@@ -205,48 +199,15 @@
         pre_optimization = common.generate_pre_op_passmanager(target, coupling_map, True)
     else:
         pre_optimization = common.generate_pre_op_passmanager(remove_reset_in_zero=True)
-<<<<<<< HEAD
+
     optimization = plugin_manager.get_passmanager_stage(
         "optimization", optimization_method, pass_manager_config, optimization_level=2
     )
-    if scheduling_method is None or scheduling_method in {"alap", "asap"}:
-        sched = common.generate_scheduling(
-            instruction_durations,
-            scheduling_method,
-            timing_constraints,
-            inst_map,
-            target=target,
-        )
-    else:
-        sched = plugin_manager.get_passmanager_stage(
-            "scheduling", scheduling_method, pass_manager_config, optimization_level=2
-        )
-=======
-    if optimization_method is None:
-        optimization = PassManager()
-        unroll = [pass_ for x in translation.passes() for pass_ in x["passes"]]
-        # Build nested Flow controllers
-        def _unroll_condition(property_set):
-            return not property_set["all_gates_in_basis"]
-
-        # Check if any gate is not in the basis, and if so, run unroll passes
-        _unroll_if_out_of_basis: list[BasePass | FlowController] = [
-            GatesInBasis(basis_gates, target=target),
-            ConditionalController(unroll, condition=_unroll_condition),
-        ]
-        optimization.append(_depth_check + _size_check)
-        opt_loop = _opt + _unroll_if_out_of_basis + _depth_check + _size_check
-        optimization.append(opt_loop, do_while=_opt_control)
-    else:
-        optimization = plugin_manager.get_passmanager_stage(
-            "optimization", optimization_method, pass_manager_config, optimization_level=2
-        )
 
     sched = plugin_manager.get_passmanager_stage(
         "scheduling", scheduling_method, pass_manager_config, optimization_level=2
     )
 
->>>>>>> 77801c8b
     init = common.generate_control_flow_options_check(
         layout_method=layout_method,
         routing_method=routing_method,
