# This code is part of Qiskit.
#
# (C) Copyright IBM 2017, 2018.
#
# This code is licensed under the Apache License, Version 2.0. You may
# obtain a copy of this license in the LICENSE.txt file in the root directory
# of this source tree or at http://www.apache.org/licenses/LICENSE-2.0.
#
# Any modifications or derivative works of this code must retain this
# copyright notice, and modified files need to carry a notice indicating
# that they have been altered from the originals.

"""Pass manager for optimization level 2, providing medium optimization.

Level 2 pass manager: medium optimization by noise adaptive qubit mapping and
gate cancellation using commutativity rules.
"""
from __future__ import annotations
from qiskit.transpiler.passmanager_config import PassManagerConfig
from qiskit.transpiler.passmanager import StagedPassManager
from qiskit.transpiler.preset_passmanagers import common
from qiskit.transpiler.preset_passmanagers.plugin import (
    PassManagerStagePluginManager,
)


def level_2_pass_manager(pass_manager_config: PassManagerConfig) -> StagedPassManager:
    """Level 2 pass manager: medium optimization by initial layout selection and
    gate cancellation using commutativity rules.

    This pass manager applies the user-given initial layout. If none is given, a search
    for a perfect layout (i.e. one that satisfies all 2-qubit interactions) is conducted.
    If no such layout is found, qubits are laid out on the most densely connected subset
    which also exhibits the best gate fidelities.

    The pass manager then transforms the circuit to match the coupling constraints.
    It is then unrolled to the basis, and any flipped cx directions are fixed.
    Finally, optimizations in the form of commutative gate cancellation and redundant
    reset removal are performed.

    Args:
        pass_manager_config: configuration of the pass manager.

    Returns:
        a level 2 pass manager.

    Raises:
        TranspilerError: if the passmanager config is invalid.
    """
    plugin_manager = PassManagerStagePluginManager()
    basis_gates = pass_manager_config.basis_gates
    coupling_map = pass_manager_config.coupling_map
    initial_layout = pass_manager_config.initial_layout
    init_method = pass_manager_config.init_method or "default"
    layout_method = pass_manager_config.layout_method or "default"
    routing_method = pass_manager_config.routing_method or "sabre"
    translation_method = pass_manager_config.translation_method or "translator"
    optimization_method = pass_manager_config.optimization_method or "default"
    scheduling_method = pass_manager_config.scheduling_method or "default"
    target = pass_manager_config.target

    # Choose routing pass
    routing_pm = plugin_manager.get_passmanager_stage(
        "routing", routing_method, pass_manager_config, optimization_level=2
    )

    # Build pass manager
    if coupling_map or initial_layout:
        layout = plugin_manager.get_passmanager_stage(
            "layout", layout_method, pass_manager_config, optimization_level=2
        )
<<<<<<< HEAD
        if layout_method not in {"trivial", "dense", "noise_adaptive", "sabre"}:
            layout = plugin_manager.get_passmanager_stage(
                "layout", layout_method, pass_manager_config, optimization_level=2
            )
        else:

            def _swap_mapped(property_set):
                return property_set["final_layout"] is None

            layout = PassManager()
            layout.append(_given_layout)
            layout.append(_choose_layout_0, condition=_choose_layout_condition)
            layout.append(
                [
                    BarrierBeforeFinalMeasurements(
                        "qiskit.transpiler.internal.routing.protection.barrier"
                    ),
                    _choose_layout_1,
                ],
                condition=_vf2_match_not_found,
            )
            embed = common.generate_embed_passmanager(coupling_map_layout)
            layout.append(
                [pass_ for x in embed.passes() for pass_ in x["passes"]], condition=_swap_mapped
            )
=======
>>>>>>> 45e42525
        routing = routing_pm
    else:
        layout = None
        routing = None
    translation = plugin_manager.get_passmanager_stage(
        "translation", translation_method, pass_manager_config, optimization_level=2
    )

    if (coupling_map and not coupling_map.is_symmetric) or (
        target is not None and target.get_non_global_operation_names(strict_direction=True)
    ):
        pre_optimization = common.generate_pre_op_passmanager(
            target, coupling_map, remove_reset_in_zero=False
        )
    else:
        pre_optimization = common.generate_pre_op_passmanager(remove_reset_in_zero=False)

    optimization = plugin_manager.get_passmanager_stage(
        "optimization", optimization_method, pass_manager_config, optimization_level=2
    )

    sched = plugin_manager.get_passmanager_stage(
        "scheduling", scheduling_method, pass_manager_config, optimization_level=2
    )

    pre_init = common.generate_control_flow_options_check(
        layout_method=layout_method,
        routing_method=routing_method,
        translation_method=translation_method,
        optimization_method=optimization_method,
        scheduling_method=scheduling_method,
        basis_gates=basis_gates,
        target=target,
    )
    init = plugin_manager.get_passmanager_stage(
        "init", init_method, pass_manager_config, optimization_level=2
    )

    return StagedPassManager(
        pre_init=pre_init,
        init=init,
        layout=layout,
        routing=routing,
        translation=translation,
        pre_optimization=pre_optimization,
        optimization=optimization,
        scheduling=sched,
    )<|MERGE_RESOLUTION|>--- conflicted
+++ resolved
@@ -69,34 +69,6 @@
         layout = plugin_manager.get_passmanager_stage(
             "layout", layout_method, pass_manager_config, optimization_level=2
         )
-<<<<<<< HEAD
-        if layout_method not in {"trivial", "dense", "noise_adaptive", "sabre"}:
-            layout = plugin_manager.get_passmanager_stage(
-                "layout", layout_method, pass_manager_config, optimization_level=2
-            )
-        else:
-
-            def _swap_mapped(property_set):
-                return property_set["final_layout"] is None
-
-            layout = PassManager()
-            layout.append(_given_layout)
-            layout.append(_choose_layout_0, condition=_choose_layout_condition)
-            layout.append(
-                [
-                    BarrierBeforeFinalMeasurements(
-                        "qiskit.transpiler.internal.routing.protection.barrier"
-                    ),
-                    _choose_layout_1,
-                ],
-                condition=_vf2_match_not_found,
-            )
-            embed = common.generate_embed_passmanager(coupling_map_layout)
-            layout.append(
-                [pass_ for x in embed.passes() for pass_ in x["passes"]], condition=_swap_mapped
-            )
-=======
->>>>>>> 45e42525
         routing = routing_pm
     else:
         layout = None
