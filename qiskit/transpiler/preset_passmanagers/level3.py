# This code is part of Qiskit.
#
# (C) Copyright IBM 2017, 2018.
#
# This code is licensed under the Apache License, Version 2.0. You may
# obtain a copy of this license in the LICENSE.txt file in the root directory
# of this source tree or at http://www.apache.org/licenses/LICENSE-2.0.
#
# Any modifications or derivative works of this code must retain this
# copyright notice, and modified files need to carry a notice indicating
# that they have been altered from the originals.

"""Pass manager for optimization level 3, providing heavy optimization.

Level 3 pass manager: heavy optimization by noise adaptive qubit mapping and
gate cancellation using commutativity rules and unitary synthesis.
"""


from qiskit.transpiler.passmanager_config import PassManagerConfig
from qiskit.transpiler.timing_constraints import TimingConstraints
from qiskit.transpiler.passmanager import PassManager

from qiskit.transpiler.passes import Unroller
from qiskit.transpiler.passes import BasisTranslator
from qiskit.transpiler.passes import UnrollCustomDefinitions
from qiskit.transpiler.passes import Unroll3qOrMore
from qiskit.transpiler.passes import CheckMap
from qiskit.transpiler.passes import GateDirection
from qiskit.transpiler.passes import SetLayout
from qiskit.transpiler.passes import CSPLayout
from qiskit.transpiler.passes import TrivialLayout
from qiskit.transpiler.passes import DenseLayout
from qiskit.transpiler.passes import NoiseAdaptiveLayout
from qiskit.transpiler.passes import SabreLayout
from qiskit.transpiler.passes import BarrierBeforeFinalMeasurements
from qiskit.transpiler.passes import BasicSwap
from qiskit.transpiler.passes import LookaheadSwap
from qiskit.transpiler.passes import StochasticSwap
from qiskit.transpiler.passes import SabreSwap
from qiskit.transpiler.passes import FullAncillaAllocation
from qiskit.transpiler.passes import EnlargeWithAncilla
from qiskit.transpiler.passes import FixedPoint
from qiskit.transpiler.passes import Depth
from qiskit.transpiler.passes import RemoveResetInZeroState
from qiskit.transpiler.passes import Optimize1qGatesDecomposition
from qiskit.transpiler.passes import CommutativeCancellation
from qiskit.transpiler.passes import OptimizeSwapBeforeMeasure
from qiskit.transpiler.passes import RemoveDiagonalGatesBeforeMeasure
from qiskit.transpiler.passes import Collect2qBlocks
from qiskit.transpiler.passes import ConsolidateBlocks
from qiskit.transpiler.passes import UnitarySynthesis
from qiskit.transpiler.passes import ApplyLayout
from qiskit.transpiler.passes import Layout2qDistance
from qiskit.transpiler.passes import CheckGateDirection
from qiskit.transpiler.passes import TimeUnitConversion
from qiskit.transpiler.passes import ALAPSchedule
from qiskit.transpiler.passes import ASAPSchedule
from qiskit.transpiler.passes import AlignMeasures
from qiskit.transpiler.passes import ValidatePulseGates
from qiskit.transpiler.passes import PulseGates
from qiskit.transpiler.passes import Error
from qiskit.transpiler.passes import ContainsInstruction
from qiskit.transpiler.passes import GatesInBasis
from qiskit.transpiler.runningpassmanager import ConditionalController

from qiskit.transpiler import TranspilerError


def level_3_pass_manager(pass_manager_config: PassManagerConfig) -> PassManager:
    """Level 3 pass manager: heavy optimization by noise adaptive qubit mapping and
    gate cancellation using commutativity rules and unitary synthesis.

    This pass manager applies the user-given initial layout. If none is given, a search
    for a perfect layout (i.e. one that satisfies all 2-qubit interactions) is conducted.
    If no such layout is found, and device calibration information is available, the
    circuit is mapped to the qubits with best readouts and to CX gates with highest fidelity.

    The pass manager then transforms the circuit to match the coupling constraints.
    It is then unrolled to the basis, and any flipped cx directions are fixed.
    Finally, optimizations in the form of commutative gate cancellation, resynthesis
    of two-qubit unitary blocks, and redundant reset removal are performed.

    Note:
        In simulators where ``coupling_map=None``, only the unrolling and
        optimization stages are done.

    Args:
        pass_manager_config: configuration of the pass manager.

    Returns:
        a level 3 pass manager.

    Raises:
        TranspilerError: if the passmanager config is invalid.
    """
    basis_gates = pass_manager_config.basis_gates
    inst_map = pass_manager_config.inst_map
    coupling_map = pass_manager_config.coupling_map
    initial_layout = pass_manager_config.initial_layout
    layout_method = pass_manager_config.layout_method or "sabre"
    routing_method = pass_manager_config.routing_method or "sabre"
    translation_method = pass_manager_config.translation_method or "translator"
    scheduling_method = pass_manager_config.scheduling_method
    instruction_durations = pass_manager_config.instruction_durations
    seed_transpiler = pass_manager_config.seed_transpiler
    backend_properties = pass_manager_config.backend_properties
    approximation_degree = pass_manager_config.approximation_degree
    unitary_synthesis_method = pass_manager_config.unitary_synthesis_method
    timing_constraints = pass_manager_config.timing_constraints or TimingConstraints()
    unitary_synthesis_plugin_config = pass_manager_config.unitary_synthesis_plugin_config
    target = pass_manager_config.target

    # 1. Unroll to 1q or 2q gates
    _unroll3q = [
        # Use unitary synthesis for basis aware decomposition of UnitaryGates
        UnitarySynthesis(
            basis_gates,
            approximation_degree=approximation_degree,
            method=unitary_synthesis_method,
            plugin_config=unitary_synthesis_plugin_config,
            min_qubits=3,
        ),
        Unroll3qOrMore(),
    ]

    # 2. Layout on good qubits if calibration info available, otherwise on dense links
    _given_layout = SetLayout(initial_layout)

    def _choose_layout_condition(property_set):
        # layout hasn't been set yet
        return not property_set["layout"]

    def _csp_not_found_match(property_set):
        # If a layout hasn't been set by the time we run csp we need to run layout
        if property_set["layout"] is None:
            return True
        # if CSP layout stopped for any reason other than solution found we need
        # to run layout since CSP didn't converge.
        if (
            property_set["CSPLayout_stop_reason"] is not None
            and property_set["CSPLayout_stop_reason"] != "solution found"
        ):
            return True
        return False

    # 2a. If layout method is not set, first try a trivial layout
    _choose_layout_0 = (
        []
        if pass_manager_config.layout_method
        else [
            TrivialLayout(coupling_map),
            Layout2qDistance(coupling_map, property_name="trivial_layout_score"),
        ]
    )
    # 2b. If trivial layout wasn't perfect (ie no swaps are needed) then try
    # using CSP layout to find a perfect layout
    _choose_layout_1 = (
        []
        if pass_manager_config.layout_method
        else CSPLayout(coupling_map, call_limit=10000, time_limit=60, seed=seed_transpiler)
    )

    def _trivial_not_perfect(property_set):
        # Verify that a trivial layout  is perfect. If trivial_layout_score > 0
        # the layout is not perfect. The layout property set is unconditionally
        # set by trivial layout so we clear that before running CSP
        if property_set["trivial_layout_score"] is not None:
            if property_set["trivial_layout_score"] != 0:
                return True
        return False

    # 2c. if CSP didn't converge on a solution use layout_method (dense).
    if layout_method == "trivial":
        _choose_layout_2 = TrivialLayout(coupling_map)
    elif layout_method == "dense":
        _choose_layout_2 = DenseLayout(coupling_map, backend_properties)
    elif layout_method == "noise_adaptive":
        _choose_layout_2 = NoiseAdaptiveLayout(backend_properties)
    elif layout_method == "sabre":
        _choose_layout_2 = SabreLayout(coupling_map, max_iterations=4, seed=seed_transpiler)
    else:
        raise TranspilerError("Invalid layout method %s." % layout_method)

    # 3. Extend dag/layout with ancillas using the full coupling map
    _embed = [FullAncillaAllocation(coupling_map), EnlargeWithAncilla(), ApplyLayout()]

    # 4. Swap to fit the coupling map
    _swap_check = CheckMap(coupling_map)

    def _swap_condition(property_set):
        return not property_set["is_swap_mapped"]

    _swap = [BarrierBeforeFinalMeasurements()]
    if routing_method == "basic":
        _swap += [BasicSwap(coupling_map)]
    elif routing_method == "stochastic":
        _swap += [StochasticSwap(coupling_map, trials=200, seed=seed_transpiler)]
    elif routing_method == "lookahead":
        _swap += [LookaheadSwap(coupling_map, search_depth=5, search_width=6)]
    elif routing_method == "sabre":
        _swap += [SabreSwap(coupling_map, heuristic="decay", seed=seed_transpiler)]
    elif routing_method == "none":
        _swap += [
            Error(
                msg=(
                    "No routing method selected, but circuit is not routed to device. "
                    "CheckMap Error: {check_map_msg}"
                ),
                action="raise",
            )
        ]
    else:
        raise TranspilerError("Invalid routing method %s." % routing_method)

    # 5. Unroll to the basis
    if translation_method == "unroller":
        _unroll = [Unroller(basis_gates)]
    elif translation_method == "translator":
        from qiskit.circuit.equivalence_library import SessionEquivalenceLibrary as sel

        _unroll = [
            UnitarySynthesis(
                basis_gates,
                approximation_degree=approximation_degree,
                coupling_map=coupling_map,
                backend_props=backend_properties,
                plugin_config=unitary_synthesis_plugin_config,
                method=unitary_synthesis_method,
            ),
            UnrollCustomDefinitions(sel, basis_gates),
            BasisTranslator(sel, basis_gates, target),
        ]
    elif translation_method == "synthesis":
        _unroll = [
            UnitarySynthesis(
                basis_gates,
                approximation_degree=approximation_degree,
                coupling_map=coupling_map,
                backend_props=backend_properties,
                method=unitary_synthesis_method,
                plugin_config=unitary_synthesis_plugin_config,
                min_qubits=3,
            ),
            Unroll3qOrMore(),
            Collect2qBlocks(),
            ConsolidateBlocks(basis_gates=basis_gates),
            UnitarySynthesis(
                basis_gates,
                approximation_degree=approximation_degree,
                coupling_map=coupling_map,
                backend_props=backend_properties,
                method=unitary_synthesis_method,
                plugin_config=unitary_synthesis_plugin_config,
            ),
        ]
    else:
        raise TranspilerError("Invalid translation method %s." % translation_method)

    # 6. Fix any CX direction mismatch
    _direction_check = [CheckGateDirection(coupling_map, target)]

    def _direction_condition(property_set):
        return not property_set["is_direction_mapped"]

    _direction = [GateDirection(coupling_map, target)]

    # 8. Optimize iteratively until no more change in depth. Removes useless gates
    # after reset and before measure, commutes gates and optimizes contiguous blocks.
    _depth_check = [Depth(), FixedPoint("depth")]

    def _opt_control(property_set):
        return not property_set["depth_fixed_point"]

    _reset = [RemoveResetInZeroState()]

    _meas = [OptimizeSwapBeforeMeasure(), RemoveDiagonalGatesBeforeMeasure()]

    _opt = [
        Collect2qBlocks(),
        ConsolidateBlocks(basis_gates=basis_gates),
        UnitarySynthesis(
            basis_gates,
            approximation_degree=approximation_degree,
            coupling_map=coupling_map,
            backend_props=backend_properties,
            method=unitary_synthesis_method,
            plugin_config=unitary_synthesis_plugin_config,
        ),
        Optimize1qGatesDecomposition(basis_gates),
        CommutativeCancellation(),
    ]

    # 9. Unify all durations (either SI, or convert to dt if known)
    # Schedule the circuit only when scheduling_method is supplied
    _time_unit_setup = [ContainsInstruction("delay")]
    _time_unit_conversion = [TimeUnitConversion(instruction_durations)]

    def _contains_delay(property_set):
        return property_set["contains_delay"]

    _scheduling = []
    if scheduling_method:
        _scheduling += _time_unit_conversion
        if scheduling_method in {"alap", "as_late_as_possible"}:
            _scheduling += [ALAPSchedule(instruction_durations)]
        elif scheduling_method in {"asap", "as_soon_as_possible"}:
            _scheduling += [ASAPSchedule(instruction_durations)]
        else:
            raise TranspilerError("Invalid scheduling method %s." % scheduling_method)

    # 10. Call measure alignment. Should come after scheduling.
    if (
        timing_constraints.granularity != 1
        or timing_constraints.min_length != 1
        or timing_constraints.acquire_alignment != 1
    ):
        _alignments = [
            ValidatePulseGates(
                granularity=timing_constraints.granularity, min_length=timing_constraints.min_length
            ),
            AlignMeasures(alignment=timing_constraints.acquire_alignment),
        ]
    else:
        _alignments = []

    # Build nested Flow controllers

    # Check if the gates are in the basis to determine whether to run _unroll passes
    _unroll_check = [GatesInBasis(basis_gates)]

    def _unroll_condition(property_set):
        return not property_set["all_gates_in_basis"]

    flow_unroll = [ConditionalController(_unroll, condition=_unroll_condition)]

    # Build pass manager
    pm3 = PassManager()
    pm3.append(_unroll3q)
    pm3.append(_reset + _meas)
    if coupling_map or initial_layout:
        pm3.append(_given_layout)
        pm3.append(_choose_layout_0, condition=_choose_layout_condition)
        pm3.append(_choose_layout_1, condition=_trivial_not_perfect)
        pm3.append(_choose_layout_2, condition=_csp_not_found_match)
        pm3.append(_embed)
        pm3.append(_swap_check)
        pm3.append(_swap, condition=_swap_condition)
    pm3.append(_unroll)
    if (coupling_map and not coupling_map.is_symmetric) or (
        target is not None and target.get_non_global_operation_names(strict_direction=True)
    ):
        pm3.append(_direction_check)
        pm3.append(_direction, condition=_direction_condition)
<<<<<<< HEAD
    pm3.append(_reset)
    pm3.append(_depth_check + _opt + _unroll_check + flow_unroll, do_while=_opt_control)
=======
        pm3.append(_reset)
        # For transpiling to a target we need to run GateDirection in the
        # optimization loop to correct for incorrect directions that might be
        # inserted by UnitarySynthesis which is direction aware but only via
        # the coupling map which with a target doesn't give a full picture
        if target is not None:
            pm3.append(_depth_check + _opt + _unroll + _direction, do_while=_opt_control)
        else:
            pm3.append(_depth_check + _opt + _unroll, do_while=_opt_control)
    else:
        pm3.append(_reset)
        pm3.append(_depth_check + _opt + _unroll, do_while=_opt_control)
>>>>>>> d5094eec
    if inst_map and inst_map.has_custom_gate():
        pm3.append(PulseGates(inst_map=inst_map))
    if scheduling_method:
        pm3.append(_scheduling)
    elif instruction_durations:
        pm3.append(_time_unit_setup)
        pm3.append(_time_unit_conversion, condition=_contains_delay)
    pm3.append(_alignments)

    return pm3<|MERGE_RESOLUTION|>--- conflicted
+++ resolved
@@ -332,7 +332,7 @@
     def _unroll_condition(property_set):
         return not property_set["all_gates_in_basis"]
 
-    flow_unroll = [ConditionalController(_unroll, condition=_unroll_condition)]
+    _flow_unroll = [ConditionalController(_unroll, condition=_unroll_condition)]
 
     # Build pass manager
     pm3 = PassManager()
@@ -352,23 +352,18 @@
     ):
         pm3.append(_direction_check)
         pm3.append(_direction, condition=_direction_condition)
-<<<<<<< HEAD
-    pm3.append(_reset)
-    pm3.append(_depth_check + _opt + _unroll_check + flow_unroll, do_while=_opt_control)
-=======
         pm3.append(_reset)
         # For transpiling to a target we need to run GateDirection in the
         # optimization loop to correct for incorrect directions that might be
         # inserted by UnitarySynthesis which is direction aware but only via
         # the coupling map which with a target doesn't give a full picture
         if target is not None:
-            pm3.append(_depth_check + _opt + _unroll + _direction, do_while=_opt_control)
+            pm3.append(_depth_check + _opt + _unroll_check + _flow_unroll + _direction, do_while=_opt_control)
         else:
-            pm3.append(_depth_check + _opt + _unroll, do_while=_opt_control)
+            pm3.append(_depth_check + _opt + _unroll_check + _flow_unroll, do_while=_opt_control)
     else:
         pm3.append(_reset)
-        pm3.append(_depth_check + _opt + _unroll, do_while=_opt_control)
->>>>>>> d5094eec
+        pm3.append(_depth_check + _opt + _unroll_check + _flow_unroll, do_while=_opt_control)
     if inst_map and inst_map.has_custom_gate():
         pm3.append(PulseGates(inst_map=inst_map))
     if scheduling_method:
