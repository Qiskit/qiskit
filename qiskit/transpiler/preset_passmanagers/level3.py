--- conflicted
+++ resolved
@@ -334,17 +334,13 @@
         pm3.append(_direction, condition=_direction_condition)
     pm3.append(_reset)
     pm3.append(_depth_check + _opt + _unroll, do_while=_opt_control)
-<<<<<<< HEAD
+    if inst_map and inst_map.has_custom_gate():
+        pm3.append(PulseGates(inst_map=inst_map))
     if scheduling_method:
         pm3.append(_scheduling)
     elif instruction_durations:
         pm3.append(_time_unit_setup)
         pm3.append(_time_unit_conversion, condition=_contains_delay)
-=======
-    if inst_map and inst_map.has_custom_gate():
-        pm3.append(PulseGates(inst_map=inst_map))
-    pm3.append(_scheduling)
->>>>>>> f59a1fd4
     pm3.append(_alignments)
 
     return pm3