--- conflicted
+++ resolved
@@ -18,29 +18,6 @@
 from __future__ import annotations
 from qiskit.transpiler.passmanager_config import PassManagerConfig
 from qiskit.transpiler.passmanager import StagedPassManager
-<<<<<<< HEAD
-
-from qiskit.transpiler.passes import SetLayout
-from qiskit.transpiler.passes import VF2Layout
-from qiskit.transpiler.passes import TrivialLayout
-from qiskit.transpiler.passes import DenseLayout
-from qiskit.transpiler.passes import NoiseAdaptiveLayout
-from qiskit.transpiler.passes import SabreLayout
-from qiskit.transpiler.passes import MinimumPoint
-from qiskit.transpiler.passes import Depth
-from qiskit.transpiler.passes import Size
-from qiskit.transpiler.passes import Optimize1qGatesDecomposition
-from qiskit.transpiler.passes import CommutativeCancellation
-from qiskit.transpiler.passes import OptimizeSwapBeforeMeasure
-from qiskit.transpiler.passes import RemoveDiagonalGatesBeforeMeasure
-from qiskit.transpiler.passes import Collect2qBlocks
-from qiskit.transpiler.passes import ConsolidateBlocks
-from qiskit.transpiler.passes import UnitarySynthesis
-from qiskit.transpiler.passes import GatesInBasis
-from qiskit.transpiler.passes import BarrierBeforeFinalMeasurements
-from qiskit.transpiler.runningpassmanager import ConditionalController, FlowController
-=======
->>>>>>> 57137ff7
 from qiskit.transpiler.preset_passmanagers import common
 from qiskit.transpiler.preset_passmanagers.plugin import (
     PassManagerStagePluginManager,
@@ -98,27 +75,9 @@
         basis_gates=basis_gates,
         target=target,
     )
-<<<<<<< HEAD
-    if init_method is not None:
-        init += plugin_manager.get_passmanager_stage(
-            "init", init_method, pass_manager_config, optimization_level=2
-        )
-    else:
-        init += common.generate_unroll_3q(
-            target,
-            basis_gates,
-            approximation_degree,
-            unitary_synthesis_method,
-            unitary_synthesis_plugin_config,
-            hls_config,
-        )
-    init.append(OptimizeSwapBeforeMeasure())
-    init.append(RemoveDiagonalGatesBeforeMeasure())
-=======
     init = plugin_manager.get_passmanager_stage(
         "init", init_method, pass_manager_config, optimization_level=3
     )
->>>>>>> 57137ff7
     if coupling_map or initial_layout:
         layout = plugin_manager.get_passmanager_stage(
             "layout", layout_method, pass_manager_config, optimization_level=3
@@ -132,38 +91,17 @@
         "translation", translation_method, pass_manager_config, optimization_level=3
     )
 
-<<<<<<< HEAD
-        optimization.append(_minimum_point_check)
-        if (coupling_map and not coupling_map.is_symmetric) or (
-            target is not None and target.get_non_global_operation_names(strict_direction=True)
-        ):
-            pre_optimization = common.generate_pre_op_passmanager(target, coupling_map, False)
-            _direction = [
-                pass_
-                for x in common.generate_pre_op_passmanager(target, coupling_map).passes()
-                for pass_ in x["passes"]
-            ]
-            if optimization is not None:
-                optimization.append(
-                    _opt + _unroll_if_out_of_basis + _minimum_point_check,
-                    do_while=_opt_control,
-                )
-        else:
-            pre_optimization = common.generate_pre_op_passmanager(remove_reset_in_zero=False)
-            optimization.append(
-                _opt + _unroll_if_out_of_basis + _minimum_point_check, do_while=_opt_control
-            )
-=======
     optimization = plugin_manager.get_passmanager_stage(
         "optimization", optimization_method, pass_manager_config, optimization_level=3
     )
     if (coupling_map and not coupling_map.is_symmetric) or (
         target is not None and target.get_non_global_operation_names(strict_direction=True)
     ):
-        pre_optimization = common.generate_pre_op_passmanager(target, coupling_map, True)
->>>>>>> 57137ff7
+        pre_optimization = common.generate_pre_op_passmanager(
+            target, coupling_map, remove_reset_in_zero=False
+        )
     else:
-        pre_optimization = common.generate_pre_op_passmanager(remove_reset_in_zero=True)
+        pre_optimization = common.generate_pre_op_passmanager(remove_reset_in_zero=False)
 
     sched = plugin_manager.get_passmanager_stage(
         "scheduling", scheduling_method, pass_manager_config, optimization_level=3
