--- conflicted
+++ resolved
@@ -146,15 +146,8 @@
         HAS_TOQM.require_now("TOQM-based routing")
         from qiskit_toqm import ToqmSwap, ToqmStrategyO3, latencies_from_target
 
-<<<<<<< HEAD
-    if translation_method == "unroller":
-        _unroll = [Unroller(basis_gates)]
-    elif translation_method == "translator":
-        from qiskit.circuit.equivalence_library import SessionEquivalenceLibrary as sel
-=======
         if initial_layout:
             raise TranspilerError("Initial layouts are not supported with TOQM-based routing.")
->>>>>>> 875b6464
 
         toqm_pass = True
         # Note: BarrierBeforeFinalMeasurements is skipped intentionally since ToqmSwap
