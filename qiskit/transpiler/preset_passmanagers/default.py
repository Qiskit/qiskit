# -*- coding: utf-8 -*-

# Copyright 2019, IBM.
#
# This source code is licensed under the Apache License, Version 2.0 found in
# the LICENSE.txt file in the root directory of this source tree.

"""A default passmanager."""

from qiskit.transpiler.passmanager import PassManager
from qiskit.extensions.standard import SwapGate

from qiskit.transpiler.passes.unroller import Unroller
from qiskit.transpiler.passes.unroll_3q_or_more import Unroll3qOrMore
from qiskit.transpiler.passes.cx_cancellation import CXCancellation
from qiskit.transpiler.passes.decompose import Decompose
from qiskit.transpiler.passes.optimize_1q_gates import Optimize1qGates
from qiskit.transpiler.passes.fixed_point import FixedPoint
from qiskit.transpiler.passes.depth import Depth
from qiskit.transpiler.passes.remove_reset_in_zero_state import RemoveResetInZeroState
from qiskit.transpiler.passes.mapping.check_map import CheckMap
from qiskit.transpiler.passes.mapping.cx_direction import CXDirection
from qiskit.transpiler.passes.mapping.dense_layout import DenseLayout
from qiskit.transpiler.passes.mapping.trivial_layout import TrivialLayout
from qiskit.transpiler.passes.mapping.legacy_swap import LegacySwap
from qiskit.transpiler.passes.mapping.full_ancilla_allocation import FullAncillaAllocation
from qiskit.transpiler.passes.mapping.enlarge_with_ancilla import EnlargeWithAncilla


def default_pass_manager(basis_gates, coupling_map, initial_layout,
                         skip_numeric_passes, seed_transpiler):
    """
    The default pass manager that maps to the coupling map.

    Args:
        basis_gates (list[str]): list of basis gate names supported by the target.
        coupling_map (CouplingMap): coupling map to target in mapping.
        initial_layout (Layout or None): initial layout of virtual qubits on physical qubits
        skip_numeric_passes (bool): If true, skip passes which require fixed parameter values
        seed_transpiler (int or None): random seed for stochastic passes.

    Returns:
        PassManager: A pass manager to map and optimize.
    """
    pass_manager = PassManager()
    pass_manager.property_set['layout'] = initial_layout

    pass_manager.append(Unroller(basis_gates))

    # Use the trivial layout if no layout is found
    pass_manager.append(TrivialLayout(coupling_map),
                        condition=lambda property_set: not property_set['layout'])

    # if the circuit and layout already satisfy the coupling_constraints, use that layout
    # otherwise layout on the most densely connected physical qubit subset
    pass_manager.append(CheckMap(coupling_map))
    pass_manager.append(DenseLayout(coupling_map),
                        condition=lambda property_set: not property_set['is_swap_mapped'])

    # Extend the the dag/layout with ancillas using the full coupling map
    pass_manager.append(FullAncillaAllocation(coupling_map))
    pass_manager.append(EnlargeWithAncilla())

    # Circuit must only contain 1- or 2-qubit interactions for swapper to work
    pass_manager.append(Unroll3qOrMore())

    # Swap mapper
    pass_manager.append(LegacySwap(coupling_map, trials=20, seed=seed_transpiler))

    # Expand swaps
    pass_manager.append(Decompose(SwapGate))

    # Change CX directions
    pass_manager.append(CXDirection(coupling_map))

    if set(basis_gates).issubset(set(['u1', 'u2', 'u3', 'id', 'cx', 'U', 'CX'])):
        # Simplify single qubit gates and CXs
        if not skip_numeric_passes:
            simplification_passes = [Optimize1qGates(), CXCancellation()]
        else:
            simplification_passes = [CXCancellation()]

        pass_manager.append(simplification_passes + [Depth(), FixedPoint('depth')],
                            do_while=lambda property_set: not property_set['depth_fixed_point'])

<<<<<<< HEAD
    # Unroll to the basis
    pass_manager.append(Unroller(basis_gates))
=======
    simplification_passes += [RemoveResetInZeroState()]

    pass_manager.append(simplification_passes + [Depth(), FixedPoint('depth')],
                        do_while=lambda property_set: not property_set['depth_fixed_point'])
>>>>>>> eda45e28

    return pass_manager


def default_pass_manager_simulator(basis_gates):
    """
    The default pass manager without a coupling map.

    Args:
        basis_gates (list[str]): list of basis gate names to unroll to.

    Returns:
        PassManager: A passmanager that just unrolls, without any optimization.
    """
    pass_manager = PassManager()

    pass_manager.append(Unroller(basis_gates))

    pass_manager.append([RemoveResetInZeroState(), Depth(), FixedPoint('depth')],
                        do_while=lambda property_set: not property_set['depth_fixed_point'])

    return pass_manager<|MERGE_RESOLUTION|>--- conflicted
+++ resolved
@@ -83,15 +83,13 @@
         pass_manager.append(simplification_passes + [Depth(), FixedPoint('depth')],
                             do_while=lambda property_set: not property_set['depth_fixed_point'])
 
-<<<<<<< HEAD
-    # Unroll to the basis
-    pass_manager.append(Unroller(basis_gates))
-=======
     simplification_passes += [RemoveResetInZeroState()]
 
     pass_manager.append(simplification_passes + [Depth(), FixedPoint('depth')],
                         do_while=lambda property_set: not property_set['depth_fixed_point'])
->>>>>>> eda45e28
+
+    # Unroll to the basis
+    pass_manager.append(Unroller(basis_gates))
 
     return pass_manager
 
