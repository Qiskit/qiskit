--- conflicted
+++ resolved
@@ -20,11 +20,6 @@
     """
 
     def __call__(cls, *args, **kwargs):
-<<<<<<< HEAD
-        if '_pass_cache' not in cls.__dict__.keys():
-            cls._pass_cache = {}
-=======
->>>>>>> 3554a7e9
         pass_instance = type.__call__(cls, *args, **kwargs)
         pass_instance._hash = hash(MetaPass._freeze_init_parameters(cls, args, kwargs))
         return pass_instance
