--- conflicted
+++ resolved
@@ -11,16 +11,6 @@
 # that they have been altered from the originals.
 
 """Pass Manager Configuration class."""
-
-<<<<<<< HEAD
-import warnings
-
-from qiskit.transpiler.coupling import CouplingMap
-from qiskit.transpiler.instruction_durations import InstructionDurations
-=======
-from qiskit.utils.deprecate_pulse import deprecate_pulse_arg
->>>>>>> 935892be
-
 
 class PassManagerConfig:
     """Pass Manager Configuration."""
@@ -124,16 +114,7 @@
         """
         res = cls(**pass_manager_options)
         if res.basis_gates is None:
-<<<<<<< HEAD
-            if backend_version < 2:
-                res.basis_gates = getattr(config, "basis_gates", None)
-            else:
-                res.basis_gates = backend.operation_names
-=======
             res.basis_gates = backend.operation_names
-        if res.inst_map is None:
-            res.inst_map = backend._instruction_schedule_map
->>>>>>> 935892be
         if res.coupling_map is None:
             res.coupling_map = backend.coupling_map
         if res.instruction_durations is None:
