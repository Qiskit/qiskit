--- conflicted
+++ resolved
@@ -11,15 +11,6 @@
 # that they have been altered from the originals.
 
 """Pass Manager Configuration class."""
-
-<<<<<<< HEAD
-from qiskit.utils.deprecate_pulse import deprecate_pulse_arg
-=======
-import warnings
-
-from qiskit.transpiler.coupling import CouplingMap
-from qiskit.transpiler.instruction_durations import InstructionDurations
->>>>>>> 5184ca43
 
 
 class PassManagerConfig:
@@ -124,16 +115,7 @@
         """
         res = cls(**pass_manager_options)
         if res.basis_gates is None:
-<<<<<<< HEAD
             res.basis_gates = backend.operation_names
-        if res.inst_map is None:
-            res.inst_map = backend._instruction_schedule_map
-=======
-            if backend_version < 2:
-                res.basis_gates = getattr(config, "basis_gates", None)
-            else:
-                res.basis_gates = backend.operation_names
->>>>>>> 5184ca43
         if res.coupling_map is None:
             res.coupling_map = backend.coupling_map
         if res.instruction_durations is None:
