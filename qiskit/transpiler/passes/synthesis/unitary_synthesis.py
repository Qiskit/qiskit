--- conflicted
+++ resolved
@@ -63,23 +63,7 @@
     """Synthesize gates according to their basis gates."""
 
     def __init__(
-<<<<<<< HEAD
-        self, basis_gates: List[str], approximation_degree: float = 1, min_qubits: int = None
-    ):
-        """
-        Synthesize unitaries over some basis gates.
-
-        This pass can approximate 2-qubit unitaries given some approximation
-        closeness measure (expressed as approximation_degree). Other unitaries
-        are synthesized exactly.
-
-        Args:
-            basis_gates: List of gate names to target.
-            approximation_degree: closeness of approximation (0: lowest, 1: highest).
-            min_qubits: The minimum number of qubits in the unitary to synthesize. If this is set
-                and the unitary is less than the specified number of qubits it will not be
-                synthesized.
-=======
+        self, basis_gates: List[str], approximation_degree: float = 1, 
         self,
         basis_gates: List[str],
         approximation_degree: float = 1,
@@ -88,6 +72,7 @@
         pulse_optimize: Union[bool, None] = None,
         natural_direction: Union[bool, None] = None,
         synth_gates: Union[List[str], None] = None,
+        min_qubits: int = None
     ):
         """Synthesize unitaries over some basis gates.
 
@@ -127,15 +112,14 @@
                 `pulse_optimize` is False or None, default to
                 ['unitary']. If None and `pulse_optimzie` == True,
                 default to ['unitary', 'swap']
-
->>>>>>> be0ed5f7
+            min_qubits: The minimum number of qubits in the unitary to synthesize. If this is set
+                and the unitary is less than the specified number of qubits it will not be
+                synthesized.
         """
         super().__init__()
         self._basis_gates = basis_gates
         self._approximation_degree = approximation_degree
-<<<<<<< HEAD
         self._min_qubits = min_qubits
-=======
         self._coupling_map = coupling_map
         self._backend_props = backend_props
         self._pulse_optimize = pulse_optimize
@@ -147,7 +131,6 @@
                 self._synth_gates = ["unitary", "swap"]
             else:
                 self._synth_gates = ["unitary"]
->>>>>>> be0ed5f7
 
     def run(self, dag: DAGCircuit) -> DAGCircuit:
         """Run the UnitarySynthesis pass on `dag`.
@@ -173,19 +156,14 @@
         if euler_basis is not None:
             decomposer1q = one_qubit_decompose.OneQubitEulerDecomposer(euler_basis)
         if kak_gate is not None:
-<<<<<<< HEAD
-            decomposer2q = TwoQubitBasisDecomposer(kak_gate, euler_basis=euler_basis)
-
-        for node in dag.named_nodes("unitary"):
-            if self._min_qubits is not None and len(node.qargs) < self._min_qubits:
-                continue
-=======
             decomposer2q = TwoQubitBasisDecomposer(
                 kak_gate, euler_basis=euler_basis, pulse_optimize=self._pulse_optimize
             )
->>>>>>> be0ed5f7
 
         for node in dag.named_nodes(*self._synth_gates):
+            if self._min_qubits is not None and len(node.qargs) < self._min_qubits:
+                continue
+    
             if self._basis_gates and node.name in self._basis_gates:
                 continue
             synth_dag = None
