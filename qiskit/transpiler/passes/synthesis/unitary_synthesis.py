# This code is part of Qiskit.
#
# (C) Copyright IBM 2017, 2020.
#
# This code is licensed under the Apache License, Version 2.0. You may
# obtain a copy of this license in the LICENSE.txt file in the root directory
# of this source tree or at http://www.apache.org/licenses/LICENSE-2.0.
#
# Any modifications or derivative works of this code must retain this
# copyright notice, and modified files need to carry a notice indicating
# that they have been altered from the originals.

"""Synthesize UnitaryGates."""

from math import pi, inf
from typing import List, Union
from copy import deepcopy

from qiskit.converters import circuit_to_dag
from qiskit.transpiler import CouplingMap
from qiskit.transpiler.basepasses import TransformationPass
from qiskit.transpiler.exceptions import TranspilerError
from qiskit.dagcircuit.dagcircuit import DAGCircuit
from qiskit.extensions.quantum_initializer import isometry
from qiskit.quantum_info.synthesis import one_qubit_decompose
from qiskit.quantum_info.synthesis.two_qubit_decompose import TwoQubitBasisDecomposer
from qiskit.circuit.library.standard_gates import iSwapGate, CXGate, CZGate, RXXGate, ECRGate
from qiskit.transpiler.passes.synthesis import plugin
from qiskit.providers.models import BackendProperties


def _choose_kak_gate(basis_gates):
    """Choose the first available 2q gate to use in the KAK decomposition."""

    kak_gate_names = {
        "cx": CXGate(),
        "cz": CZGate(),
        "iswap": iSwapGate(),
        "rxx": RXXGate(pi / 2),
        "ecr": ECRGate(),
    }

    kak_gate = None
    kak_gates = set(basis_gates or []).intersection(kak_gate_names.keys())
    if kak_gates:
        kak_gate = kak_gate_names[kak_gates.pop()]

    return kak_gate


def _choose_euler_basis(basis_gates):
    """ "Choose the first available 1q basis to use in the Euler decomposition."""
    basis_set = set(basis_gates or [])

    for basis, gates in one_qubit_decompose.ONE_QUBIT_EULER_BASIS_GATES.items():

        if set(gates).issubset(basis_set):
            return basis

    return None


def _choose_bases(basis_gates, basis_dict=None):
    """Find the matching basis string keys from the list of basis gates from the backend."""
    if basis_gates is None:
        basis_set = set()
    else:
        basis_set = set(basis_gates)

    if basis_dict is None:
        basis_dict = one_qubit_decompose.ONE_QUBIT_EULER_BASIS_GATES

    out_basis = []
    for basis, gates in basis_dict.items():
        if set(gates).issubset(basis_set):
            out_basis.append(basis)

    return out_basis


class UnitarySynthesis(TransformationPass):
    """Synthesize gates according to their basis gates."""

    def __init__(
        self,
        basis_gates: List[str],
        approximation_degree: float = 1,
        coupling_map: CouplingMap = None,
        backend_props: BackendProperties = None,
        pulse_optimize: Union[bool, None] = None,
        natural_direction: Union[bool, None] = None,
        synth_gates: Union[List[str], None] = None,
<<<<<<< HEAD
        min_qubits: int = None,
=======
        method: str = "default",
>>>>>>> 4eda7993
    ):
        """Synthesize unitaries over some basis gates.

        This pass can approximate 2-qubit unitaries given some
        approximation closeness measure (expressed as
        approximation_degree). Other unitaries are synthesized
        exactly.

        Args:
            basis_gates (list[str]): List of gate names to target.
            approximation_degree (float): Closeness of approximation
                (0: lowest, 1: highest).
            coupling_map (CouplingMap): the coupling map of the backend
                in case synthesis is done on a physical circuit. The
                directionality of the coupling_map will be taken into
                account if pulse_optimize is True/None and natural_direction
                is True/None.
            backend_props (BackendProperties): Properties of a backend to
                synthesize for (e.g. gate fidelities).
            pulse_optimize (bool): Whether to optimize pulses during
                synthesis. A value of None will attempt it but fall
                back if it doesn't succeed. A value of True will raise
                an error if pulse-optimized synthesis does not succeed.
            natural_direction (bool): Whether to apply synthesis considering
                directionality of 2-qubit gates. Only applies when
                `pulse_optimize` is True or None. The natural direction is
                determined by first checking to see whether the
                coupling map is unidirectional.  If there is no
                coupling map or the coupling map is bidirectional,
                the gate direction with the shorter
                duration from the backend properties will be used. If
                set to True, and a natural direction can not be
                determined, raises TranspileError. If set to None, no
                exception will be raised if a natural direction can
                not be determined.
            synth_gates (list[str]): List of gates to synthesize. If None and
                `pulse_optimize` is False or None, default to
                ['unitary']. If None and `pulse_optimzie` == True,
                default to ['unitary', 'swap']
<<<<<<< HEAD
            min_qubits: The minimum number of qubits in the unitary to synthesize. If this is set
                and the unitary is less than the specified number of qubits it will not be
                synthesized.
=======
            method (str): The unitary synthesis method plugin to use.

>>>>>>> 4eda7993
        """
        super().__init__()
        self._basis_gates = basis_gates
        self._approximation_degree = approximation_degree
<<<<<<< HEAD
        self._min_qubits = min_qubits
=======
        self.method = method
        self.plugins = plugin.UnitarySynthesisPluginManager()
>>>>>>> 4eda7993
        self._coupling_map = coupling_map
        self._backend_props = backend_props
        self._pulse_optimize = pulse_optimize
        self._natural_direction = natural_direction
        if synth_gates:
            self._synth_gates = synth_gates
        else:
            if pulse_optimize:
                self._synth_gates = ["unitary", "swap"]
            else:
                self._synth_gates = ["unitary"]

    def run(self, dag: DAGCircuit) -> DAGCircuit:
        """Run the UnitarySynthesis pass on `dag`.

        Args:
            dag: input dag.

        Returns:
            Output dag with UnitaryGates synthesized to target basis.

        Raises:
            TranspilerError: if a 'method' was specified for the class and is not
                found in the installed plugins list. The list of installed
                plugins can be queried with
                :func:`~qiskit.transpiler.passes.synthesis.plugin.unitary_synthesis_plugin_names`
        """
        if self.method not in self.plugins.ext_plugins:
            raise TranspilerError("Specified method: %s not found in plugin list" % self.method)
        default_method = self.plugins.ext_plugins["default"].obj
        plugin_method = self.plugins.ext_plugins[self.method].obj
        if plugin_method.supports_coupling_map:
            dag_bit_indices = {bit: idx for idx, bit in enumerate(dag.qubits)}
        kwargs = {}
        if plugin_method.supports_basis_gates:
            kwargs["basis_gates"] = self._basis_gates
        if plugin_method.supports_natural_direction:
            kwargs["natural_direction"] = self._natural_direction
        if plugin_method.supports_pulse_optimize:
            kwargs["pulse_optimize"] = self._pulse_optimize
        if plugin_method.supports_gate_lengths:
            kwargs["gate_lengths"] = _build_gate_lengths(self._backend_props)
        if plugin_method.supports_gate_errors:
            kwargs["gate_errors"] = _build_gate_errors(self._backend_props)
        supported_bases = plugin_method.supported_bases
        if supported_bases is not None:
            kwargs["matched_basis"] = _choose_bases(self._basis_gates, supported_bases)

        # Handle approximation degree as a special case for backwards compatibility, it's
        # not part of the plugin interface and only something needed for the default
        # pass.
        default_method._approximation_degree = self._approximation_degree
        if self.method == "default":
            plugin_method._approximation_degree = self._approximation_degree

        for node in dag.named_nodes(*self._synth_gates):
            if plugin_method.supports_coupling_map:
                kwargs["coupling_map"] = (
                    self._coupling_map,
                    [dag_bit_indices[x] for x in node.qargs],
                )
            synth_dag = None
            unitary = node.op.to_matrix()
            n_qubits = len(node.qargs)
            if (plugin_method.max_qubits is not None and n_qubits > plugin_method.max_qubits) or (
                plugin_method.min_qubits is not None and n_qubits < plugin_method.min_qubits
            ):
                synth_dag = default_method.run(unitary, **kwargs)
            else:
                synth_dag = plugin_method.run(unitary, **kwargs)
            if synth_dag is not None:
                if isinstance(synth_dag, tuple):
                    dag.substitute_node_with_dag(node, synth_dag[0], wires=synth_dag[1])
                else:
                    dag.substitute_node_with_dag(node, synth_dag)
        return dag


def _build_gate_lengths(props):
    gate_lengths = {}
    if props:
        for gate in props._gates:
            gate_lengths[gate] = {}
            for k, v in props._gates[gate].items():
                length = v.get("gate_length")
                if length:
                    gate_lengths[gate][k] = length[0]
            if not gate_lengths[gate]:
                del gate_lengths[gate]
    return gate_lengths


def _build_gate_errors(props):
    gate_errors = {}
    if props:
        for gate in props._gates:
            gate_errors[gate] = {}
            for k, v in props._gates[gate].items():
                error = v.get("gate_error")
                if error:
                    gate_errors[gate][k] = error[0]
            if not gate_errors[gate]:
                del gate_errors[gate]
    return gate_errors


class DefaultUnitarySynthesis(plugin.UnitarySynthesisPlugin):
    """The default unitary synthesis plugin."""

    @property
    def supports_basis_gates(self):
        return True

    @property
    def supports_coupling_map(self):
        return True

    @property
    def supports_natural_direction(self):
        return True

    @property
    def supports_pulse_optimize(self):
        return True

    @property
    def supports_gate_lengths(self):
        return True

    @property
    def supports_gate_errors(self):
        return True

    @property
    def max_qubits(self):
        return None

    @property
    def min_qubits(self):
        return None

    @property
    def supported_bases(self):
        return None

    def run(self, unitary, **options):
        # Approximation degree is set directly as an attribute on the
        # instance by the UnitarySynthesis pass here as it's not part of
        # plugin interface. However if for some reason it's not set assume
        # it's 1.
        approximation_degree = getattr(self, "_approximation_degree", 1)
        basis_gates = options["basis_gates"]
        coupling_map = options["coupling_map"][0]
        natural_direction = options["natural_direction"]
        pulse_optimize = options["pulse_optimize"]
        gate_lengths = options["gate_lengths"]
        gate_errors = options["gate_errors"]
        qubits = options["coupling_map"][1]

        euler_basis = _choose_euler_basis(basis_gates)
        kak_gate = _choose_kak_gate(basis_gates)

        decomposer1q, decomposer2q = None, None
        if euler_basis is not None:
            decomposer1q = one_qubit_decompose.OneQubitEulerDecomposer(euler_basis)
        if kak_gate is not None:
            decomposer2q = TwoQubitBasisDecomposer(
                kak_gate, euler_basis=euler_basis, pulse_optimize=pulse_optimize
            )

<<<<<<< HEAD
        for node in dag.named_nodes(*self._synth_gates):
            if self._min_qubits is not None and len(node.qargs) < self._min_qubits:
                continue

            if self._basis_gates and node.name in self._basis_gates:
                continue
            synth_dag = None
            wires = None
            if len(node.qargs) == 1:
                if decomposer1q is None:
                    continue
                synth_dag = circuit_to_dag(decomposer1q._decompose(node.op.to_matrix()))
            elif len(node.qargs) == 2:
                if decomposer2q is None:
                    continue
                synth_dag, wires = self._synth_natural_direction(node, dag, decomposer2q)
            else:
                synth_dag = circuit_to_dag(isometry.Isometry(node.op.to_matrix(), 0, 0).definition)

            dag.substitute_node_with_dag(node, synth_dag, wires=wires)
=======
        synth_dag = None
        wires = None
        if unitary.shape == (2, 2):
            if decomposer1q is None:
                return None
            synth_dag = circuit_to_dag(decomposer1q._decompose(unitary))
        elif unitary.shape == (4, 4):
            if decomposer2q is None:
                return None
            synth_dag, wires = self._synth_natural_direction(
                unitary,
                coupling_map,
                qubits,
                decomposer2q,
                gate_lengths,
                gate_errors,
                natural_direction,
                approximation_degree,
                pulse_optimize,
            )
        else:
            synth_dag = circuit_to_dag(isometry.Isometry(unitary, 0, 0).definition)
>>>>>>> 4eda7993

        return synth_dag, wires

    def _synth_natural_direction(
        self,
        su4_mat,
        coupling_map,
        qubits,
        decomposer2q,
        gate_lengths,
        gate_errors,
        natural_direction,
        approximation_degree,
        pulse_optimize,
    ):
        preferred_direction = None
        synth_direction = None
        physical_gate_fidelity = None
        wires = None
        if natural_direction in {None, True} and coupling_map:
            neighbors0 = coupling_map.neighbors(qubits[0])
            zero_one = qubits[1] in neighbors0
            neighbors1 = coupling_map.neighbors(qubits[1])
            one_zero = qubits[0] in neighbors1
            if zero_one and not one_zero:
                preferred_direction = [0, 1]
            if one_zero and not zero_one:
                preferred_direction = [1, 0]
        if (
            natural_direction in {None, True}
            and preferred_direction is None
            and gate_lengths
            and gate_errors
        ):
            len_0_1 = inf
            len_1_0 = inf
            twoq_gate_lengths = gate_lengths.get(decomposer2q.gate.name)
            if twoq_gate_lengths:
                len_0_1 = twoq_gate_lengths.get((qubits[0], qubits[1]), inf)
                len_1_0 = twoq_gate_lengths.get((qubits[1], qubits[0]), inf)
                if len_0_1 < len_1_0:
                    preferred_direction = [0, 1]
                elif len_1_0 < len_0_1:
                    preferred_direction = [1, 0]
                if preferred_direction:
                    twoq_gate_errors = gate_errors.get("cx")
                    gate_error = twoq_gate_errors.get(
                        (qubits[preferred_direction[0]], qubits[preferred_direction[1]])
                    )
                    if gate_error:
                        physical_gate_fidelity = 1 - gate_error
        if natural_direction is True and preferred_direction is None:
            raise TranspilerError(
                f"No preferred direction of gate on qubits {qubits} "
                "could be determined from coupling map or "
                "gate lengths."
            )
        if approximation_degree is not None:
            basis_fidelity = approximation_degree
        else:
            basis_fidelity = physical_gate_fidelity
        synth_circ = decomposer2q(su4_mat, basis_fidelity=basis_fidelity)
        synth_dag = circuit_to_dag(synth_circ)

        # if a natural direction exists but the synthesis is in the opposite direction,
        # resynthesize a new operator which is the original conjugated by swaps.
        # this new operator is doubly mirrored from the original and is locally equivalent.
        synth_dag_qubit_index = {qubit: index for index, qubit in enumerate(synth_dag.qubits)}
        if synth_dag.two_qubit_ops():
            synth_direction = [
                synth_dag_qubit_index[qubit] for qubit in synth_dag.two_qubit_ops()[0].qargs
            ]
        if (
            preferred_direction
            and pulse_optimize in {True, None}
            and synth_direction != preferred_direction
        ):
            su4_mat_mm = deepcopy(su4_mat)
            su4_mat_mm[[1, 2]] = su4_mat_mm[[2, 1]]
            su4_mat_mm[:, [1, 2]] = su4_mat_mm[:, [2, 1]]
            synth_dag = circuit_to_dag(decomposer2q(su4_mat_mm, basis_fidelity=basis_fidelity))
            wires = synth_dag.wires[::-1]
        return synth_dag, wires<|MERGE_RESOLUTION|>--- conflicted
+++ resolved
@@ -90,11 +90,8 @@
         pulse_optimize: Union[bool, None] = None,
         natural_direction: Union[bool, None] = None,
         synth_gates: Union[List[str], None] = None,
-<<<<<<< HEAD
+        method: str = "default",
         min_qubits: int = None,
-=======
-        method: str = "default",
->>>>>>> 4eda7993
     ):
         """Synthesize unitaries over some basis gates.
 
@@ -134,24 +131,17 @@
                 `pulse_optimize` is False or None, default to
                 ['unitary']. If None and `pulse_optimzie` == True,
                 default to ['unitary', 'swap']
-<<<<<<< HEAD
+            method (str): The unitary synthesis method plugin to use.
             min_qubits: The minimum number of qubits in the unitary to synthesize. If this is set
                 and the unitary is less than the specified number of qubits it will not be
                 synthesized.
-=======
-            method (str): The unitary synthesis method plugin to use.
-
->>>>>>> 4eda7993
         """
         super().__init__()
         self._basis_gates = basis_gates
         self._approximation_degree = approximation_degree
-<<<<<<< HEAD
         self._min_qubits = min_qubits
-=======
         self.method = method
         self.plugins = plugin.UnitarySynthesisPluginManager()
->>>>>>> 4eda7993
         self._coupling_map = coupling_map
         self._backend_props = backend_props
         self._pulse_optimize = pulse_optimize
@@ -208,6 +198,8 @@
             plugin_method._approximation_degree = self._approximation_degree
 
         for node in dag.named_nodes(*self._synth_gates):
+            if self._min_qubits is not None and len(node.qargs) < self._min_qubits:
+                continue
             if plugin_method.supports_coupling_map:
                 kwargs["coupling_map"] = (
                     self._coupling_map,
@@ -322,28 +314,6 @@
                 kak_gate, euler_basis=euler_basis, pulse_optimize=pulse_optimize
             )
 
-<<<<<<< HEAD
-        for node in dag.named_nodes(*self._synth_gates):
-            if self._min_qubits is not None and len(node.qargs) < self._min_qubits:
-                continue
-
-            if self._basis_gates and node.name in self._basis_gates:
-                continue
-            synth_dag = None
-            wires = None
-            if len(node.qargs) == 1:
-                if decomposer1q is None:
-                    continue
-                synth_dag = circuit_to_dag(decomposer1q._decompose(node.op.to_matrix()))
-            elif len(node.qargs) == 2:
-                if decomposer2q is None:
-                    continue
-                synth_dag, wires = self._synth_natural_direction(node, dag, decomposer2q)
-            else:
-                synth_dag = circuit_to_dag(isometry.Isometry(node.op.to_matrix(), 0, 0).definition)
-
-            dag.substitute_node_with_dag(node, synth_dag, wires=wires)
-=======
         synth_dag = None
         wires = None
         if unitary.shape == (2, 2):
@@ -366,7 +336,6 @@
             )
         else:
             synth_dag = circuit_to_dag(isometry.Isometry(unitary, 0, 0).definition)
->>>>>>> 4eda7993
 
         return synth_dag, wires
 
