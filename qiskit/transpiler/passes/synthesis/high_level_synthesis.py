--- conflicted
+++ resolved
@@ -20,7 +20,6 @@
 from qiskit.transpiler.basepasses import TransformationPass
 from qiskit.dagcircuit.dagcircuit import DAGCircuit
 from qiskit.transpiler.exceptions import TranspilerError
-<<<<<<< HEAD
 from qiskit.transpiler.coupling import CouplingMap
 from qiskit.synthesis.clifford import synth_clifford_full
 from qiskit.synthesis.linear import synth_cnot_count_full_pmh, synth_cnot_depth_line_kms
@@ -29,11 +28,7 @@
     _compare_linear_circuits,
     _linear_circuit_check_map,
 )
-=======
-from qiskit.synthesis import synth_clifford_full
-from qiskit.synthesis.linear import synth_cnot_count_full_pmh
 from qiskit.synthesis.permutation import synth_permutation_depth_lnn_kms
->>>>>>> 6a946cf4
 from .plugin import HighLevelSynthesisPluginManager, HighLevelSynthesisPlugin
 
 
@@ -152,12 +147,8 @@
         Raises:
             TranspilerError: when the specified synthesis method is not available.
         """
-<<<<<<< HEAD
-        hls_plugin_manager = HighLevelSynthesisPluginManager()
 
         dag_bit_indices = {bit: i for i, bit in enumerate(dag.qubits)}
-=======
->>>>>>> 6a946cf4
 
         for node in dag.op_nodes():
             if node.name in self.hls_config.methods.keys():
@@ -176,31 +167,6 @@
                 methods = []
 
             for method in methods:
-<<<<<<< HEAD
-
-                # There are two ways to specify an individual method being run, either a tuple
-                #   ("kms", {"all_mats": 1, "max_paths": 100, "orig_circuit": 0}),
-                # or as a class instance
-                #   KMSSynthesisLinearFunction(all_mats=1, max_paths=100, orig_circuit=0).
-                if isinstance(method, tuple):
-                    plugin_name, plugin_args = method
-
-                    if plugin_name not in hls_plugin_manager.method_names(node.name):
-                        raise TranspilerError(
-                            "Specified method: %s not found in available plugins for %s"
-                            % (plugin_name, node.name)
-                        )
-
-                    plugin_method = hls_plugin_manager.method(node.name, plugin_name)
-
-                else:
-                    plugin_method = method
-                    plugin_args = {}
-
-                if self._coupling_map:
-                    plugin_args["coupling_map"] = self._coupling_map
-                    plugin_args["qubits"] = [dag_bit_indices[x] for x in node.qargs]
-=======
                 # There are two ways to specify a synthesis method. The more explicit
                 # way is to specify it as a tuple consisting of a synthesis algorithm and a
                 # list of additional arguments, e.g.,
@@ -228,7 +194,10 @@
                     plugin_method = self.hls_plugin_manager.method(node.name, plugin_specifier)
                 else:
                     plugin_method = plugin_specifier
->>>>>>> 6a946cf4
+                    
+                if self._coupling_map:
+                    plugin_args["coupling_map"] = self._coupling_map
+                    plugin_args["qubits"] = [dag_bit_indices[x] for x in node.qargs]
 
                 decomposition = plugin_method.run(node.op, **plugin_args)
 
@@ -264,7 +233,6 @@
 
     def run(self, high_level_object, **options):
         """Run synthesis for the given LinearFunction."""
-<<<<<<< HEAD
         # For now, use PMH algorithm by default
         decomposition = PMHSynthesisLinearFunction().run(high_level_object, **options)
         return decomposition
@@ -495,9 +463,6 @@
         if _should_stop():
             break
     return all_paths
-=======
-        decomposition = synth_cnot_count_full_pmh(high_level_object.linear)
-        return decomposition
 
 
 class KMSSynthesisPermutation(HighLevelSynthesisPlugin):
@@ -524,5 +489,4 @@
     def run(self, high_level_object, **options):
         """Run synthesis for the given Permutation."""
         decomposition = synth_permutation_acg(high_level_object.pattern)
-        return decomposition
->>>>>>> 6a946cf4
+        return decomposition