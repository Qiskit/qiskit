--- conflicted
+++ resolved
@@ -227,13 +227,8 @@
         # to synthesize Operations (when available).
         hls_config = hls_config or HLSConfig(True)
         hls_plugin_manager = HighLevelSynthesisPluginManager()
-<<<<<<< HEAD
-        hls_op_names = list(hls_plugin_manager.plugins_by_op.keys()) + list(
-            hls_config.methods.keys()
-=======
         hls_op_names = set(hls_plugin_manager.plugins_by_op.keys()).union(
             set(hls_config.methods.keys())
->>>>>>> 96ebf2ad
         )
 
         if target is not None:
@@ -258,11 +253,7 @@
             equivalence_library=equivalence_library,
             hls_op_names=hls_op_names,
             device_insts=device_insts,
-<<<<<<< HEAD
-            use_qubit_indices=use_qubit_indices,
-=======
             use_physical_indices=use_qubit_indices,
->>>>>>> 96ebf2ad
             min_qubits=min_qubits,
             unroll_definitions=unroll_definitions,
         )
@@ -383,11 +374,7 @@
         plugin_args["num_clean_ancillas"] = num_clean_ancillas
         plugin_args["num_dirty_ancillas"] = num_dirty_ancillas
 
-<<<<<<< HEAD
-        qubits = input_qubits if data.use_qubit_indices else None
-=======
         qubits = input_qubits if data.use_physical_indices else None
->>>>>>> 96ebf2ad
 
         decomposition = plugin_method.run(
             operation,
