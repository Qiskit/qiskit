# This code is part of Qiskit.
#
# (C) Copyright IBM 2022, 2024.
#
# This code is licensed under the Apache License, Version 2.0. You may
# obtain a copy of this license in the LICENSE.txt file in the root directory
# of this source tree or at http://www.apache.org/licenses/LICENSE-2.0.
#
# Any modifications or derivative works of this code must retain this
# copyright notice, and modified files need to carry a notice indicating
# that they have been altered from the originals.


"""

High Level Synthesis Plugins
-----------------------------

Clifford Synthesis
''''''''''''''''''

.. list-table:: Plugins for :class:`qiskit.quantum_info.Clifford` (key = ``"clifford"``)
    :header-rows: 1

    * - Plugin name
      - Plugin class
      - Targeted connectivity
      - Description
    * - ``"ag"``
      - :class:`~.AGSynthesisClifford`
      - all-to-all
      - greedily optimizes CX-count
    * - ``"bm"``
      - :class:`~.BMSynthesisClifford`
      - all-to-all
      - optimal count for `n=2,3`; used in ``"default"`` for `n=2,3`
    * - ``"greedy"``
      - :class:`~.GreedySynthesisClifford`
      - all-to-all
      - greedily optimizes CX-count; used in ``"default"`` for `n>=4`
    * - ``"layers"``
      - :class:`~.LayerSynthesisClifford`
      - all-to-all
      -
    * - ``"lnn"``
      - :class:`~.LayerLnnSynthesisClifford`
      - linear
      - many CX-gates but guarantees CX-depth of at most `7*n+2`
    * - ``"default"``
      - :class:`~.DefaultSynthesisClifford`
      - all-to-all
      - usually best for optimizing CX-count (and optimal CX-count for `n=2,3`)

.. autosummary::
   :toctree: ../stubs/

   AGSynthesisClifford
   BMSynthesisClifford
   GreedySynthesisClifford
   LayerSynthesisClifford
   LayerLnnSynthesisClifford
   DefaultSynthesisClifford


Linear Function Synthesis
'''''''''''''''''''''''''

.. list-table:: Plugins for :class:`.LinearFunction` (key = ``"linear"``)
    :header-rows: 1

    * - Plugin name
      - Plugin class
      - Targeted connectivity
      - Description
    * - ``"kms"``
      - :class:`~.KMSSynthesisLinearFunction`
      - linear
      - many CX-gates but guarantees CX-depth of at most `5*n`
    * - ``"pmh"``
      - :class:`~.PMHSynthesisLinearFunction`
      - all-to-all
      - greedily optimizes CX-count; used in ``"default"``
    * - ``"default"``
      - :class:`~.DefaultSynthesisLinearFunction`
      - all-to-all
      - best for optimizing CX-count

.. autosummary::
   :toctree: ../stubs/

   KMSSynthesisLinearFunction
   PMHSynthesisLinearFunction
   DefaultSynthesisLinearFunction


Permutation Synthesis
'''''''''''''''''''''

.. list-table:: Plugins for :class:`.PermutationGate` (key = ``"permutation"``)
    :header-rows: 1

    * - Plugin name
      - Plugin class
      - Targeted connectivity
      - Description
    * - ``"basic"``
      - :class:`~.BasicSynthesisPermutation`
      - all-to-all
      - optimal SWAP-count; used in ``"default"``
    * - ``"acg"``
      - :class:`~.ACGSynthesisPermutation`
      - all-to-all
      - guarantees SWAP-depth of at most `2`
    * - ``"kms"``
      - :class:`~.KMSSynthesisPermutation`
      - linear
      - many SWAP-gates, but guarantees SWAP-depth of at most `n`
    * - ``"token_swapper"``
      - :class:`~.TokenSwapperSynthesisPermutation`
      - any
      - greedily optimizes SWAP-count for arbitrary connectivity
    * - ``"default"``
      - :class:`~.BasicSynthesisPermutation`
      - all-to-all
      - best for optimizing SWAP-count

.. autosummary::
   :toctree: ../stubs/

   BasicSynthesisPermutation
   ACGSynthesisPermutation
   KMSSynthesisPermutation
   TokenSwapperSynthesisPermutation
"""

from typing import Optional, Union, List, Tuple

import numpy as np
import rustworkx as rx

from qiskit.circuit.operation import Operation
from qiskit.converters import circuit_to_dag, dag_to_circuit
from qiskit.transpiler.basepasses import TransformationPass
from qiskit.circuit.quantumcircuit import QuantumCircuit
from qiskit.circuit import ControlFlowOp, ControlledGate, EquivalenceLibrary
from qiskit.circuit.library import LinearFunction
from qiskit.transpiler.passes.utils import control_flow
from qiskit.transpiler.target import Target
from qiskit.transpiler.coupling import CouplingMap
from qiskit.dagcircuit.dagcircuit import DAGCircuit
from qiskit.transpiler.exceptions import TranspilerError
from qiskit.transpiler.passes.routing.algorithms import ApproximateTokenSwapper

from qiskit.circuit.annotated_operation import (
    AnnotatedOperation,
    InverseModifier,
    ControlModifier,
    PowerModifier,
)
from qiskit.synthesis.clifford import (
    synth_clifford_full,
    synth_clifford_layers,
    synth_clifford_depth_lnn,
    synth_clifford_greedy,
    synth_clifford_ag,
    synth_clifford_bm,
)
from qiskit.synthesis.linear import (
    synth_cnot_count_full_pmh,
    synth_cnot_depth_line_kms,
    calc_inverse_matrix,
)
from qiskit.synthesis.linear.linear_circuits_utils import transpose_cx_circ
from qiskit.synthesis.permutation import (
    synth_permutation_basic,
    synth_permutation_acg,
    synth_permutation_depth_lnn_kms,
)

from .plugin import HighLevelSynthesisPluginManager, HighLevelSynthesisPlugin


class HLSConfig:
    """The high-level-synthesis config allows to specify a list of "methods" used by
    :class:`~.HighLevelSynthesis` transformation pass to synthesize different types
    of higher-level objects.

    A higher-level object is an object of type :class:`~.Operation` (e.g., :class:`.Clifford` or
    :class:`.LinearFunction`).  Each object is referred to by its :attr:`~.Operation.name` field
    (e.g., ``"clifford"`` for :class:`.Clifford` objects), and the applicable synthesis methods are
    tied to this name.

    In the config, each method is specified in one of several ways:

    1. a tuple consisting of the name of a known synthesis plugin and a dictionary providing
       additional arguments for the algorithm.
    2. a tuple consisting of an instance of :class:`.HighLevelSynthesisPlugin` and additional
       arguments for the algorithm.
    3. a single string of a known synthesis plugin
    4. a single instance of :class:`.HighLevelSynthesisPlugin`.

    The following example illustrates different ways how a config file can be created::

        from qiskit.transpiler.passes.synthesis.high_level_synthesis import HLSConfig
        from qiskit.transpiler.passes.synthesis.high_level_synthesis import ACGSynthesisPermutation

        # All the ways to specify hls_config are equivalent
        hls_config = HLSConfig(permutation=[("acg", {})])
        hls_config = HLSConfig(permutation=["acg"])
        hls_config = HLSConfig(permutation=[(ACGSynthesisPermutation(), {})])
        hls_config = HLSConfig(permutation=[ACGSynthesisPermutation()])

    The names of the synthesis plugins should be declared in ``entry-points`` table for
    ``qiskit.synthesis`` in ``pyproject.toml``, in the form
    <higher-level-object-name>.<synthesis-method-name>.

    The standard higher-level-objects are recommended to have a synthesis method
    called "default", which would be called automatically when synthesizing these objects,
    without having to explicitly set these methods in the config.

    To avoid synthesizing a given higher-level-object, one can give it an empty list of methods.

    For an explicit example of using such config files, refer to the documentation for
    :class:`~.HighLevelSynthesis`.

    For an overview of the complete process of using high-level synthesis, see
    :ref:`using-high-level-synthesis-plugins`.
    """

    def __init__(self, use_default_on_unspecified=True, **kwargs):
        """Creates a high-level-synthesis config.

        Args:
            use_default_on_unspecified (bool): if True, every higher-level-object without an
                explicitly specified list of methods will be synthesized using the "default"
                algorithm if it exists.
            kwargs: a dictionary mapping higher-level-objects to lists of synthesis methods.
        """
        self.use_default_on_unspecified = use_default_on_unspecified
        self.methods = {}

        for key, value in kwargs.items():
            self.set_methods(key, value)

    def set_methods(self, hls_name, hls_methods):
        """Sets the list of synthesis methods for a given higher-level-object. This overwrites
        the lists of methods if also set previously."""
        self.methods[hls_name] = hls_methods


# ToDo: Do we have a way to specify optimization criteria (e.g., 2q gate count vs. depth)?


class HighLevelSynthesis(TransformationPass):
    """Synthesize higher-level objects and unroll custom definitions.

    The input to this pass is a DAG that may contain higher-level objects,
    including abstract mathematical objects (e.g., objects of type :class:`.LinearFunction`),
    annotated operations (objects of type :class:`.AnnotatedOperation`), and
    custom gates.

    In the most common use-case when either ``basis_gates`` or ``target`` is specified,
    all higher-level objects are synthesized, so the output is a :class:`.DAGCircuit`
    without such objects.
    More precisely, every gate in the output DAG is either directly supported by the target,
    or is in ``equivalence_library``.

    The abstract mathematical objects are synthesized using synthesis plugins, applying
    synthesis methods specified in the high-level-synthesis config (refer to the documentation
    for :class:`~.HLSConfig`).

    As an example, let us assume that ``op_a`` and ``op_b`` are names of two higher-level objects,
    that ``op_a``-objects have two synthesis methods ``default`` which does require any additional
    parameters and ``other`` with two optional integer parameters ``option_1`` and ``option_2``,
    that ``op_b``-objects have a single synthesis method ``default``, and ``qc`` is a quantum
    circuit containing ``op_a`` and ``op_b`` objects. The following code snippet::

        hls_config = HLSConfig(op_b=[("other", {"option_1": 7, "option_2": 4})])
        pm = PassManager([HighLevelSynthesis(hls_config=hls_config)])
        transpiled_qc = pm.run(qc)

    shows how to run the alternative synthesis method ``other`` for ``op_b``-objects, while using the
    ``default`` methods for all other high-level objects, including ``op_a``-objects.

    The annotated operations (consisting of a base operation and a list of inverse, control and power
    modifiers) are synthesizing recursively, first synthesizing the base operation, and then applying
    synthesis methods for creating inverted, controlled, or powered versions of that).

    The custom gates are synthesized by recursively unrolling their definitions, until every gate
    is either supported by the target or is in the equivalence library.

    When neither ``basis_gates`` nor ``target`` is specified, the pass synthesizes only the top-level
    abstract mathematical objects and annotated operations, without descending into the gate
    ``definitions``. This is consistent with the older behavior of the pass, allowing to synthesize
    some higher-level objects using plugins and leaving the other gates untouched.
    """

    def __init__(
        self,
        hls_config: Optional[HLSConfig] = None,
        coupling_map: Optional[CouplingMap] = None,
        target: Optional[Target] = None,
        use_qubit_indices: bool = False,
        equivalence_library: Optional[EquivalenceLibrary] = None,
        basis_gates: Optional[List[str]] = None,
        min_qubits: int = 0,
    ):
        """
        HighLevelSynthesis initializer.

        Args:
            hls_config: Optional, the high-level-synthesis config that specifies synthesis methods
                and parameters for various high-level-objects in the circuit. If it is not specified,
                the default synthesis methods and parameters will be used.
            coupling_map: Optional, directed graph represented as a coupling map.
            target: Optional, the backend target to use for this pass. If it is specified,
                it will be used instead of the coupling map.
            use_qubit_indices: a flag indicating whether this synthesis pass is running before or after
                the layout is set, that is, whether the qubit indices of higher-level-objects correspond
                to qubit indices on the target backend.
            equivalence_library: The equivalence library used (instructions in this library will not
                be unrolled by this pass).
            basis_gates: Optional, target basis names to unroll to, e.g. `['u3', 'cx']`.
                Ignored if ``target`` is also specified.
            min_qubits: The minimum number of qubits for operations in the input
                dag to translate.
        """
        super().__init__()

        if hls_config is not None:
            self.hls_config = hls_config
        else:
            # When the config file is not provided, we will use the "default" method
            # to synthesize Operations (when available).
            self.hls_config = HLSConfig(True)

        self.hls_plugin_manager = HighLevelSynthesisPluginManager()
        self._coupling_map = coupling_map
        self._target = target
        self._use_qubit_indices = use_qubit_indices
        if target is not None:
            self._coupling_map = self._target.build_coupling_map()
        self._equiv_lib = equivalence_library
        self._basis_gates = basis_gates
        self._min_qubits = min_qubits

        self._top_level_only = self._basis_gates is None and self._target is None

        # include path for when target exists but target.num_qubits is None (BasicSimulator)
        if not self._top_level_only and (self._target is None or self._target.num_qubits is None):
            basic_insts = {"measure", "reset", "barrier", "snapshot", "delay"}
            self._device_insts = basic_insts | set(self._basis_gates)

    def run(self, dag: DAGCircuit) -> DAGCircuit:
        """Run the HighLevelSynthesis pass on `dag`.

        Args:
            dag: input dag.

        Returns:
            Output dag with higher-level operations synthesized.

        Raises:
            TranspilerError: when the transpiler is unable to synthesize the given DAG
            (for instance, when the specified synthesis method is not available).
        """

        # copy dag_op_nodes because we are modifying the DAG below
        dag_op_nodes = dag.op_nodes()

        for node in dag_op_nodes:
            if isinstance(node.op, ControlFlowOp):
                node.op = control_flow.map_blocks(self.run, node.op)
                continue

            if getattr(node.op, "_directive", False):
                continue

            if dag.has_calibration_for(node) or len(node.qargs) < self._min_qubits:
                continue

            qubits = (
                [dag.find_bit(x).index for x in node.qargs] if self._use_qubit_indices else None
            )

            decomposition, modified = self._recursively_handle_op(node.op, qubits)

            if not modified:
                continue

            if isinstance(decomposition, QuantumCircuit):
                dag.substitute_node_with_dag(
                    node, circuit_to_dag(decomposition, copy_operations=False)
                )
            elif isinstance(decomposition, DAGCircuit):
                dag.substitute_node_with_dag(node, decomposition)
            elif isinstance(decomposition, Operation):
                dag.substitute_node(node, decomposition)

        return dag

    def _recursively_handle_op(
        self, op: Operation, qubits: Optional[List] = None
    ) -> Tuple[Union[QuantumCircuit, DAGCircuit, Operation], bool]:
        """Recursively synthesizes a single operation.

        Note: the reason that this function accepts an operation and not a dag node
        is that it's also used for synthesizing the base operation for an annotated
        gate (i.e. no dag node is available).

        There are several possible results:

        - The given operation is unchanged: e.g., it is supported by the target or is
          in the equivalence library
        - The result is a quantum circuit: e.g., synthesizing Clifford using plugin
        - The result is a DAGCircuit: e.g., when unrolling custom gates
        - The result is an Operation: e.g., adding control to CXGate results in CCXGate
        - The given operation could not be synthesized, raising a transpiler error

        The function returns the result of the synthesis (either a quantum circuit or
        an Operation), and, as an optimization, a boolean indicating whether
        synthesis did anything.

        The function is recursive, for example synthesizing an annotated operation
        involves synthesizing its "base operation" which might also be
        an annotated operation.
        """

        # Try to apply plugin mechanism
        decomposition = self._synthesize_op_using_plugins(op, qubits)
        if decomposition is not None:
            return decomposition, True

        # Handle annotated operations
        decomposition = self._synthesize_annotated_op(op)
        if decomposition:
            return decomposition, True

        # Don't do anything else if processing only top-level
        if self._top_level_only:
            return op, False

        # For non-controlled-gates, check if it's already supported by the target
        # or is in equivalence library
        controlled_gate_open_ctrl = isinstance(op, ControlledGate) and op._open_ctrl
        if not controlled_gate_open_ctrl:
            qargs = tuple(qubits) if qubits is not None else None
            # include path for when target exists but target.num_qubits is None (BasicSimulator)
            inst_supported = (
                self._target.instruction_supported(
                    operation_name=op.name,
                    qargs=qargs,
                )
                if self._target is not None and self._target.num_qubits is not None
                else op.name in self._device_insts
            )
            if inst_supported or (self._equiv_lib is not None and self._equiv_lib.has_entry(op)):
                return op, False

        try:
            # extract definition
            definition = op.definition
        except TypeError as err:
            raise TranspilerError(
                f"HighLevelSynthesis was unable to extract definition for {op.name}: {err}"
            ) from err
        except AttributeError:
            # definition is None
            definition = None

        if definition is None:
            raise TranspilerError(f"HighLevelSynthesis was unable to synthesize {op}.")

        dag = circuit_to_dag(definition, copy_operations=False)
        dag = self.run(dag)
        return dag, True

    def _synthesize_op_using_plugins(
        self, op: Operation, qubits: List
    ) -> Union[QuantumCircuit, None]:
        """
        Attempts to synthesize op using plugin mechanism.
        Returns either the synthesized circuit or None (which occurs when no
        synthesis methods are available or specified).
        """
        hls_plugin_manager = self.hls_plugin_manager

        if op.name in self.hls_config.methods.keys():
            # the operation's name appears in the user-provided config,
            # we use the list of methods provided by the user
            methods = self.hls_config.methods[op.name]
        elif (
            self.hls_config.use_default_on_unspecified
            and "default" in hls_plugin_manager.method_names(op.name)
        ):
            # the operation's name does not appear in the user-specified config,
            # we use the "default" method when instructed to do so and the "default"
            # method is available
            methods = ["default"]
        else:
            methods = []

        for method in methods:
            # There are two ways to specify a synthesis method. The more explicit
            # way is to specify it as a tuple consisting of a synthesis algorithm and a
            # list of additional arguments, e.g.,
            #   ("kms", {"all_mats": 1, "max_paths": 100, "orig_circuit": 0}), or
            #   ("pmh", {}).
            # When the list of additional arguments is empty, one can also specify
            # just the synthesis algorithm, e.g.,
            #   "pmh".
            if isinstance(method, tuple):
                plugin_specifier, plugin_args = method
            else:
                plugin_specifier = method
                plugin_args = {}

            # There are two ways to specify a synthesis algorithm being run,
            # either by name, e.g. "kms" (which then should be specified in entry_points),
            # or directly as a class inherited from HighLevelSynthesisPlugin (which then
            # does not need to be specified in entry_points).
            if isinstance(plugin_specifier, str):
                if plugin_specifier not in hls_plugin_manager.method_names(op.name):
                    raise TranspilerError(
                        "Specified method: %s not found in available plugins for %s"
                        % (plugin_specifier, op.name)
                    )
                plugin_method = hls_plugin_manager.method(op.name, plugin_specifier)
            else:
                plugin_method = plugin_specifier

            decomposition = plugin_method.run(
                op,
                coupling_map=self._coupling_map,
                target=self._target,
                qubits=qubits,
                use_dag=True,
                **plugin_args,
            )

            # The synthesis methods that are not suited for the given higher-level-object
            # will return None, in which case the next method in the list will be used.
            if decomposition is not None:
                return decomposition

        return None

    def _synthesize_annotated_op(self, op: Operation) -> Union[Operation, None]:
        """
        Recursively synthesizes annotated operations.
        Returns either the synthesized operation or None (which occurs when the operation
        is not an annotated operation).
        """
        if isinstance(op, AnnotatedOperation):
            # Recursively handle the base operation
            # This results in QuantumCircuit, DAGCircuit or Gate
            synthesized_op, _ = self._recursively_handle_op(op.base_op, qubits=None)

            if isinstance(synthesized_op, AnnotatedOperation):
                raise TranspilerError(
                    "HighLevelSynthesis failed to synthesize the base operation of"
                    " an annotated operation."
                )

            for modifier in op.modifiers:
                # If we have a DAGCircuit at this point, convert it to QuantumCircuit
                if isinstance(synthesized_op, DAGCircuit):
                    synthesized_op = dag_to_circuit(synthesized_op, copy_operations=False)

                if isinstance(modifier, InverseModifier):
                    # Both QuantumCircuit and Gate have inverse method
                    synthesized_op = synthesized_op.inverse()

                elif isinstance(modifier, ControlModifier):
                    # Both QuantumCircuit and Gate have control method, however for circuits
                    # it is more efficient to avoid constructing the controlled quantum circuit.
                    if isinstance(synthesized_op, QuantumCircuit):
                        synthesized_op = synthesized_op.to_gate()

                    synthesized_op = synthesized_op.control(
                        num_ctrl_qubits=modifier.num_ctrl_qubits,
                        label=None,
                        ctrl_state=modifier.ctrl_state,
                        annotated=False,
                    )

                    if isinstance(synthesized_op, AnnotatedOperation):
                        raise TranspilerError(
                            "HighLevelSynthesis failed to synthesize the control modifier."
                        )

                    # Unrolling
                    synthesized_op, _ = self._recursively_handle_op(synthesized_op)

                elif isinstance(modifier, PowerModifier):
                    # QuantumCircuit has power method, and Gate needs to be converted
                    # to a quantum circuit.
                    if isinstance(synthesized_op, QuantumCircuit):
                        qc = synthesized_op
                    else:
                        qc = QuantumCircuit(synthesized_op.num_qubits, synthesized_op.num_clbits)
                        qc.append(
                            synthesized_op,
                            range(synthesized_op.num_qubits),
                            range(synthesized_op.num_clbits),
                        )

                    qc = qc.power(modifier.power)
                    synthesized_op = qc.to_gate()

                    # Unrolling
                    synthesized_op, _ = self._recursively_handle_op(synthesized_op)

                else:
                    raise TranspilerError(f"Unknown modifier {modifier}.")

            return synthesized_op
        return None


class DefaultSynthesisClifford(HighLevelSynthesisPlugin):
    """The default clifford synthesis plugin.

    For N <= 3 qubits this is the optimal CX cost decomposition by Bravyi, Maslov.
    For N > 3 qubits this is done using the general non-optimal greedy compilation
    routine from reference by Bravyi, Hu, Maslov, Shaydulin.

    This plugin name is :``clifford.default`` which can be used as the key on
    an :class:`~.HLSConfig` object to use this method with :class:`~.HighLevelSynthesis`.
    """

    def run(
        self,
        high_level_object,
        coupling_map=None,
        target=None,
        qubits=None,
        use_dag=False,
        **options,
    ):
        """Run synthesis for the given Clifford."""
        decomposition = synth_clifford_full(high_level_object, use_dag)
        return decomposition


class AGSynthesisClifford(HighLevelSynthesisPlugin):
    """Clifford synthesis plugin based on the Aaronson-Gottesman method.

    This plugin name is :``clifford.ag`` which can be used as the key on
    an :class:`~.HLSConfig` object to use this method with :class:`~.HighLevelSynthesis`.
    """

    def run(
        self,
        high_level_object,
        coupling_map=None,
        target=None,
        qubits=None,
        use_dag=False,
        **options,
    ):
        """Run synthesis for the given Clifford."""
        decomposition = synth_clifford_ag(high_level_object, use_dag)
        return decomposition


class BMSynthesisClifford(HighLevelSynthesisPlugin):
    """Clifford synthesis plugin based on the Bravyi-Maslov method.

    The method only works on Cliffords with at most 3 qubits, for which it
    constructs the optimal CX cost decomposition.

    This plugin name is :``clifford.bm`` which can be used as the key on
    an :class:`~.HLSConfig` object to use this method with :class:`~.HighLevelSynthesis`.
    """

    def run(
        self,
        high_level_object,
        coupling_map=None,
        target=None,
        qubits=None,
        use_dag=False,
        **options,
    ):
        """Run synthesis for the given Clifford."""
        if high_level_object.num_qubits <= 3:
            decomposition = synth_clifford_bm(high_level_object, use_dag)
        else:
            decomposition = None
        return decomposition


class GreedySynthesisClifford(HighLevelSynthesisPlugin):
    """Clifford synthesis plugin based on the greedy synthesis
    Bravyi-Hu-Maslov-Shaydulin method.

    This plugin name is :``clifford.greedy`` which can be used as the key on
    an :class:`~.HLSConfig` object to use this method with :class:`~.HighLevelSynthesis`.
    """

    def run(
        self,
        high_level_object,
        coupling_map=None,
        target=None,
        qubits=None,
        use_dag=False,
        **options,
    ):
        """Run synthesis for the given Clifford."""
        decomposition = synth_clifford_greedy(high_level_object, use_dag)
        return decomposition


class LayerSynthesisClifford(HighLevelSynthesisPlugin):
    """Clifford synthesis plugin based on the Bravyi-Maslov method
    to synthesize Cliffords into layers.

    This plugin name is :``clifford.layers`` which can be used as the key on
    an :class:`~.HLSConfig` object to use this method with :class:`~.HighLevelSynthesis`.
    """

    def run(
        self,
        high_level_object,
        coupling_map=None,
        target=None,
        qubits=None,
        use_dag=False,
        **options,
    ):
        """Run synthesis for the given Clifford."""
        decomposition = synth_clifford_layers(high_level_object, use_dag)
        return decomposition


class LayerLnnSynthesisClifford(HighLevelSynthesisPlugin):
    """Clifford synthesis plugin based on the Bravyi-Maslov method
    to synthesize Cliffords into layers, with each layer synthesized
    adhering to LNN connectivity.

    This plugin name is :``clifford.lnn`` which can be used as the key on
    an :class:`~.HLSConfig` object to use this method with :class:`~.HighLevelSynthesis`.
    """

    def run(
        self,
        high_level_object,
        coupling_map=None,
        target=None,
        qubits=None,
        use_dag=False,
        **options,
    ):
        """Run synthesis for the given Clifford."""
        decomposition = synth_clifford_depth_lnn(high_level_object, use_dag)
        return decomposition


class DefaultSynthesisLinearFunction(HighLevelSynthesisPlugin):
    """The default linear function synthesis plugin.

    This plugin name is :``linear_function.default`` which can be used as the key on
    an :class:`~.HLSConfig` object to use this method with :class:`~.HighLevelSynthesis`.
    """

    def run(
        self,
        high_level_object,
        coupling_map=None,
        target=None,
        qubits=None,
        use_dag=False,
        **options,
    ):
        """Run synthesis for the given LinearFunction."""
        decomposition = synth_cnot_count_full_pmh(high_level_object.linear, use_dag)
        return decomposition


class KMSSynthesisLinearFunction(HighLevelSynthesisPlugin):
    """Linear function synthesis plugin based on the Kutin-Moulton-Smithline method.

    This plugin name is :``linear_function.kms`` which can be used as the key on
    an :class:`~.HLSConfig` object to use this method with :class:`~.HighLevelSynthesis`.

    The plugin supports the following plugin-specific options:

    * use_inverted: Indicates whether to run the algorithm on the inverse matrix
        and to invert the synthesized circuit.
        In certain cases this provides a better decomposition then the direct approach.
    * use_transposed: Indicates whether to run the algorithm on the transposed matrix
        and to invert the order oF CX gates in the synthesized circuit.
        In certain cases this provides a better decomposition than the direct approach.

    """

    def run(
        self,
        high_level_object,
        coupling_map=None,
        target=None,
        qubits=None,
        use_dag=False,
        **options,
    ):
        """Run synthesis for the given LinearFunction."""
<<<<<<< HEAD
        decomposition = synth_cnot_depth_line_kms(high_level_object.linear, use_dag)
=======

        if not isinstance(high_level_object, LinearFunction):
            raise TranspilerError(
                "PMHSynthesisLinearFunction only accepts objects of type LinearFunction"
            )

        use_inverted = options.get("use_inverted", False)
        use_transposed = options.get("use_transposed", False)

        mat = high_level_object.linear.astype(int)

        if use_transposed:
            mat = np.transpose(mat)
        if use_inverted:
            mat = calc_inverse_matrix(mat)

        decomposition = synth_cnot_depth_line_kms(mat)

        if use_transposed:
            decomposition = transpose_cx_circ(decomposition)
        if use_inverted:
            decomposition = decomposition.inverse()

>>>>>>> 4d95d941
        return decomposition


class PMHSynthesisLinearFunction(HighLevelSynthesisPlugin):
    """Linear function synthesis plugin based on the Patel-Markov-Hayes method.

    This plugin name is :``linear_function.pmh`` which can be used as the key on
    an :class:`~.HLSConfig` object to use this method with :class:`~.HighLevelSynthesis`.

    The plugin supports the following plugin-specific options:

    * section size: The size of each section used in the Patel–Markov–Hayes algorithm [1].
    * use_inverted: Indicates whether to run the algorithm on the inverse matrix
        and to invert the synthesized circuit.
        In certain cases this provides a better decomposition then the direct approach.
    * use_transposed: Indicates whether to run the algorithm on the transposed matrix
        and to invert the order oF CX gates in the synthesized circuit.
        In certain cases this provides a better decomposition than the direct approach.

    References:
        1. Patel, Ketan N., Igor L. Markov, and John P. Hayes,
           *Optimal synthesis of linear reversible circuits*,
           Quantum Information & Computation 8.3 (2008): 282-294.
           `arXiv:quant-ph/0302002 [quant-ph] <https://arxiv.org/abs/quant-ph/0302002>`_
    """

    def run(
        self,
        high_level_object,
        coupling_map=None,
        target=None,
        qubits=None,
        use_dag=False,
        **options,
    ):
        """Run synthesis for the given LinearFunction."""
<<<<<<< HEAD
        decomposition = synth_cnot_count_full_pmh(high_level_object.linear, use_dag)
=======

        if not isinstance(high_level_object, LinearFunction):
            raise TranspilerError(
                "PMHSynthesisLinearFunction only accepts objects of type LinearFunction"
            )

        section_size = options.get("section_size", 2)
        use_inverted = options.get("use_inverted", False)
        use_transposed = options.get("use_transposed", False)

        mat = high_level_object.linear.astype(int)

        if use_transposed:
            mat = np.transpose(mat)
        if use_inverted:
            mat = calc_inverse_matrix(mat)

        decomposition = synth_cnot_count_full_pmh(mat, section_size=section_size)

        if use_transposed:
            decomposition = transpose_cx_circ(decomposition)
        if use_inverted:
            decomposition = decomposition.inverse()

>>>>>>> 4d95d941
        return decomposition


class KMSSynthesisPermutation(HighLevelSynthesisPlugin):
    """The permutation synthesis plugin based on the Kutin, Moulton, Smithline method.

    This plugin name is :``permutation.kms`` which can be used as the key on
    an :class:`~.HLSConfig` object to use this method with :class:`~.HighLevelSynthesis`.
    """

    def run(
        self,
        high_level_object,
        coupling_map=None,
        target=None,
        qubits=None,
        use_dag=False,
        **options,
    ):
        """Run synthesis for the given Permutation."""
        decomposition = synth_permutation_depth_lnn_kms(high_level_object.pattern, use_dag)
        return decomposition


class BasicSynthesisPermutation(HighLevelSynthesisPlugin):
    """The permutation synthesis plugin based on sorting.

    This plugin name is :``permutation.basic`` which can be used as the key on
    an :class:`~.HLSConfig` object to use this method with :class:`~.HighLevelSynthesis`.
    """

    def run(
        self,
        high_level_object,
        coupling_map=None,
        target=None,
        qubits=None,
        use_dag=False,
        **options,
    ):
        """Run synthesis for the given Permutation."""
        decomposition = synth_permutation_basic(high_level_object.pattern, use_dag)
        return decomposition


class ACGSynthesisPermutation(HighLevelSynthesisPlugin):
    """The permutation synthesis plugin based on the Alon, Chung, Graham method.

    This plugin name is :``permutation.acg`` which can be used as the key on
    an :class:`~.HLSConfig` object to use this method with :class:`~.HighLevelSynthesis`.
    """

    def run(
        self,
        high_level_object,
        coupling_map=None,
        target=None,
        qubits=None,
        use_dag=False,
        **options,
    ):
        """Run synthesis for the given Permutation."""
        decomposition = synth_permutation_acg(high_level_object.pattern, use_dag)
        return decomposition


class TokenSwapperSynthesisPermutation(HighLevelSynthesisPlugin):
    """The permutation synthesis plugin based on the token swapper algorithm.

    This plugin name is :``permutation.token_swapper`` which can be used as the key on
    an :class:`~.HLSConfig` object to use this method with :class:`~.HighLevelSynthesis`.

    In more detail, this plugin is used to synthesize objects of type `PermutationGate`.
    When synthesis succeeds, the plugin outputs a quantum circuit consisting only of swap
    gates. When synthesis does not succeed, the plugin outputs `None`.

    If either `coupling_map` or `qubits` is None, then the synthesized circuit
    is not required to adhere to connectivity constraints, as is the case
    when the synthesis is done before layout/routing.

    On the other hand, if both `coupling_map` and `qubits` are specified, the synthesized
    circuit is supposed to adhere to connectivity constraints. At the moment, the
    plugin only creates swap gates between qubits in `qubits`, i.e. it does not use
    any other qubits in the coupling map (if such synthesis is not possible, the
    plugin  outputs `None`).

    The plugin supports the following plugin-specific options:

    * trials: The number of trials for the token swapper to perform the mapping. The
      circuit with the smallest number of SWAPs is returned.
    * seed: The argument to the token swapper specifying the seed for random trials.
    * parallel_threshold: The argument to the token swapper specifying the number of nodes
      in the graph beyond which the algorithm will use parallel processing.

    For more details on the token swapper algorithm, see to the paper:
    `arXiv:1902.09102 <https://arxiv.org/abs/1902.09102>`__.

    """

    def run(
        self,
        high_level_object,
        coupling_map=None,
        target=None,
        qubits=None,
        use_dag=False,
        **options,
    ):
        """Run synthesis for the given Permutation."""

        trials = options.get("trials", 5)
        seed = options.get("seed", 0)
        parallel_threshold = options.get("parallel_threshold", 50)

        pattern = high_level_object.pattern
        pattern_as_dict = {j: i for i, j in enumerate(pattern)}

        # When the plugin is called from the HighLevelSynthesis transpiler pass,
        # the coupling map already takes target into account.
        if coupling_map is None or qubits is None:
            # The abstract synthesis uses a fully connected coupling map, allowing
            # arbitrary connections between qubits.
            used_coupling_map = CouplingMap.from_full(len(pattern))
        else:
            # The concrete synthesis uses the coupling map restricted to the set of
            # qubits over which the permutation gate is defined. If we allow using other
            # qubits in the coupling map, replacing the node in the DAGCircuit that
            # defines this PermutationGate by the DAG corresponding to the constructed
            # decomposition becomes problematic. Note that we allow the reduced
            # coupling map to be disconnected.
            used_coupling_map = coupling_map.reduce(qubits, check_if_connected=False)

        graph = used_coupling_map.graph.to_undirected()
        swapper = ApproximateTokenSwapper(graph, seed=seed)

        try:
            swapper_result = swapper.map(
                pattern_as_dict, trials, parallel_threshold=parallel_threshold
            )
        except rx.InvalidMapping:
            swapper_result = None

        if swapper_result is not None:
            decomposition = QuantumCircuit(len(graph.node_indices()))
            for swap in swapper_result:
                decomposition.swap(*swap)
            if use_dag:
                return circuit_to_dag(decomposition)
            return decomposition

        return None<|MERGE_RESOLUTION|>--- conflicted
+++ resolved
@@ -806,9 +806,6 @@
         **options,
     ):
         """Run synthesis for the given LinearFunction."""
-<<<<<<< HEAD
-        decomposition = synth_cnot_depth_line_kms(high_level_object.linear, use_dag)
-=======
 
         if not isinstance(high_level_object, LinearFunction):
             raise TranspilerError(
@@ -825,14 +822,33 @@
         if use_inverted:
             mat = calc_inverse_matrix(mat)
 
-        decomposition = synth_cnot_depth_line_kms(mat)
+        decomposition = synth_cnot_depth_line_kms(mat, use_dag=use_dag)
+
+        if use_dag:
+            if use_transposed:
+                transposed_circ = decomposition.copy_empty_like()
+                transposed_circ.name = decomposition.name + "_transpose"
+                for node in decomposition.topological_op_nodes():
+                    if node.op.name != "cx":
+                        raise CircuitError("The circuit contains non-CX gates.")
+                    transposed_circ.apply_operation_front(
+                        node.op, reversed(node.qargs), node.cargs, check=False
+                    )
+                decomposition = transposed_circ
+            if use_inverted:
+                inverted_circ = decomposition.copy_empty_like()
+                for node in decomposition.topological_op_nodes():
+                    inverted_circ.apply_operation_front(
+                        node.op.inverse(), node.qargs, node.cargs, check=False
+                    )
+                decomposition = inverted_circ
+            return decomposition
 
         if use_transposed:
             decomposition = transpose_cx_circ(decomposition)
         if use_inverted:
             decomposition = decomposition.inverse()
 
->>>>>>> 4d95d941
         return decomposition
 
 
@@ -869,9 +885,6 @@
         **options,
     ):
         """Run synthesis for the given LinearFunction."""
-<<<<<<< HEAD
-        decomposition = synth_cnot_count_full_pmh(high_level_object.linear, use_dag)
-=======
 
         if not isinstance(high_level_object, LinearFunction):
             raise TranspilerError(
@@ -889,14 +902,33 @@
         if use_inverted:
             mat = calc_inverse_matrix(mat)
 
-        decomposition = synth_cnot_count_full_pmh(mat, section_size=section_size)
+        decomposition = synth_cnot_count_full_pmh(mat, section_size=section_size, use_dag=use_dag)
+
+        if use_dag:
+            if use_transposed:
+                transposed_circ = decomposition.copy_empty_like()
+                transposed_circ.name = decomposition.name + "_transpose"
+                for node in decomposition.topological_op_nodes():
+                    if node.op.name != "cx":
+                        raise CircuitError("The circuit contains non-CX gates.")
+                    transposed_circ.apply_operation_front(
+                        node.op, reversed(node.qargs), node.cargs, check=False
+                    )
+                decomposition = transposed_circ
+            if use_inverted:
+                inverted_circ = decomposition.copy_empty_like()
+                for node in decomposition.topological_op_nodes():
+                    inverted_circ.apply_operation_front(
+                        node.op.inverse(), node.qargs, node.cargs, check=False
+                    )
+                decomposition = inverted_circ
+            return decomposition
 
         if use_transposed:
             decomposition = transpose_cx_circ(decomposition)
         if use_inverted:
             decomposition = decomposition.inverse()
 
->>>>>>> 4d95d941
         return decomposition
 
 
