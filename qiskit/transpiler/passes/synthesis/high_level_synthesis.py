--- conflicted
+++ resolved
@@ -42,12 +42,8 @@
     PowerModifier,
 )
 
-<<<<<<< HEAD
-from .plugin import HighLevelSynthesisPluginManager
-=======
 from .plugin import HighLevelSynthesisPluginManager, HighLevelSynthesisPlugin
 from .qubit_tracker import QubitTracker
->>>>>>> 592c5f45
 
 if typing.TYPE_CHECKING:
     from qiskit.dagcircuit import DAGOpNode
@@ -637,10 +633,6 @@
         """Fast-path determination of whether a node can certainly be skipped (i.e. nothing will
         attempt to synthesise it) without accessing its Python-space `Operation`.
 
-<<<<<<< HEAD
-            return synthesized_op
-        return None
-=======
         This is tightly coupled to `_recursively_handle_op`; it exists as a temporary measure to
         avoid Python-space `Operation` creation from a `DAGOpNode` if we wouldn't do anything to the
         node (which is _most_ nodes)."""
@@ -674,426 +666,7 @@
         return self._target.instruction_supported(operation_name=name, qargs=qubits)
 
 
-class DefaultSynthesisClifford(HighLevelSynthesisPlugin):
-    """The default clifford synthesis plugin.
-
-    For N <= 3 qubits this is the optimal CX cost decomposition by Bravyi, Maslov.
-    For N > 3 qubits this is done using the general non-optimal greedy compilation
-    routine from reference by Bravyi, Hu, Maslov, Shaydulin.
-
-    This plugin name is :``clifford.default`` which can be used as the key on
-    an :class:`~.HLSConfig` object to use this method with :class:`~.HighLevelSynthesis`.
-    """
-
-    def run(self, high_level_object, coupling_map=None, target=None, qubits=None, **options):
-        """Run synthesis for the given Clifford."""
-        decomposition = synth_clifford_full(high_level_object)
-        return decomposition
-
-
-class AGSynthesisClifford(HighLevelSynthesisPlugin):
-    """Clifford synthesis plugin based on the Aaronson-Gottesman method.
-
-    This plugin name is :``clifford.ag`` which can be used as the key on
-    an :class:`~.HLSConfig` object to use this method with :class:`~.HighLevelSynthesis`.
-    """
-
-    def run(self, high_level_object, coupling_map=None, target=None, qubits=None, **options):
-        """Run synthesis for the given Clifford."""
-        decomposition = synth_clifford_ag(high_level_object)
-        return decomposition
-
-
-class BMSynthesisClifford(HighLevelSynthesisPlugin):
-    """Clifford synthesis plugin based on the Bravyi-Maslov method.
-
-    The method only works on Cliffords with at most 3 qubits, for which it
-    constructs the optimal CX cost decomposition.
-
-    This plugin name is :``clifford.bm`` which can be used as the key on
-    an :class:`~.HLSConfig` object to use this method with :class:`~.HighLevelSynthesis`.
-    """
-
-    def run(self, high_level_object, coupling_map=None, target=None, qubits=None, **options):
-        """Run synthesis for the given Clifford."""
-        if high_level_object.num_qubits <= 3:
-            decomposition = synth_clifford_bm(high_level_object)
-        else:
-            decomposition = None
-        return decomposition
-
-
-class GreedySynthesisClifford(HighLevelSynthesisPlugin):
-    """Clifford synthesis plugin based on the greedy synthesis
-    Bravyi-Hu-Maslov-Shaydulin method.
-
-    This plugin name is :``clifford.greedy`` which can be used as the key on
-    an :class:`~.HLSConfig` object to use this method with :class:`~.HighLevelSynthesis`.
-    """
-
-    def run(self, high_level_object, coupling_map=None, target=None, qubits=None, **options):
-        """Run synthesis for the given Clifford."""
-        decomposition = synth_clifford_greedy(high_level_object)
-        return decomposition
-
-
-class LayerSynthesisClifford(HighLevelSynthesisPlugin):
-    """Clifford synthesis plugin based on the Bravyi-Maslov method
-    to synthesize Cliffords into layers.
-
-    This plugin name is :``clifford.layers`` which can be used as the key on
-    an :class:`~.HLSConfig` object to use this method with :class:`~.HighLevelSynthesis`.
-    """
-
-    def run(self, high_level_object, coupling_map=None, target=None, qubits=None, **options):
-        """Run synthesis for the given Clifford."""
-        decomposition = synth_clifford_layers(high_level_object)
-        return decomposition
-
-
-class LayerLnnSynthesisClifford(HighLevelSynthesisPlugin):
-    """Clifford synthesis plugin based on the Bravyi-Maslov method
-    to synthesize Cliffords into layers, with each layer synthesized
-    adhering to LNN connectivity.
-
-    This plugin name is :``clifford.lnn`` which can be used as the key on
-    an :class:`~.HLSConfig` object to use this method with :class:`~.HighLevelSynthesis`.
-    """
-
-    def run(self, high_level_object, coupling_map=None, target=None, qubits=None, **options):
-        """Run synthesis for the given Clifford."""
-        decomposition = synth_clifford_depth_lnn(high_level_object)
-        return decomposition
-
-
-class DefaultSynthesisLinearFunction(HighLevelSynthesisPlugin):
-    """The default linear function synthesis plugin.
-
-    This plugin name is :``linear_function.default`` which can be used as the key on
-    an :class:`~.HLSConfig` object to use this method with :class:`~.HighLevelSynthesis`.
-    """
-
-    def run(self, high_level_object, coupling_map=None, target=None, qubits=None, **options):
-        """Run synthesis for the given LinearFunction."""
-        decomposition = synth_cnot_count_full_pmh(high_level_object.linear)
-        return decomposition
-
-
-class KMSSynthesisLinearFunction(HighLevelSynthesisPlugin):
-    """Linear function synthesis plugin based on the Kutin-Moulton-Smithline method.
-
-    This plugin name is :``linear_function.kms`` which can be used as the key on
-    an :class:`~.HLSConfig` object to use this method with :class:`~.HighLevelSynthesis`.
-
-    The plugin supports the following plugin-specific options:
-
-    * use_inverted: Indicates whether to run the algorithm on the inverse matrix
-        and to invert the synthesized circuit.
-        In certain cases this provides a better decomposition than the direct approach.
-    * use_transposed: Indicates whether to run the algorithm on the transposed matrix
-        and to invert the order of CX gates in the synthesized circuit.
-        In certain cases this provides a better decomposition than the direct approach.
-
-    """
-
-    def run(self, high_level_object, coupling_map=None, target=None, qubits=None, **options):
-        """Run synthesis for the given LinearFunction."""
-
-        if not isinstance(high_level_object, LinearFunction):
-            raise TranspilerError(
-                "PMHSynthesisLinearFunction only accepts objects of type LinearFunction"
-            )
-
-        use_inverted = options.get("use_inverted", False)
-        use_transposed = options.get("use_transposed", False)
-
-        mat = high_level_object.linear.astype(bool, copy=False)
-
-        if use_transposed:
-            mat = np.transpose(mat)
-        if use_inverted:
-            mat = calc_inverse_matrix(mat)
-
-        decomposition = synth_cnot_depth_line_kms(mat)
-
-        if use_transposed:
-            decomposition = transpose_cx_circ(decomposition)
-        if use_inverted:
-            decomposition = decomposition.inverse()
-
-        return decomposition
-
-
-class PMHSynthesisLinearFunction(HighLevelSynthesisPlugin):
-    """Linear function synthesis plugin based on the Patel-Markov-Hayes method.
-
-    This plugin name is :``linear_function.pmh`` which can be used as the key on
-    an :class:`~.HLSConfig` object to use this method with :class:`~.HighLevelSynthesis`.
-
-    The plugin supports the following plugin-specific options:
-
-    * section size: The size of each section used in the Patel–Markov–Hayes algorithm [1].
-    * use_inverted: Indicates whether to run the algorithm on the inverse matrix
-        and to invert the synthesized circuit.
-        In certain cases this provides a better decomposition than the direct approach.
-    * use_transposed: Indicates whether to run the algorithm on the transposed matrix
-        and to invert the order of CX gates in the synthesized circuit.
-        In certain cases this provides a better decomposition than the direct approach.
-
-    References:
-        1. Patel, Ketan N., Igor L. Markov, and John P. Hayes,
-           *Optimal synthesis of linear reversible circuits*,
-           Quantum Information & Computation 8.3 (2008): 282-294.
-           `arXiv:quant-ph/0302002 [quant-ph] <https://arxiv.org/abs/quant-ph/0302002>`_
-    """
-
-    def run(self, high_level_object, coupling_map=None, target=None, qubits=None, **options):
-        """Run synthesis for the given LinearFunction."""
-
-        if not isinstance(high_level_object, LinearFunction):
-            raise TranspilerError(
-                "PMHSynthesisLinearFunction only accepts objects of type LinearFunction"
-            )
-
-        section_size = options.get("section_size", 2)
-        use_inverted = options.get("use_inverted", False)
-        use_transposed = options.get("use_transposed", False)
-
-        mat = high_level_object.linear.astype(bool, copy=False)
-
-        if use_transposed:
-            mat = np.transpose(mat)
-        if use_inverted:
-            mat = calc_inverse_matrix(mat)
-
-        decomposition = synth_cnot_count_full_pmh(mat, section_size=section_size)
-
-        if use_transposed:
-            decomposition = transpose_cx_circ(decomposition)
-        if use_inverted:
-            decomposition = decomposition.inverse()
-
-        return decomposition
-
-
-class KMSSynthesisPermutation(HighLevelSynthesisPlugin):
-    """The permutation synthesis plugin based on the Kutin, Moulton, Smithline method.
-
-    This plugin name is :``permutation.kms`` which can be used as the key on
-    an :class:`~.HLSConfig` object to use this method with :class:`~.HighLevelSynthesis`.
-    """
-
-    def run(self, high_level_object, coupling_map=None, target=None, qubits=None, **options):
-        """Run synthesis for the given Permutation."""
-        decomposition = synth_permutation_depth_lnn_kms(high_level_object.pattern)
-        return decomposition
-
-
-class BasicSynthesisPermutation(HighLevelSynthesisPlugin):
-    """The permutation synthesis plugin based on sorting.
-
-    This plugin name is :``permutation.basic`` which can be used as the key on
-    an :class:`~.HLSConfig` object to use this method with :class:`~.HighLevelSynthesis`.
-    """
-
-    def run(self, high_level_object, coupling_map=None, target=None, qubits=None, **options):
-        """Run synthesis for the given Permutation."""
-        decomposition = synth_permutation_basic(high_level_object.pattern)
-        return decomposition
-
-
-class ACGSynthesisPermutation(HighLevelSynthesisPlugin):
-    """The permutation synthesis plugin based on the Alon, Chung, Graham method.
-
-    This plugin name is :``permutation.acg`` which can be used as the key on
-    an :class:`~.HLSConfig` object to use this method with :class:`~.HighLevelSynthesis`.
-    """
-
-    def run(self, high_level_object, coupling_map=None, target=None, qubits=None, **options):
-        """Run synthesis for the given Permutation."""
-        decomposition = synth_permutation_acg(high_level_object.pattern)
-        return decomposition
-
-
-class QFTSynthesisFull(HighLevelSynthesisPlugin):
-    """Synthesis plugin for QFT gates using all-to-all connectivity.
-
-    This plugin name is :``qft.full`` which can be used as the key on
-    an :class:`~.HLSConfig` object to use this method with :class:`~.HighLevelSynthesis`.
-
-    The plugin supports the following additional options:
-
-    * reverse_qubits (bool): Whether to synthesize the "QFT" operation (if ``False``,
-        which is the default) or the "QFT-with-reversal" operation (if ``True``).
-        Some implementation of the ``QFTGate`` include a layer of swap gates at the end
-        of the synthesized circuit, which can in principle be dropped if the ``QFTGate``
-        itself is the last gate in the circuit.
-    * approximation_degree (int): The degree of approximation (0 for no approximation).
-        It is possible to implement the QFT approximately by ignoring
-        controlled-phase rotations with the angle beneath a threshold. This is discussed
-        in more detail in [1] or [2].
-    * insert_barriers (bool): If True, barriers are inserted as visualization improvement.
-    * inverse (bool): If True, the inverse Fourier transform is constructed.
-    * name (str): The name of the circuit.
-
-    References:
-        1. Adriano Barenco, Artur Ekert, Kalle-Antti Suominen, and Päivi Törmä,
-           *Approximate Quantum Fourier Transform and Decoherence*,
-           Physical Review A (1996).
-           `arXiv:quant-ph/9601018 [quant-ph] <https://arxiv.org/abs/quant-ph/9601018>`_
-        2. Donny Cheung,
-           *Improved Bounds for the Approximate QFT* (2004),
-           `arXiv:quant-ph/0403071 [quant-ph] <https://https://arxiv.org/abs/quant-ph/0403071>`_
-    """
-
-    def run(self, high_level_object, coupling_map=None, target=None, qubits=None, **options):
-        """Run synthesis for the given QFTGate."""
-        if not isinstance(high_level_object, QFTGate):
-            raise TranspilerError(
-                "The synthesis plugin 'qft.full` only applies to objects of type QFTGate."
-            )
-
-        reverse_qubits = options.get("reverse_qubits", False)
-        approximation_degree = options.get("approximation_degree", 0)
-        insert_barriers = options.get("insert_barriers", False)
-        inverse = options.get("inverse", False)
-        name = options.get("name", None)
-
-        decomposition = synth_qft_full(
-            num_qubits=high_level_object.num_qubits,
-            do_swaps=not reverse_qubits,
-            approximation_degree=approximation_degree,
-            insert_barriers=insert_barriers,
-            inverse=inverse,
-            name=name,
-        )
-        return decomposition
-
-
-class QFTSynthesisLine(HighLevelSynthesisPlugin):
-    """Synthesis plugin for QFT gates using linear connectivity.
-
-    This plugin name is :``qft.line`` which can be used as the key on
-    an :class:`~.HLSConfig` object to use this method with :class:`~.HighLevelSynthesis`.
-
-    The plugin supports the following additional options:
-
-    * reverse_qubits (bool): Whether to synthesize the "QFT" operation (if ``False``,
-        which is the default) or the "QFT-with-reversal" operation (if ``True``).
-        Some implementation of the ``QFTGate`` include a layer of swap gates at the end
-        of the synthesized circuit, which can in principle be dropped if the ``QFTGate``
-        itself is the last gate in the circuit.
-    * approximation_degree (int): the degree of approximation (0 for no approximation).
-        It is possible to implement the QFT approximately by ignoring
-        controlled-phase rotations with the angle beneath a threshold. This is discussed
-        in more detail in [1] or [2].
-
-    References:
-        1. Adriano Barenco, Artur Ekert, Kalle-Antti Suominen, and Päivi Törmä,
-           *Approximate Quantum Fourier Transform and Decoherence*,
-           Physical Review A (1996).
-           `arXiv:quant-ph/9601018 [quant-ph] <https://arxiv.org/abs/quant-ph/9601018>`_
-        2. Donny Cheung,
-           *Improved Bounds for the Approximate QFT* (2004),
-           `arXiv:quant-ph/0403071 [quant-ph] <https://https://arxiv.org/abs/quant-ph/0403071>`_
-    """
-
-    def run(self, high_level_object, coupling_map=None, target=None, qubits=None, **options):
-        """Run synthesis for the given QFTGate."""
-        if not isinstance(high_level_object, QFTGate):
-            raise TranspilerError(
-                "The synthesis plugin 'qft.line` only applies to objects of type QFTGate."
-            )
-
-        reverse_qubits = options.get("reverse_qubits", False)
-        approximation_degree = options.get("approximation_degree", 0)
-
-        decomposition = synth_qft_line(
-            num_qubits=high_level_object.num_qubits,
-            do_swaps=not reverse_qubits,
-            approximation_degree=approximation_degree,
-        )
-        return decomposition
-
-
-class TokenSwapperSynthesisPermutation(HighLevelSynthesisPlugin):
-    """The permutation synthesis plugin based on the token swapper algorithm.
-
-    This plugin name is :``permutation.token_swapper`` which can be used as the key on
-    an :class:`~.HLSConfig` object to use this method with :class:`~.HighLevelSynthesis`.
-
-    In more detail, this plugin is used to synthesize objects of type `PermutationGate`.
-    When synthesis succeeds, the plugin outputs a quantum circuit consisting only of swap
-    gates. When synthesis does not succeed, the plugin outputs `None`.
-
-    If either `coupling_map` or `qubits` is None, then the synthesized circuit
-    is not required to adhere to connectivity constraints, as is the case
-    when the synthesis is done before layout/routing.
-
-    On the other hand, if both `coupling_map` and `qubits` are specified, the synthesized
-    circuit is supposed to adhere to connectivity constraints. At the moment, the
-    plugin only creates swap gates between qubits in `qubits`, i.e. it does not use
-    any other qubits in the coupling map (if such synthesis is not possible, the
-    plugin  outputs `None`).
-
-    The plugin supports the following plugin-specific options:
-
-    * trials: The number of trials for the token swapper to perform the mapping. The
-      circuit with the smallest number of SWAPs is returned.
-    * seed: The argument to the token swapper specifying the seed for random trials.
-    * parallel_threshold: The argument to the token swapper specifying the number of nodes
-      in the graph beyond which the algorithm will use parallel processing.
-
-    For more details on the token swapper algorithm, see to the paper:
-    `arXiv:1902.09102 <https://arxiv.org/abs/1902.09102>`__.
-    """
-
-    def run(self, high_level_object, coupling_map=None, target=None, qubits=None, **options):
-        """Run synthesis for the given Permutation."""
-
-        trials = options.get("trials", 5)
-        seed = options.get("seed", 0)
-        parallel_threshold = options.get("parallel_threshold", 50)
-
-        pattern = high_level_object.pattern
-        pattern_as_dict = {j: i for i, j in enumerate(pattern)}
-
-        # When the plugin is called from the HighLevelSynthesis transpiler pass,
-        # the coupling map already takes target into account.
-        if coupling_map is None or qubits is None:
-            # The abstract synthesis uses a fully connected coupling map, allowing
-            # arbitrary connections between qubits.
-            used_coupling_map = CouplingMap.from_full(len(pattern))
-        else:
-            # The concrete synthesis uses the coupling map restricted to the set of
-            # qubits over which the permutation gate is defined. If we allow using other
-            # qubits in the coupling map, replacing the node in the DAGCircuit that
-            # defines this PermutationGate by the DAG corresponding to the constructed
-            # decomposition becomes problematic. Note that we allow the reduced
-            # coupling map to be disconnected.
-            used_coupling_map = coupling_map.reduce(qubits, check_if_connected=False)
-
-        graph = used_coupling_map.graph.to_undirected()
-        swapper = ApproximateTokenSwapper(graph, seed=seed)
-
-        try:
-            swapper_result = swapper.map(
-                pattern_as_dict, trials, parallel_threshold=parallel_threshold
-            )
-        except rx.InvalidMapping:
-            swapper_result = None
-
-        if swapper_result is not None:
-            decomposition = QuantumCircuit(len(graph.node_indices()))
-            for swap in swapper_result:
-                decomposition.swap(*swap)
-            return decomposition
-
-        return None
-
-
 def _instruction_to_circuit(inst: Instruction) -> QuantumCircuit:
     circuit = QuantumCircuit(inst.num_qubits, inst.num_clbits)
     circuit.append(inst, circuit.qubits, circuit.clbits)
-    return circuit
->>>>>>> 592c5f45
+    return circuit