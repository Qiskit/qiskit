--- conflicted
+++ resolved
@@ -416,7 +416,6 @@
     synth_mcx_noaux_v24,
     synth_mcmt_vchain,
 )
-<<<<<<< HEAD
 from qiskit.synthesis.multi_controlled import synth_mcmt_vchain
 from qiskit.synthesis.arithmetic import (
     adder_ripple_c04,
@@ -425,8 +424,6 @@
     multiplier_qft_r17,
     multiplier_cumulative_h18,
 )
-=======
->>>>>>> db043392
 from qiskit.transpiler.passes.routing.algorithms import ApproximateTokenSwapper
 from .plugin import HighLevelSynthesisPlugin
 
@@ -1168,7 +1165,6 @@
         )
 
 
-<<<<<<< HEAD
 class ModularAdderSynthesisDefault(HighLevelSynthesisPlugin):
     """The default modular adder (no carry in, no carry out qubit) synthesis."""
 
@@ -1293,11 +1289,11 @@
         return multiplier_qft_r17(
             high_level_object.num_state_qubits, high_level_object.num_result_qubits
         )
-=======
+
+
 class PauliEvolutionSynthesisDefault(HighLevelSynthesisPlugin):
     """The default implementation calling the attached synthesis algorithm."""
 
     def run(self, high_level_object, coupling_map=None, target=None, qubits=None, **options):
         algo = high_level_object.synthesis
-        return algo.synthesize(high_level_object)
->>>>>>> db043392
+        return algo.synthesize(high_level_object)