--- conflicted
+++ resolved
@@ -13,12 +13,8 @@
 """Padding pass to fill empty timeslot."""
 from __future__ import annotations
 
-<<<<<<< HEAD
 from collections.abc import Iterable
-=======
 import logging
-from typing import List, Optional, Union
->>>>>>> 5323d8f4
 
 from qiskit.circuit import Qubit, Clbit, Instruction
 from qiskit.circuit.delay import Delay
