# This code is part of Qiskit.
#
# (C) Copyright IBM 2020.
#
# This code is licensed under the Apache License, Version 2.0. You may
# obtain a copy of this license in the LICENSE.txt file in the root directory
# of this source tree or at http://www.apache.org/licenses/LICENSE-2.0.
#
# Any modifications or derivative works of this code must retain this
# copyright notice, and modified files need to carry a notice indicating
# that they have been altered from the originals.

"""Base circuit scheduling pass."""
<<<<<<< HEAD
from __future__ import annotations
=======
import warnings
>>>>>>> 1e8205e4

from qiskit.transpiler import InstructionDurations
from qiskit.transpiler.basepasses import TransformationPass
from qiskit.transpiler.passes.scheduling.time_unit_conversion import TimeUnitConversion
from qiskit.dagcircuit import DAGOpNode, DAGCircuit, DAGOutNode
from qiskit.circuit import Delay, Gate, Measure, Reset
from qiskit.circuit.parameterexpression import ParameterExpression
from qiskit.transpiler.exceptions import TranspilerError
from qiskit.transpiler.target import Target


class BaseSchedulerTransform(TransformationPass):
    """Base scheduler pass.

    .. warning::

        This base class is not part of the public interface for this module
        it should not be used to develop new scheduling passes as the passes
        which are using this are pending a future deprecation and subsequent
        removal. If you are developing new scheduling passes look at the
        ``BaseScheduler`` class instead which is used in the new scheduling
        pass workflow.

    Policy of topological node ordering in scheduling

        The DAG representation of ``QuantumCircuit`` respects the node ordering also in the
        classical register wires, though theoretically two conditional instructions
        conditioned on the same register are commute, i.e. read-access to the
        classical register doesn't change its state.

        .. parsed-literal::

            qc = QuantumCircuit(2, 1)
            qc.delay(100, 0)
            qc.x(0).c_if(0, True)
            qc.x(1).c_if(0, True)

        The scheduler SHOULD comply with above topological ordering policy of the DAG circuit.
        Accordingly, the `asap`-scheduled circuit will become

        .. parsed-literal::

                 ┌────────────────┐   ┌───┐
            q_0: ┤ Delay(100[dt]) ├───┤ X ├──────────────
                 ├────────────────┤   └─╥─┘      ┌───┐
            q_1: ┤ Delay(100[dt]) ├─────╫────────┤ X ├───
                 └────────────────┘     ║        └─╥─┘
                                   ┌────╨────┐┌────╨────┐
            c: 1/══════════════════╡ c_0=0x1 ╞╡ c_0=0x1 ╞
                                   └─────────┘└─────────┘

        Note that this scheduling might be inefficient in some cases,
        because the second conditional operation can start without waiting the delay of 100 dt.
        However, such optimization should be done by another pass,
        otherwise scheduling may break topological ordering of the original circuit.

    Realistic control flow scheduling respecting for microarchitecture

        In the dispersive QND readout scheme, qubit is measured with microwave stimulus to qubit (Q)
        followed by resonator ring-down (depopulation). This microwave signal is recorded
        in the buffer memory (B) with hardware kernel, then a discriminated (D) binary value
        is moved to the classical register (C).
        The sequence from t0 to t1 of the measure instruction interval might be modeled as follows:

        .. parsed-literal::

            Q ░▒▒▒▒▒▒▒▒▒▒▒▒▒▒▒▒▒░
            B ░░▒▒▒▒▒▒▒▒░░░░░░░░░
            D ░░░░░░░░░░▒▒▒▒▒▒░░░
            C ░░░░░░░░░░░░░░░░▒▒░

        However, ``QuantumCircuit`` representation is not enough accurate to represent
        this model. In the circuit representation, thus ``Qubit`` is occupied by the
        stimulus microwave signal during the first half of the interval,
        and ``Clbit`` is only occupied at the very end of the interval.

        This precise model may induce weird edge case.

        .. parsed-literal::

                    ┌───┐
            q_0: ───┤ X ├──────
                    └─╥─┘   ┌─┐
            q_1: ─────╫─────┤M├
                 ┌────╨────┐└╥┘
            c: 1/╡ c_0=0x1 ╞═╩═
                 └─────────┘ 0

        In this example, user may intend to measure the state of ``q_1``, after ``XGate`` is
        applied to the ``q_0``. This is correct interpretation from viewpoint of
        the topological node ordering, i.e. x gate node come in front of the measure node.
        However, according to the measurement model above, the data in the register
        is unchanged during the stimulus, thus two nodes are simultaneously operated.
        If one `alap`-schedule this circuit, it may return following circuit.

        .. parsed-literal::

                 ┌────────────────┐   ┌───┐
            q_0: ┤ Delay(500[dt]) ├───┤ X ├──────
                 └────────────────┘   └─╥─┘   ┌─┐
            q_1: ───────────────────────╫─────┤M├
                                   ┌────╨────┐└╥┘
            c: 1/══════════════════╡ c_0=0x1 ╞═╩═
                                   └─────────┘ 0

        Note that there is no delay on ``q_1`` wire, and the measure instruction immediately
        start after t=0, while the conditional gate starts after the delay.
        It looks like the topological ordering between the nodes are flipped in the scheduled view.
        This behavior can be understood by considering the control flow model described above,

        .. parsed-literal::

            : Quantum Circuit, first-measure
            0 ░░░░░░░░░░░░▒▒▒▒▒▒░
            1 ░▒▒▒▒▒▒▒▒▒▒▒▒▒▒▒▒▒░

            : In wire q0
            Q ░░░░░░░░░░░░░░░▒▒▒░
            C ░░░░░░░░░░░░▒▒░░░░░

            : In wire q1
            Q ░▒▒▒▒▒▒▒▒▒▒▒▒▒▒▒▒▒░
            B ░░▒▒▒▒▒▒▒▒░░░░░░░░░
            D ░░░░░░░░░░▒▒▒▒▒▒░░░
            C ░░░░░░░░░░░░░░░░▒▒░

        Since there is no qubit register (Q0, Q1) overlap, the node ordering is determined by the
        shared classical register C. As you can see, the execution order is still
        preserved on C, i.e. read C then apply ``XGate``, finally store the measured outcome in C.
        Because ``DAGOpNode`` cannot define different durations for associated registers,
        the time ordering of two nodes is inverted anyways.

        This behavior can be controlled by ``clbit_write_latency`` and ``conditional_latency``.
        The former parameter determines the delay of the register write-access from
        the beginning of the measure instruction t0, and another parameter determines
        the delay of conditional gate operation from t0 which comes from the register read-access.

        Since we usually expect topological ordering and time ordering are identical
        without the context of microarchitecture, both latencies are set to zero by default.
        In this case, ``Measure`` instruction immediately locks the register C.
        Under this configuration, the `alap`-scheduled circuit of above example may become

        .. parsed-literal::

                    ┌───┐
            q_0: ───┤ X ├──────
                    └─╥─┘   ┌─┐
            q_1: ─────╫─────┤M├
                 ┌────╨────┐└╥┘
            c: 1/╡ c_0=0x1 ╞═╩═
                 └─────────┘ 0

        If the backend microarchitecture supports smart scheduling of the control flow, i.e.
        it may separately schedule qubit and classical register,
        insertion of the delay yields unnecessary longer total execution time.

        .. parsed-literal::
            : Quantum Circuit, first-xgate
            0 ░▒▒▒░░░░░░░░░░░░░░░
            1 ░▒▒▒▒▒▒▒▒▒▒▒▒▒▒▒▒▒░

            : In wire q0
            Q ░▒▒▒░░░░░░░░░░░░░░░
            C ░░░░░░░░░░░░░░░░░░░ (zero latency)

            : In wire q1
            Q ░▒▒▒▒▒▒▒▒▒▒▒▒▒▒▒▒▒░
            C ░▒▒▒▒▒▒▒▒▒▒▒▒▒▒▒▒▒░ (zero latency, scheduled after C0 read-access)

        However this result is much more intuitive in the topological ordering view.
        If finite conditional latency is provided, for example, 30 dt, the circuit
        is scheduled as follows.

        .. parsed-literal::

                 ┌───────────────┐   ┌───┐
            q_0: ┤ Delay(30[dt]) ├───┤ X ├──────
                 ├───────────────┤   └─╥─┘   ┌─┐
            q_1: ┤ Delay(30[dt]) ├─────╫─────┤M├
                 └───────────────┘┌────╨────┐└╥┘
            c: 1/═════════════════╡ c_0=0x1 ╞═╩═
                                  └─────────┘ 0

        with the timing model:

        .. parsed-literal::
            : Quantum Circuit, first-xgate
            0 ░░▒▒▒░░░░░░░░░░░░░░░
            1 ░░▒▒▒▒▒▒▒▒▒▒▒▒▒▒▒▒▒░

            : In wire q0
            Q ░░▒▒▒░░░░░░░░░░░░░░░
            C ░▒░░░░░░░░░░░░░░░░░░ (30dt latency)

            : In wire q1
            Q ░░▒▒▒▒▒▒▒▒▒▒▒▒▒▒▒▒▒░
            C ░░▒▒▒▒▒▒▒▒▒▒▒▒▒▒▒▒▒░

        See https://arxiv.org/abs/2102.01682 for more details.

    """

    CONDITIONAL_SUPPORTED = (Gate, Delay)

    def __init__(
        self,
        durations: InstructionDurations | None = None,
        clbit_write_latency: int = 0,
        conditional_latency: int = 0,
        target: Target | None = None,
    ):
        """Scheduler initializer.

        Args:
            durations: Durations of instructions to be used in scheduling
            clbit_write_latency: A control flow constraints. Because standard superconducting
                quantum processor implement dispersive QND readout, the actual data transfer
                to the clbit happens after the round-trip stimulus signal is buffered
                and discriminated into quantum state.
                The interval ``[t0, t0 + clbit_write_latency]`` is regarded as idle time
                for clbits associated with the measure instruction.
                This defaults to 0 dt which is identical to Qiskit Pulse scheduler.
            conditional_latency: A control flow constraints. This value represents
                a latency of reading a classical register for the conditional operation.
                The gate operation occurs after this latency. This appears as a delay
                in front of the DAGOpNode of the gate.
                This defaults to 0 dt.
            target: The :class:`~.Target` representing the target backend, if both
                ``durations`` and this are specified then this argument will take
                precedence and ``durations`` will be ignored.
        """
        super().__init__()
        self.durations = durations
        # Ensure op node durations are attached and in consistent unit
        if target is not None:
            self.durations = target.durations()
        self.requires.append(TimeUnitConversion(self.durations))

        # Control flow constraints.
        self.clbit_write_latency = clbit_write_latency
        self.conditional_latency = conditional_latency

        self.target = target

    @staticmethod
    def _get_node_duration(
        node: DAGOpNode,
        dag: DAGCircuit,
    ) -> int:
        """A helper method to get duration from node or calibration."""
        indices = [dag.find_bit(qarg).index for qarg in node.qargs]

        if dag.has_calibration_for(node):
            # If node has calibration, this value should be the highest priority
            cal_key = tuple(indices), tuple(float(p) for p in node.op.params)
            duration = dag.calibrations[node.op.name][cal_key].duration
        else:
            duration = node.op.duration

        if isinstance(node.op, Reset):
            warnings.warn(
                "Qiskit scheduler assumes Reset works similarly to Measure instruction. "
                "Actual behavior depends on the control system of your quantum backend. "
                "Your backend may provide a plugin scheduler pass."
            )
        elif isinstance(node.op, Measure):
            is_mid_circuit = not any(
                isinstance(x, DAGOutNode) for x in dag.quantum_successors(node)
            )
            if is_mid_circuit:
                warnings.warn(
                    "Qiskit scheduler assumes mid-circuit measurement works as a standard instruction. "
                    "Actual backend may apply custom scheduling. "
                    "Your backend may provide a plugin scheduler pass."
                )

        if isinstance(duration, ParameterExpression):
            raise TranspilerError(
                f"Parameterized duration ({duration}) "
                f"of {node.op.name} on qubits {indices} is not bounded."
            )
        if duration is None:
            raise TranspilerError(f"Duration of {node.op.name} on qubits {indices} is not found.")

        return duration

    def _delay_supported(self, qarg: int) -> bool:
        """Delay operation is supported on the qubit (qarg) or not."""
        if self.target is None or self.target.instruction_supported("delay", qargs=(qarg,)):
            return True
        return False

    def run(self, dag: DAGCircuit):
        raise NotImplementedError<|MERGE_RESOLUTION|>--- conflicted
+++ resolved
@@ -11,11 +11,8 @@
 # that they have been altered from the originals.
 
 """Base circuit scheduling pass."""
-<<<<<<< HEAD
 from __future__ import annotations
-=======
 import warnings
->>>>>>> 1e8205e4
 
 from qiskit.transpiler import InstructionDurations
 from qiskit.transpiler.basepasses import TransformationPass
