# This code is part of Qiskit.
#
# (C) Copyright IBM 2020.
#
# This code is licensed under the Apache License, Version 2.0. You may
# obtain a copy of this license in the LICENSE.txt file in the root directory
# of this source tree or at http://www.apache.org/licenses/LICENSE-2.0.
#
# Any modifications or derivative works of this code must retain this
# copyright notice, and modified files need to carry a notice indicating
# that they have been altered from the originals.

"""Module containing circuit scheduling passes."""

from .scheduling import ALAPScheduleAnalysis, ASAPScheduleAnalysis, SetIOLatency
from .time_unit_conversion import TimeUnitConversion
<<<<<<< HEAD
from .padding import (
    PadDelay,
    PadDynamicalDecoupling,
    ContextAwareDynamicalDecoupling,
)
from .alignments import InstructionDurationCheck, ValidatePulseGates, ConstrainedReschedule
=======
from .padding import PadDelay, PadDynamicalDecoupling
from .alignments import InstructionDurationCheck, ConstrainedReschedule
>>>>>>> b4140649

# For backward compatibility
from . import alignments as instruction_alignments<|MERGE_RESOLUTION|>--- conflicted
+++ resolved
@@ -14,17 +14,8 @@
 
 from .scheduling import ALAPScheduleAnalysis, ASAPScheduleAnalysis, SetIOLatency
 from .time_unit_conversion import TimeUnitConversion
-<<<<<<< HEAD
-from .padding import (
-    PadDelay,
-    PadDynamicalDecoupling,
-    ContextAwareDynamicalDecoupling,
-)
-from .alignments import InstructionDurationCheck, ValidatePulseGates, ConstrainedReschedule
-=======
-from .padding import PadDelay, PadDynamicalDecoupling
+from .padding import PadDelay, PadDynamicalDecoupling, ContextAwareDynamicalDecoupling
 from .alignments import InstructionDurationCheck, ConstrainedReschedule
->>>>>>> b4140649
 
 # For backward compatibility
 from . import alignments as instruction_alignments