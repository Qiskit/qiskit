# This code is part of Qiskit.
#
# (C) Copyright IBM 2020.
#
# This code is licensed under the Apache License, Version 2.0. You may
# obtain a copy of this license in the LICENSE.txt file in the root directory
# of this source tree or at http://www.apache.org/licenses/LICENSE-2.0.
#
# Any modifications or derivative works of this code must retain this
# copyright notice, and modified files need to carry a notice indicating
# that they have been altered from the originals.

"""Module containing circuit scheduling passes."""

from .alap import ALAPSchedule
from .asap import ASAPSchedule
from .time_unit_conversion import TimeUnitConversion
<<<<<<< HEAD
from .calibration_creators import (
    CalibrationCreator,
    RZXCalibrationBuilder,
    RZXCalibrationBuilderNoEcho,
)
from .rzx_templates import rzx_templates
=======
from .calibration_creators import CalibrationCreator, RZXCalibrationBuilder
from .rzx_templates import rzx_templates
from .instruction_alignment import AlignMeasures, ValidatePulseGates
>>>>>>> 3e1ca646
<|MERGE_RESOLUTION|>--- conflicted
+++ resolved
@@ -15,15 +15,10 @@
 from .alap import ALAPSchedule
 from .asap import ASAPSchedule
 from .time_unit_conversion import TimeUnitConversion
-<<<<<<< HEAD
 from .calibration_creators import (
     CalibrationCreator,
     RZXCalibrationBuilder,
     RZXCalibrationBuilderNoEcho,
 )
 from .rzx_templates import rzx_templates
-=======
-from .calibration_creators import CalibrationCreator, RZXCalibrationBuilder
-from .rzx_templates import rzx_templates
-from .instruction_alignment import AlignMeasures, ValidatePulseGates
->>>>>>> 3e1ca646
+from .instruction_alignment import AlignMeasures, ValidatePulseGates