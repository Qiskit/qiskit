# This code is part of Qiskit.
#
# (C) Copyright IBM 2021, 2024.
#
# This code is licensed under the Apache License, Version 2.0. You may
# obtain a copy of this license in the LICENSE.txt file in the root directory
# of this source tree or at http://www.apache.org/licenses/LICENSE-2.0.
#
# Any modifications or derivative works of this code must retain this
# copyright notice, and modified files need to carry a notice indicating
# that they have been altered from the originals.

"""Unify time unit in circuit for scheduling and following passes."""
from typing import Set
import warnings

from qiskit.circuit import Delay, Duration
from qiskit.circuit.classical import expr, types
from qiskit.dagcircuit import DAGCircuit
from qiskit.transpiler.basepasses import TransformationPass
from qiskit.transpiler.exceptions import TranspilerError
from qiskit.transpiler.instruction_durations import InstructionDurations
from qiskit.transpiler.target import Target
from qiskit.utils import apply_prefix


class TimeUnitConversion(TransformationPass):
    """Choose a time unit to be used in the following time-aware passes,
    and make all circuit time units consistent with that.

    This pass will add a :attr:`.Instruction.duration` metadata to each op whose duration is known
    which will be used by subsequent scheduling passes for scheduling.

    If ``dt`` (in seconds) is known to transpiler, the unit ``'dt'`` is chosen. Otherwise,
    the unit to be selected depends on what units are used in delays and instruction durations:

    * ``'s'``: if they are all in SI units.
    * ``'dt'``: if they are all in the unit ``'dt'``.
    * raise error: if they are a mix of SI units and ``'dt'``.
    """

    def __init__(self, inst_durations: InstructionDurations = None, target: Target = None):
        """TimeUnitAnalysis initializer.

        Args:
            inst_durations (InstructionDurations): A dictionary of durations of instructions.
            target: The :class:`~.Target` representing the target backend, if both
                  ``inst_durations`` and ``target`` are specified then this argument will take
                  precedence and ``inst_durations`` will be ignored.


        """
        super().__init__()
        self.inst_durations = inst_durations or InstructionDurations()
        if target is not None:
            self.inst_durations = target.durations()
        self._durations_provided = inst_durations is not None or target is not None

    def run(self, dag: DAGCircuit):
        """Run the TimeUnitAnalysis pass on `dag`.

        Args:
            dag (DAGCircuit): DAG to be checked.

        Returns:
            DAGCircuit: DAG with consistent timing and op nodes annotated with duration.

        Raises:
            TranspilerError: if the units are not unifiable
        """

        inst_durations = self._update_inst_durations(dag)

        # The float-value converted units for delay expressions, either all in 'dt'
        # or all in seconds.
        expression_durations = {}

        # Choose unit
        has_dt = False
        has_si = False

        # We _always_ need to traverse duration expressions to convert them to
        # a float. But we also use the opportunity to note if they intermix cycles
        # and wall-time, in case we don't have a `dt` to use to unify all instruction
        # durations.
        for node in dag.op_nodes(op=Delay):
            if isinstance(node.op.duration, expr.Expr):
                if node.op.duration.type.kind is types.Stretch:
                    # If any of the delays use a stretch expression, we can't run scheduling
                    # passes anyway, so we bail out. In theory, we _could_ still traverse
                    # through the stretch expression and replace any Duration value nodes it may
                    # contain with ones of the same units, but it'd be complex and probably unuseful.
                    self.property_set["time_unit"] = "stretch"
                    return dag

                visitor = _EvalDurationImpl(inst_durations.dt)
                duration = node.op.duration.accept(visitor)
                if visitor.in_cycles():
                    has_dt = True
                    # We need to round in case the expression evaluated to a non-integral 'dt'.
                    rounded_duration = round(duration)
                    rounding_error = abs(duration - rounded_duration)
                    if rounding_error > 1e-15:
                        warnings.warn(
                            f"Duration is rounded to {rounded_duration:d} [dt] from {duration:f}",
                            UserWarning,
                        )
                    duration = rounded_duration
                else:
                    has_si = True
                if duration < 0:
                    raise TranspilerError(
                        f"Expression '{node.op.duration}' resolves to a negative duration!"
                    )
                expression_durations[node._node_id] = duration
            else:
                if node.op.unit == "dt":
                    has_dt = True
                else:
                    has_si = True
            if inst_durations.dt is None and has_dt and has_si:
                raise TranspilerError(
                    "Fail to unify time units in delays. SI units "
                    "and dt unit must not be mixed when dt is not supplied."
                )

        if inst_durations.dt is None:
            # Check what units are used in other instructions: dt or SI or mixed
            units_other = inst_durations.units_used()
            unified_unit = self._unified(units_other)
            if unified_unit == "SI" and not has_dt:
                time_unit = "s"
            elif unified_unit == "dt" and not has_si:
                time_unit = "dt"
            else:
                raise TranspilerError(
                    "Fail to unify time units. SI units "
                    "and dt unit must not be mixed when dt is not supplied."
                )
        else:
            time_unit = "dt"

<<<<<<< HEAD
        # Make units consistent
        for node in dag.op_nodes():
            if node._node_id in expression_durations:
                duration = expression_durations[node._node_id]
            else:
                try:
                    duration = inst_durations.get(
                        node.op, [dag.find_bit(qarg).index for qarg in node.qargs], unit=time_unit
                    )
                except TranspilerError:
                    continue
=======
        # Make instructions with local durations consistent.
        for node in dag.op_nodes(Delay):
>>>>>>> 576d1944
            op = node.op.to_mutable()
            op.duration = inst_durations._convert_unit(op.duration, op.unit, time_unit)
            op.unit = time_unit
            dag.substitute_node(node, op)

        self.property_set["time_unit"] = time_unit
        return dag

    def _update_inst_durations(self, dag):
        """Update instruction durations with circuit information. If the dag contains gate
        calibrations and no instruction durations were provided through the target or as a
        standalone input, the circuit calibration durations will be used.
        The priority order for instruction durations is: target > standalone > circuit.
        """
        circ_durations = InstructionDurations()

        if dag._calibrations_prop:
            cal_durations = []
            with warnings.catch_warnings():
                warnings.simplefilter(action="ignore", category=DeprecationWarning)
                # `schedule.duration` emits pulse deprecation warnings which we don't want
                # to see here
                for gate, gate_cals in dag._calibrations_prop.items():
                    for (qubits, parameters), schedule in gate_cals.items():
                        cal_durations.append((gate, qubits, parameters, schedule.duration))
            circ_durations.update(cal_durations, circ_durations.dt)

        if self._durations_provided:
            circ_durations.update(self.inst_durations, getattr(self.inst_durations, "dt", None))

        return circ_durations

    @staticmethod
    def _units_used_in_delays(dag: DAGCircuit) -> Set[str]:
        units_used = set()
        for node in dag.op_nodes(op=Delay):
            if (
                isinstance(node.op.duration, expr.Expr)
                and node.op.duration.type.kind is types.Stretch
            ):
                units_used.add("stretch")
                continue
            units_used.add(node.op.unit)
        return units_used

    @staticmethod
    def _unified(unit_set: Set[str]) -> str:
        if not unit_set:
            return "dt"

        if len(unit_set) == 1 and "dt" in unit_set:
            return "dt"

        all_si = True
        for unit in unit_set:
            if not unit.endswith("s"):
                all_si = False
                break

        if all_si:
            return "SI"

        return "mixed"


_DURATION_KIND_NAME = {
    Duration.dt: "dt",
    Duration.ns: "ns",
    Duration.us: "us",
    Duration.ms: "ms",
    Duration.s: "s",
}


class _EvalDurationImpl(expr.ExprVisitor[float]):
    """Evaluates the expression to a single float result.

    If ``dt`` is provided or all durations are already in ``dt``, the result is in ``dt``.
    Otherwise, the result will be in seconds, and all durations MUST be in wall-time (SI).
    """

    __slots__ = ("dt", "has_dt", "has_si")

    def __init__(self, dt=None):
        self.dt = dt if dt is not None else 1
        self.has_dt = False
        self.has_si = False

    def in_cycles(self):
        """Returns ``True`` if units are 'dt' after visit."""
        return self.has_dt or self.dt != 1

    def visit_value(self, node, /) -> float:
        if isinstance(node.value, float):
            return node.value
        if isinstance(node.value, Duration.dt):
            if self.has_si and self.dt == 1:
                raise TranspilerError(
                    "Fail to unify time units in delays. SI units "
                    "and dt unit must not be mixed when dt is not supplied."
                )
            self.has_dt = True
            return node.value[0]
        if isinstance(node.value, Duration):
            if self.has_dt and self.dt == 1:
                raise TranspilerError(
                    "Fail to unify time units in delays. SI units "
                    "and dt unit must not be mixed when dt is not supplied."
                )
            self.has_si = True
            if isinstance(node.value, Duration.s):
                return node.value[0] / self.dt
            from_unit = _DURATION_KIND_NAME.get(type(node.value))
            return apply_prefix(node.value[0], from_unit) / self.dt
        raise TranspilerError(f"invalid duration expression: {node}")

    def visit_binary(self, node, /) -> float:
        left = node.left.accept(self)
        right = node.right.accept(self)
        if node.op == expr.Binary.Op.ADD:
            return left + right
        if node.op == expr.Binary.Op.SUB:
            return left - right
        if node.op == expr.Binary.Op.MUL:
            return left * right
        if node.op == expr.Binary.Op.DIV:
            return left / right
        raise TranspilerError(f"invalid duration expression: {node}")

    def visit_cast(self, node, /) -> float:
        return node.operand.accept(self)

    def visit_index(self, node, /) -> float:
        return node.target.accept(self)<|MERGE_RESOLUTION|>--- conflicted
+++ resolved
@@ -140,24 +140,13 @@
         else:
             time_unit = "dt"
 
-<<<<<<< HEAD
-        # Make units consistent
-        for node in dag.op_nodes():
-            if node._node_id in expression_durations:
-                duration = expression_durations[node._node_id]
-            else:
-                try:
-                    duration = inst_durations.get(
-                        node.op, [dag.find_bit(qarg).index for qarg in node.qargs], unit=time_unit
-                    )
-                except TranspilerError:
-                    continue
-=======
         # Make instructions with local durations consistent.
         for node in dag.op_nodes(Delay):
->>>>>>> 576d1944
             op = node.op.to_mutable()
-            op.duration = inst_durations._convert_unit(op.duration, op.unit, time_unit)
+            if node._node_id in expression_durations:
+                op.duration = expression_durations[node._node_id]
+            else:
+			    op.duration = inst_durations._convert_unit(op.duration, op.unit, time_unit)
             op.unit = time_unit
             dag.substitute_node(node, op)
 
