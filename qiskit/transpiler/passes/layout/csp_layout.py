# This code is part of Qiskit.
#
# (C) Copyright IBM 2019.
#
# This code is licensed under the Apache License, Version 2.0. You may
# obtain a copy of this license in the LICENSE.txt file in the root directory
# of this source tree or at http://www.apache.org/licenses/LICENSE-2.0.
#
# Any modifications or derivative works of this code must retain this
# copyright notice, and modified files need to carry a notice indicating
# that they have been altered from the originals.

"""A pass for choosing a Layout of a circuit onto a Coupling graph, as a
Constraint Satisfaction Problem. It tries to find a solution that fully
satisfy the circuit, i.e. no further swap is needed. If no solution is
found, no ``property_set['layout']`` is set.
"""
import random
from time import time
from constraint import Problem, RecursiveBacktrackingSolver, AllDifferentConstraint

from qiskit.transpiler.layout import Layout
from qiskit.transpiler.basepasses import AnalysisPass


class CustomSolver(RecursiveBacktrackingSolver):
    """A wrap to RecursiveBacktrackingSolver to support ``call_limit``"""

    def __init__(self, call_limit=None, time_limit=None):
        self.call_limit = call_limit
        self.time_limit = time_limit
        self.call_current = None
        self.time_start = None
        self.time_current = None
        super().__init__()

    def limit_reached(self):
        """Checks if a limit is reached."""
        if self.call_current is not None:
            self.call_current += 1
            if self.call_current > self.call_limit:
                return True
        if self.time_start is not None:
            self.time_current = time() - self.time_start
            if self.time_current > self.time_limit:
                return True
        return False

    def getSolution(self, domains, constraints, vconstraints):
        """Wrap RecursiveBacktrackingSolver.getSolution to add the limits."""
        if self.call_limit is not None:
            self.call_current = 0
        if self.time_limit is not None:
            self.time_start = time()
        return super().getSolution(domains, constraints, vconstraints)

<<<<<<< HEAD
    def recursiveBacktracking(self,
                              solutions, domains, vconstraints, assignments, single):
=======
    def recursiveBacktracking(
        self, solutions, domains, vconstraints, assignments, single  # pylint: disable=invalid-name
    ):
>>>>>>> d5ab2640
        """Like ``constraint.RecursiveBacktrackingSolver.recursiveBacktracking`` but
        limited in the amount of calls by ``self.call_limit``"""
        if self.limit_reached():
            return None
        return super().recursiveBacktracking(solutions, domains, vconstraints, assignments, single)


class CSPLayout(AnalysisPass):
    """If possible, chooses a Layout as a CSP, using backtracking."""

    def __init__(
        self, coupling_map, strict_direction=False, seed=None, call_limit=1000, time_limit=10
    ):
        """If possible, chooses a Layout as a CSP, using backtracking.

        If not possible, does not set the layout property. In all the cases,
        the property `CSPLayout_stop_reason` will be added with one of the
        following values:

        * solution found: If a perfect layout was found.
        * nonexistent solution: If no perfect layout was found and every combination was checked.
        * call limit reached: If no perfect layout was found and the call limit was reached.
        * time limit reached: If no perfect layout was found and the time limit was reached.

        Args:
            coupling_map (Coupling): Directed graph representing a coupling map.
            strict_direction (bool): If True, considers the direction of the coupling map.
                                     Default is False.
            seed (int): Sets the seed of the PRNG.
            call_limit (int): Amount of times that
                ``constraint.RecursiveBacktrackingSolver.recursiveBacktracking`` will be called.
                None means no call limit. Default: 1000.
            time_limit (int): Amount of seconds that the pass will try to find a solution.
                None means no time limit. Default: 10 seconds.
        """
        super().__init__()
        self.coupling_map = coupling_map
        self.strict_direction = strict_direction
        self.call_limit = call_limit
        self.time_limit = time_limit
        self.seed = seed

    def run(self, dag):
        """run the layout method"""
        qubits = dag.qubits
        cxs = set()

        for gate in dag.two_qubit_ops():
            cxs.add((qubits.index(gate.qargs[0]), qubits.index(gate.qargs[1])))
        edges = set(self.coupling_map.get_edges())

        if self.time_limit is None and self.call_limit is None:
            solver = RecursiveBacktrackingSolver()
        else:
            solver = CustomSolver(call_limit=self.call_limit, time_limit=self.time_limit)

        variables = list(range(len(qubits)))
        variable_domains = list(self.coupling_map.physical_qubits)
        random.Random(self.seed).shuffle(variable_domains)

        problem = Problem(solver)
        problem.addVariables(variables, variable_domains)
        problem.addConstraint(AllDifferentConstraint())  # each wire is map to a single qubit

        if self.strict_direction:

            def constraint(control, target):
                return (control, target) in edges

        else:

            def constraint(control, target):
                return (control, target) in edges or (target, control) in edges

        for pair in cxs:
            problem.addConstraint(constraint, [pair[0], pair[1]])

        solution = problem.getSolution()

        if solution is None:
            stop_reason = "nonexistent solution"
            if isinstance(solver, CustomSolver):
                if solver.time_current is not None and solver.time_current >= self.time_limit:
                    stop_reason = "time limit reached"
                elif solver.call_current is not None and solver.call_current >= self.call_limit:
                    stop_reason = "call limit reached"
        else:
            stop_reason = "solution found"
            self.property_set["layout"] = Layout({v: qubits[k] for k, v in solution.items()})
            for reg in dag.qregs.values():
                self.property_set["layout"].add_register(reg)

        self.property_set["CSPLayout_stop_reason"] = stop_reason<|MERGE_RESOLUTION|>--- conflicted
+++ resolved
@@ -54,14 +54,9 @@
             self.time_start = time()
         return super().getSolution(domains, constraints, vconstraints)
 
-<<<<<<< HEAD
-    def recursiveBacktracking(self,
-                              solutions, domains, vconstraints, assignments, single):
-=======
     def recursiveBacktracking(
-        self, solutions, domains, vconstraints, assignments, single  # pylint: disable=invalid-name
+        self, solutions, domains, vconstraints, assignments, single
     ):
->>>>>>> d5ab2640
         """Like ``constraint.RecursiveBacktrackingSolver.recursiveBacktracking`` but
         limited in the amount of calls by ``self.call_limit``"""
         if self.limit_reached():
