# This code is part of Qiskit.
#
# (C) Copyright IBM 2019.
#
# This code is licensed under the Apache License, Version 2.0. You may
# obtain a copy of this license in the LICENSE.txt file in the root directory
# of this source tree or at http://www.apache.org/licenses/LICENSE-2.0.
#
# Any modifications or derivative works of this code must retain this
# copyright notice, and modified files need to carry a notice indicating
# that they have been altered from the originals.

"""A pass for choosing a Layout of a circuit onto a Coupling graph, as a
Constraint Satisfaction Problem. It tries to find a solution that fully
satisfy the circuit, i.e. no further swap is needed. If no solution is
found, no ``property_set['layout']`` is set.
"""
import random
import warnings
from time import time
import numpy as np
from constraint import Problem, RecursiveBacktrackingSolver, AllDifferentConstraint

from qiskit.transpiler.layout import Layout
from qiskit.transpiler.basepasses import AnalysisPass

from .layout_scorer import LayoutScorer

class CustomSolver(RecursiveBacktrackingSolver):
    """ A wrap to RecursiveBacktrackingSolver to support 
        ``call_limit``, ``time_limit`` and ``solution_limit``
    """

    def __init__(self, call_limit=None, time_limit=None, solution_limit=None):

        self.call_limit = call_limit
        self.time_limit = time_limit
        self.solution_limit = solution_limit

        self.call_current = None
        self.time_start = None
        self.time_current = None
        self.solution_current = None

        super().__init__()

    def callLimitReached(self):
        """ Check if the call_limit is reached """
        if self.call_current is not None:
            self.call_current += 1
            if self.call_current > self.call_limit:
                return True
 
        return False

    def timeLimitReached(self):
        """ Check if the time_limit is reached """
        if self.time_start is not None:
            self.time_current = time() - self.time_start
            if self.time_current > self.time_limit:
                return True

        return False

    def solutionLimitReached(self, solutions):
        """ Check if the solution_limit is reached """
        if self.solution_current is not None:
            self.solution_current = len(solutions)
            if self.solution_current >= self.solution_limit:
                return True

        return False

    def getSolution(self,
                    domains, constraints, vconstraints):
        """Wrap RecursiveBacktrackingSolver.getSolution to add the limits."""
        if self.call_limit is not None:
            self.call_current = 0
        if self.time_limit is not None:
            self.time_start = time()
        if self.solution_limit is not None:
            self.solution_current = 0
        return super().getSolution(domains, constraints, vconstraints)

    def getSolutions(self,
                     domains, constraints, vconstraints):
        """ Wrap RecursiveBacktrackingSolver.getSolutions to add the limits."""
        if self.call_limit is not None:
            self.call_current = 0
        if self.time_limit is not None:
            self.time_start = time()
        if self.solution_limit is not None:
            self.solution_current = 0
        return super().getSolutions(domains, constraints, vconstraints)

    def recursiveBacktracking(self,  # pylint: disable=invalid-name
                              solutions, domains, vconstraints, assignments, single):
        """Like ``constraint.RecursiveBacktrackingSolver.recursiveBacktracking`` but
        limited to the introduced limits """
        if (
                self.callLimitReached() or
                self.timeLimitReached() or
                self.solutionLimitReached(solutions)
            ):
            return solutions
        return super().recursiveBacktracking(solutions, domains, vconstraints, assignments, single)


class CSPLayout(AnalysisPass):
    """If possible, chooses a Layout as a CSP, using backtracking."""

    def __init__(self, coupling_map, strict_direction=False, seed=None, call_limit=1000,
                 time_limit=10, solution_limit=1, backend_properties=None):
        """If possible, chooses a Layout as a CSP, using backtracking.
        If not possible, does not set the layout property. In all the cases,
        the property `CSPLayout_stop_reason` will be added with one of the
        following values:
        * solution found: If a perfect layout was found.
        * nonexistent solution: If no perfect layout was found and every combination was checked.
        * call limit reached: If no perfect layout was found and the call limit was reached.
        * time limit reached: If no perfect layout was found and the time limit was reached.
        Args:
            coupling_map (Coupling): Directed graph representing a coupling map.
            strict_direction (bool): If True, considers the direction of the coupling map.
                                     Default is False.
            seed (int): Sets the seed of the PRNG.
            call_limit (int): Amount of times that
                ``constraint.RecursiveBacktrackingSolver.recursiveBacktracking`` will be called.
                None means no call limit. Default: 1000.
            time_limit (int): Amount of seconds that the pass will try to find a solution.
                None means no time limit. Default: 10 seconds.
            solution_limit (int): Limit the number of solutions, which should be obtained 
                by the solver. Default: 1.
            backend_properties (BackendProperties): The properties of the backend, needed if 
                solution_limit is greater one and a solution needs to be picked from the bunch. 
                Default: None.
        Raises:
            Warning: "Can only check multiple solutions when backend properties are given. \
                      Defaulting to limiting solutions!"
        """
        super().__init__()
        self.coupling_map = coupling_map
        self.strict_direction = strict_direction
        self.call_limit = call_limit
        self.time_limit = time_limit
        self.solution_limit = solution_limit
        self.backend_properties = backend_properties
        self.seed = seed

        if self.solution_limit < 1:
            self.solution_limit = 1
            warnings.warn("Can only check positive number of solutions. "
                          "Defaulting to one solution!", RuntimeWarning)
        elif self.solution_limit > 1 and not self.backend_properties:
            self.solution_limit = 1
            warnings.warn("Can only check multiple solutions when backend properties are given. "
                          "Defaulting to one solution!", RuntimeWarning)

    def run(self, dag):
<<<<<<< HEAD
=======
        """ run the layout method """
        qubits = dag.qubits
        cxs = set()
>>>>>>> 98130dd6

        if (
                self.time_limit is None and
                self.call_limit is None and
                self.solution_limit == 1
            ):
            csp_solver = RecursiveBacktrackingSolver()
        else:
            csp_solver = CustomSolver(call_limit=self.call_limit, 
                                      time_limit=self.time_limit,
                                      solution_limit=self.solution_limit)

        problem = self._get_csp_problem(csp_solver, dag)

        if self.solution_limit == 1:
            solution_list = [problem.getSolution()]
        else:
            solution_list = problem.getSolutions()

        if any(solution_list):
            # solution_list has entries
            stop_reason = 'solution found'
            if self.solution_limit == 1:
                solution = solution_list[0]
            else:
                layout_scorer = LayoutScorer(self.coupling_map, self.backend_properties)
                sol_layouts = [Layout({v: dag.qubits[k] for k, v in solution.items()})
                               for solution in solution_list]
                layout_fidelities = [layout_scorer.evaluate(dag, layout) for layout in sol_layouts]
                max_fid_idx = np.argsort(layout_fidelities)[-1]
                solution = solution_list[max_fid_idx]

            self.property_set['layout'] = Layout(
                {v: dag.qubits[k] for k, v in solution.items()})
            self.property_set['CSPLayout_stop_reason'] = stop_reason

        # solution_list is empty
        if not any(solution_list):
            stop_reason = 'nonexistent solution'
            if (
                    csp_solver.time_current is not None and
                    csp_solver.time_current >= self.time_limit
                ):
                stop_reason = 'time limit reached'
            elif (
                    csp_solver.call_current is not None and
                    csp_solver.call_current >= self.call_limit
                ):
                stop_reason = 'call limit reached'
        self.property_set['CSPLayout_stop_reason'] = stop_reason

    def _get_csp_problem(self, solver, dag):
        """ Create a CSP Problem """

        physical_edges = set(self.coupling_map.get_edges())
        logical_edges = self._get_logical_edges(dag)

        variables = list(range(len(dag.qubits)))
        variable_domains = list(self.coupling_map.physical_qubits)
        random.Random(self.seed).shuffle(variable_domains)

        variables = list(range(len(qubits)))
        variable_domains = list(self.coupling_map.physical_qubits)
        random.Random(self.seed).shuffle(variable_domains)

        problem = Problem(solver)
        problem.addVariables(variables, variable_domains)
<<<<<<< HEAD
        problem.addConstraint(AllDifferentConstraint())  # each wire is map to a single qbit
=======
        problem.addConstraint(AllDifferentConstraint())  # each wire is map to a single qubit
>>>>>>> 98130dd6

        if self.strict_direction:
            def constraint(control, target):
                return (control, target) in physical_edges
        else:
            def constraint(control, target):
                return (control, target) in physical_edges or (target, control) in physical_edges

        for edge in logical_edges:
            problem.addConstraint(constraint, [edge[0], edge[1]])

<<<<<<< HEAD
        return problem

    def _get_logical_edges(self, dag):
        """Extract the logical edges from the CNOT interactions"""
        logical_edges = set()
        for gate in dag.two_qubit_ops():
            logical_edges.add((dag.qubits.index(gate.qargs[0]),
                               dag.qubits.index(gate.qargs[1])))
        return logical_edges
=======
        solution = problem.getSolution()

        if solution is None:
            stop_reason = 'nonexistent solution'
            if isinstance(solver, CustomSolver):
                if solver.time_current is not None and solver.time_current >= self.time_limit:
                    stop_reason = 'time limit reached'
                elif solver.call_current is not None and solver.call_current >= self.call_limit:
                    stop_reason = 'call limit reached'
        else:
            stop_reason = 'solution found'
            self.property_set['layout'] = Layout({v: qubits[k] for k, v in solution.items()})
            for reg in dag.qregs.values():
                self.property_set['layout'].add_register(reg)

        self.property_set['CSPLayout_stop_reason'] = stop_reason
>>>>>>> 98130dd6
<|MERGE_RESOLUTION|>--- conflicted
+++ resolved
@@ -157,12 +157,7 @@
                           "Defaulting to one solution!", RuntimeWarning)
 
     def run(self, dag):
-<<<<<<< HEAD
-=======
         """ run the layout method """
-        qubits = dag.qubits
-        cxs = set()
->>>>>>> 98130dd6
 
         if (
                 self.time_limit is None and
@@ -175,7 +170,7 @@
                                       time_limit=self.time_limit,
                                       solution_limit=self.solution_limit)
 
-        problem = self._get_csp_problem(csp_solver, dag)
+        problem = self._get_csp_problem(dag, csp_solver)
 
         if self.solution_limit == 1:
             solution_list = [problem.getSolution()]
@@ -199,8 +194,8 @@
                 {v: dag.qubits[k] for k, v in solution.items()})
             self.property_set['CSPLayout_stop_reason'] = stop_reason
 
-        # solution_list is empty
-        if not any(solution_list):
+        else:
+            # solution_list is empty
             stop_reason = 'nonexistent solution'
             if (
                     csp_solver.time_current is not None and
@@ -212,9 +207,10 @@
                     csp_solver.call_current >= self.call_limit
                 ):
                 stop_reason = 'call limit reached'
+                
         self.property_set['CSPLayout_stop_reason'] = stop_reason
 
-    def _get_csp_problem(self, solver, dag):
+    def _get_csp_problem(self, dag, solver):
         """ Create a CSP Problem """
 
         physical_edges = set(self.coupling_map.get_edges())
@@ -224,17 +220,9 @@
         variable_domains = list(self.coupling_map.physical_qubits)
         random.Random(self.seed).shuffle(variable_domains)
 
-        variables = list(range(len(qubits)))
-        variable_domains = list(self.coupling_map.physical_qubits)
-        random.Random(self.seed).shuffle(variable_domains)
-
         problem = Problem(solver)
         problem.addVariables(variables, variable_domains)
-<<<<<<< HEAD
         problem.addConstraint(AllDifferentConstraint())  # each wire is map to a single qbit
-=======
-        problem.addConstraint(AllDifferentConstraint())  # each wire is map to a single qubit
->>>>>>> 98130dd6
 
         if self.strict_direction:
             def constraint(control, target):
@@ -246,7 +234,6 @@
         for edge in logical_edges:
             problem.addConstraint(constraint, [edge[0], edge[1]])
 
-<<<<<<< HEAD
         return problem
 
     def _get_logical_edges(self, dag):
@@ -255,22 +242,4 @@
         for gate in dag.two_qubit_ops():
             logical_edges.add((dag.qubits.index(gate.qargs[0]),
                                dag.qubits.index(gate.qargs[1])))
-        return logical_edges
-=======
-        solution = problem.getSolution()
-
-        if solution is None:
-            stop_reason = 'nonexistent solution'
-            if isinstance(solver, CustomSolver):
-                if solver.time_current is not None and solver.time_current >= self.time_limit:
-                    stop_reason = 'time limit reached'
-                elif solver.call_current is not None and solver.call_current >= self.call_limit:
-                    stop_reason = 'call limit reached'
-        else:
-            stop_reason = 'solution found'
-            self.property_set['layout'] = Layout({v: qubits[k] for k, v in solution.items()})
-            for reg in dag.qregs.values():
-                self.property_set['layout'].add_register(reg)
-
-        self.property_set['CSPLayout_stop_reason'] = stop_reason
->>>>>>> 98130dd6
+        return logical_edges