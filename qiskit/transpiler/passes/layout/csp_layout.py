--- conflicted
+++ resolved
@@ -16,12 +16,7 @@
 found, no ``property_set['layout']`` is set.
 """
 import random
-<<<<<<< HEAD
 import itertools
-from time import time
-from constraint import Problem, RecursiveBacktrackingSolver, AllDifferentConstraint
-=======
->>>>>>> e5087294
 
 from qiskit.transpiler.layout import Layout
 from qiskit.transpiler.basepasses import AnalysisPass
@@ -69,6 +64,9 @@
         qubits = dag.qubits
         needed_connections = set()
 
+        from constraint import Problem, AllDifferentConstraint, RecursiveBacktrackingSolver
+        from qiskit.transpiler.passes.layout._csp_custom_solver import CustomSolver
+
         for gate in dag.op_nodes(include_directives=False):
             if len(gate.qargs) == 2:
                 needed_connections.add((qubits.index(gate.qargs[0]), qubits.index(gate.qargs[1])))
@@ -76,14 +74,6 @@
                 for (q_0, q_1) in itertools.combinations(gate.qargs, 2):
                     needed_connections.add((qubits.index(q_0), qubits.index(q_1)))
 
-<<<<<<< HEAD
-=======
-        from constraint import Problem, AllDifferentConstraint, RecursiveBacktrackingSolver
-        from qiskit.transpiler.passes.layout._csp_custom_solver import CustomSolver
-
-        for gate in dag.two_qubit_ops():
-            cxs.add((qubits.index(gate.qargs[0]), qubits.index(gate.qargs[1])))
->>>>>>> e5087294
         edges = set(self.coupling_map.get_edges())
 
         if self.time_limit is None and self.call_limit is None:
