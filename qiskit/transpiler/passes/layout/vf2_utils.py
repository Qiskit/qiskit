# This code is part of Qiskit.
#
# (C) Copyright IBM 2022.
#
# This code is licensed under the Apache License, Version 2.0. You may
# obtain a copy of this license in the LICENSE.txt file in the root directory
# of this source tree or at http://www.apache.org/licenses/LICENSE-2.0.
#
# Any modifications or derivative works of this code must retain this
# copyright notice, and modified files need to carry a notice indicating
# that they have been altered from the originals.

"""This module contains common utils for vf2 layout passes."""

from collections import defaultdict
import statistics
import random

<<<<<<< HEAD
from retworkx import PyDiGraph, PyGraph, connected_components
=======
import numpy as np
from rustworkx import PyDiGraph, PyGraph
>>>>>>> b82a89d9

from qiskit.circuit import ControlFlowOp, ForLoopOp
from qiskit.converters import circuit_to_dag
from qiskit._accelerate import vf2_layout
from qiskit._accelerate.nlayout import NLayout
from qiskit._accelerate.error_map import ErrorMap


def build_interaction_graph(dag, strict_direction=True):
    """Build an interaction graph from a dag."""
    im_graph = PyDiGraph(multigraph=False) if strict_direction else PyGraph(multigraph=False)
    im_graph_node_map = {}
    reverse_im_graph_node_map = {}

    class MultiQEncountered(Exception):
        """Used to singal an error-status return from the DAG visitor."""

    def _visit(dag, weight, wire_map):
        for node in dag.op_nodes(include_directives=False):
            if isinstance(node.op, ControlFlowOp):
                if isinstance(node.op, ForLoopOp):
                    inner_weight = len(node.op.params[0]) * weight
                else:
                    inner_weight = weight
                for block in node.op.blocks:
                    inner_wire_map = {
                        inner: wire_map[outer] for outer, inner in zip(node.qargs, block.qubits)
                    }
                    _visit(circuit_to_dag(block), inner_weight, inner_wire_map)
                continue
            len_args = len(node.qargs)
            qargs = [wire_map[q] for q in node.qargs]
            if len_args == 1:
                if qargs[0] not in im_graph_node_map:
                    weights = defaultdict(int)
                    weights[node.name] += weight
                    im_graph_node_map[qargs[0]] = im_graph.add_node(weights)
                    reverse_im_graph_node_map[im_graph_node_map[qargs[0]]] = qargs[0]
                else:
                    im_graph[im_graph_node_map[qargs[0]]][node.op.name] += weight
            if len_args == 2:
                if qargs[0] not in im_graph_node_map:
                    im_graph_node_map[qargs[0]] = im_graph.add_node(defaultdict(int))
                    reverse_im_graph_node_map[im_graph_node_map[qargs[0]]] = qargs[0]
                if qargs[1] not in im_graph_node_map:
                    im_graph_node_map[qargs[1]] = im_graph.add_node(defaultdict(int))
                    reverse_im_graph_node_map[im_graph_node_map[qargs[1]]] = qargs[1]
                edge = (im_graph_node_map[qargs[0]], im_graph_node_map[qargs[1]])
                if im_graph.has_edge(*edge):
                    im_graph.get_edge_data(*edge)[node.name] += weight
                else:
                    weights = defaultdict(int)
                    weights[node.name] += weight
                    im_graph.add_edge(*edge, weights)
            if len_args > 2:
                raise MultiQEncountered()

    try:
        _visit(dag, 1, {bit: bit for bit in dag.qubits})
    except MultiQEncountered:
        return None
    # Remove components with no 2q interactions from interaction graph
    # these will be evaluated separately independently of scoring isomorphic
    # mappings. This is not done for strict direction because for post layout
    # we need to factor in local operation constraints when evaluating a graph
    free_nodes = {}
    if not strict_direction:
        conn_comp = connected_components(im_graph)
        for comp in conn_comp:
            if len(comp) == 1:
                index = comp.pop()
                free_nodes[index] = im_graph[index]
                im_graph.remove_node(index)

    return im_graph, im_graph_node_map, reverse_im_graph_node_map, free_nodes


def score_layout(
    avg_error_map,
    layout_mapping,
    bit_map,
    _reverse_bit_map,
    im_graph,
    strict_direction=False,
    run_in_parallel=True,
):
    """Score a layout given an average error map."""
<<<<<<< HEAD
    bits = layout.get_virtual_bits()
    fidelity = 1
    if strict_direction:
        for bit, node_index in bit_map.items():
            gate_count = sum(im_graph[node_index].values())
            error_rate = avg_error_map.get((bits[bit],))
            if error_rate is not None:
                fidelity *= (1 - avg_error_map[(bits[bit],)]) ** gate_count
    for edge in im_graph.edge_index_map().values():
        gate_count = sum(edge[2].values())
        qargs = (bits[reverse_bit_map[edge[0]]], bits[reverse_bit_map[edge[1]]])
        if not strict_direction and qargs not in avg_error_map:
            qargs = (qargs[1], qargs[0])
        if qargs in avg_error_map:
            fidelity *= (1 - avg_error_map[qargs]) ** gate_count
    return 1 - fidelity
=======
    if layout_mapping:
        size = max(max(layout_mapping), max(layout_mapping.values()))
    else:
        size = 0
    nlayout = NLayout(layout_mapping, size + 1, size + 1)
    bit_list = np.zeros(len(im_graph), dtype=np.int32)
    for node_index in bit_map.values():
        bit_list[node_index] = sum(im_graph[node_index].values())
    edge_list = {
        (edge[0], edge[1]): sum(edge[2].values()) for edge in im_graph.edge_index_map().values()
    }
    return vf2_layout.score_layout(
        bit_list, edge_list, avg_error_map, nlayout, strict_direction, run_in_parallel
    )
>>>>>>> b82a89d9


def build_average_error_map(target, properties, coupling_map):
    """Build an average error map used for scoring layouts pre-basis translation."""
    num_qubits = 0
    if target is not None:
        num_qubits = target.num_qubits
        avg_map = ErrorMap(len(target.qargs))
    elif coupling_map is not None:
        num_qubits = coupling_map.size()
        avg_map = ErrorMap(num_qubits + coupling_map.graph.num_edges())
    else:
        # If coupling map is not defined almost certainly we don't have any
        # data to build an error map, but just in case initialize an empty
        # object
        avg_map = ErrorMap(0)
    built = False
    if target is not None:
        for qargs in target.qargs:
            if qargs is None:
                continue
            qarg_error = 0.0
            count = 0
            for op in target.operation_names_for_qargs(qargs):
                inst_props = target[op].get(qargs, None)
                if inst_props is not None and inst_props.error is not None:
                    count += 1
                    qarg_error += inst_props.error
            if count > 0:
                if len(qargs) == 1:
                    qargs = (qargs[0], qargs[0])
                avg_map.add_error(qargs, qarg_error / count)
                built = True
    elif properties is not None:
        errors = defaultdict(list)
        for qubit in range(len(properties.qubits)):
            errors[(qubit,)].append(properties.readout_error(qubit))
        for gate in properties.gates:
            qubits = tuple(gate.qubits)
            for param in gate.parameters:
                if param.name == "gate_error":
                    errors[qubits].append(param.value)
        for k, v in errors.items():
            if len(k) == 1:
                qargs = (k[0], k[0])
            else:
                qargs = k
            # If the properties payload contains an index outside the number of qubits
            # the properties are invalid for the given input. This normally happens either
            # with a malconstructed properties payload or if the faulty qubits feature of
            # BackendV1/BackendPropeties is being used. In such cases we map noise characteristics
            # so we should just treat the mapping as an ideal case.
            if qargs[0] >= num_qubits or qargs[1] >= num_qubits:
                continue
            avg_map.add_error(qargs, statistics.mean(v))
            built = True
    elif coupling_map is not None:
        for qubit in range(num_qubits):
            avg_map.add_error(
                (qubit, qubit),
                (coupling_map.graph.out_degree(qubit) + coupling_map.graph.in_degree(qubit))
                / num_qubits,
            )
        for edge in coupling_map.graph.edge_list():
            avg_map.add_error(edge, (avg_map[edge[0], edge[0]] + avg_map[edge[1], edge[1]]) / 2)
            built = True
    if built:
        return avg_map
    else:
        return None


def shuffle_coupling_graph(coupling_map, seed, strict_direction=True):
    """Create a shuffled coupling graph from a coupling map."""
    if strict_direction:
        cm_graph = coupling_map.graph
    else:
        cm_graph = coupling_map.graph.to_undirected(multigraph=False)
    cm_nodes = list(cm_graph.node_indexes())
    if seed != -1:
        random.Random(seed).shuffle(cm_nodes)
        shuffled_cm_graph = type(cm_graph)()
        shuffled_cm_graph.add_nodes_from(cm_nodes)
        new_edges = [(cm_nodes[edge[0]], cm_nodes[edge[1]]) for edge in cm_graph.edge_list()]
        shuffled_cm_graph.add_edges_from_no_data(new_edges)
        cm_nodes = [k for k, v in sorted(enumerate(cm_nodes), key=lambda item: item[1])]
        cm_graph = shuffled_cm_graph
    return cm_graph, cm_nodes


def map_free_qubits(
    free_nodes, partial_layout, num_physical_qubits, reverse_bit_map, avg_error_map
):
    """Add any free nodes to a layout."""
    if not free_nodes:
        return partial_layout
    free_qubits = sorted(
        set(range(num_physical_qubits)) - partial_layout.get_physical_bits().keys(),
        key=lambda bit: avg_error_map.get((bit,), 1.0),
    )
    for im_index in sorted(free_nodes, key=lambda x: sum(free_nodes[x].values())):
        selected_qubit = free_qubits.pop(0)
        partial_layout.add(reverse_bit_map[im_index], selected_qubit)
    return partial_layout<|MERGE_RESOLUTION|>--- conflicted
+++ resolved
@@ -16,12 +16,8 @@
 import statistics
 import random
 
-<<<<<<< HEAD
-from retworkx import PyDiGraph, PyGraph, connected_components
-=======
 import numpy as np
-from rustworkx import PyDiGraph, PyGraph
->>>>>>> b82a89d9
+from rustworkx import PyDiGraph, PyGraph, connected_components
 
 from qiskit.circuit import ControlFlowOp, ForLoopOp
 from qiskit.converters import circuit_to_dag
@@ -109,24 +105,6 @@
     run_in_parallel=True,
 ):
     """Score a layout given an average error map."""
-<<<<<<< HEAD
-    bits = layout.get_virtual_bits()
-    fidelity = 1
-    if strict_direction:
-        for bit, node_index in bit_map.items():
-            gate_count = sum(im_graph[node_index].values())
-            error_rate = avg_error_map.get((bits[bit],))
-            if error_rate is not None:
-                fidelity *= (1 - avg_error_map[(bits[bit],)]) ** gate_count
-    for edge in im_graph.edge_index_map().values():
-        gate_count = sum(edge[2].values())
-        qargs = (bits[reverse_bit_map[edge[0]]], bits[reverse_bit_map[edge[1]]])
-        if not strict_direction and qargs not in avg_error_map:
-            qargs = (qargs[1], qargs[0])
-        if qargs in avg_error_map:
-            fidelity *= (1 - avg_error_map[qargs]) ** gate_count
-    return 1 - fidelity
-=======
     if layout_mapping:
         size = max(max(layout_mapping), max(layout_mapping.values()))
     else:
@@ -141,7 +119,6 @@
     return vf2_layout.score_layout(
         bit_list, edge_list, avg_error_map, nlayout, strict_direction, run_in_parallel
     )
->>>>>>> b82a89d9
 
 
 def build_average_error_map(target, properties, coupling_map):
