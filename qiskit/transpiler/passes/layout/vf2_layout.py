--- conflicted
+++ resolved
@@ -135,11 +135,7 @@
         if self.call_limit is None:
             A = 9.12e-4
             B = 0.354
-<<<<<<< HEAD
-            self.call_limit = A * 10 ** (B * len(im_graph.edge_list()))
-=======
             self.call_limit = A * 10**(B*im_graph.num_edges())
->>>>>>> 79504066
 
         logger.debug("Running VF2 to find mappings")
         mappings = vf2_mapping(
