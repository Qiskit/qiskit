# This code is part of Qiskit.
#
# (C) Copyright IBM 2017, 2019.
#
# This code is licensed under the Apache License, Version 2.0. You may
# obtain a copy of this license in the LICENSE.txt file in the root directory
# of this source tree or at http://www.apache.org/licenses/LICENSE-2.0.
#
# Any modifications or derivative works of this code must retain this
# copyright notice, and modified files need to carry a notice indicating
# that they have been altered from the originals.

"""Replace each block of consecutive gates by a single Unitary node."""
from __future__ import annotations

import numpy as np

from qiskit.exceptions import QiskitError
from qiskit.circuit.classicalregister import ClassicalRegister
from qiskit.circuit.quantumregister import QuantumRegister
from qiskit.circuit.quantumcircuit import QuantumCircuit
from qiskit.dagcircuit.dagnode import DAGOpNode
from qiskit.quantum_info import Operator
from qiskit.quantum_info.synthesis import TwoQubitBasisDecomposer
from qiskit.extensions import UnitaryGate
from qiskit.circuit.library.standard_gates import CXGate, SwapGate
from qiskit.transpiler.basepasses import TransformationPass
from qiskit.circuit.controlflow import ControlFlowOp
from qiskit.transpiler.passmanager import PassManager
from qiskit.transpiler.passes.synthesis import unitary_synthesis
<<<<<<< HEAD
from qiskit._accelerate.convert_2q_block_matrix import blocks_to_matrix
=======
from qiskit.transpiler.passes.utils import _block_to_matrix
from .collect_1q_runs import Collect1qRuns
from .collect_2q_blocks import Collect2qBlocks
>>>>>>> 2b225d37


class ConsolidateBlocks(TransformationPass):
    """Replace each block of consecutive gates by a single Unitary node.

    Pass to consolidate sequences of uninterrupted gates acting on
    the same qubits into a Unitary node, to be resynthesized later,
    to a potentially more optimal subcircuit.

    Notes:
        This pass assumes that the 'blocks_list' property that it reads is
        given such that blocks are in topological order. The blocks are
        collected by a previous pass, such as `Collect2qBlocks`.
    """

    def __init__(
        self,
        kak_basis_gate=None,
        force_consolidate=False,
        basis_gates=None,
        approximation_degree=1.0,
        target=None,
    ):
        """ConsolidateBlocks initializer.

        If `kak_basis_gate` is not `None` it will be used as the basis gate for KAK decomposition.
        Otherwise, if `basis_gates` is not `None` a basis gate will be chosen from this list.
        Otherwise the basis gate will be `CXGate`.

        Args:
            kak_basis_gate (Gate): Basis gate for KAK decomposition.
            force_consolidate (bool): Force block consolidation.
            basis_gates (List(str)): Basis gates from which to choose a KAK gate.
            approximation_degree (float): a float between [0.0, 1.0]. Lower approximates more.
            target (Target): The target object for the compilation target backend.
        """
        super().__init__()
        self.basis_gates = None
        self.target = target
        if basis_gates is not None:
            self.basis_gates = set(basis_gates)
        self.force_consolidate = force_consolidate

        if kak_basis_gate is not None:
            self.decomposer = TwoQubitBasisDecomposer(kak_basis_gate)
        elif basis_gates is not None:
            self.decomposer = unitary_synthesis._decomposer_2q_from_basis_gates(
                basis_gates, approximation_degree=approximation_degree
            )
        else:
            self.decomposer = TwoQubitBasisDecomposer(CXGate())

    def run(self, dag):
        """Run the ConsolidateBlocks pass on `dag`.

        Iterate over each block and replace it with an equivalent Unitary
        on the same wires.
        """
        if self.decomposer is None:
            return dag

        # compute ordered indices for the global circuit wires
        global_index_map = {wire: idx for idx, wire in enumerate(dag.qubits)}
        blocks = self.property_set["block_list"] or []
        basis_gate_name = self.decomposer.gate.name
        all_block_gates = set()
        for block in blocks:
            if len(block) == 1 and self._check_not_in_basis(
                block[0].name, block[0].qargs, global_index_map
            ):
                all_block_gates.add(block[0])
                dag.substitute_node(block[0], UnitaryGate(block[0].op.to_matrix()))
            else:
                basis_count = 0
                outside_basis = False
                block_qargs = set()
                block_cargs = set()
                for nd in block:
                    block_qargs |= set(nd.qargs)
                    if isinstance(nd, DAGOpNode) and getattr(nd.op, "condition", None):
                        block_cargs |= set(getattr(nd.op, "condition", None)[0])
                    all_block_gates.add(nd)
                block_index_map = self._block_qargs_to_indices(block_qargs, global_index_map)
<<<<<<< HEAD
=======
                for nd in block:
                    if nd.op.name == basis_gate_name:
                        basis_count += 1
                    if self._check_not_in_basis(nd.op.name, nd.qargs, global_index_map):
                        outside_basis = True
>>>>>>> 2b225d37
                if len(block_qargs) > 2:
                    q = QuantumRegister(len(block_qargs))
                    qc = QuantumCircuit(q)
                    if block_cargs:
                        c = ClassicalRegister(len(block_cargs))
                        qc.add_register(c)
<<<<<<< HEAD
                    block_index_map = self._block_qargs_to_indices(block_qargs, global_index_map)
                    for nd in block:
                        if nd.op.name == basis_gate_name:
                            basis_count += 1
                        if self._check_not_in_basis(nd.op.name, nd.qargs, global_index_map):
                            outside_basis = True
                        qc.append(nd.op, [q[block_index_map[i]] for i in nd.qargs])
                    unitary = UnitaryGate(Operator(qc))
                else:
                    basis_count, outside_basis, matrix = self._block_to_matrix(
                        block, block_index_map, global_index_map, basis_gate_name
                    )
=======
                    for nd in block:
                        qc.append(nd.op, [q[block_index_map[i]] for i in nd.qargs])
                    unitary = UnitaryGate(Operator(qc))
                else:
                    matrix = _block_to_matrix(block, block_index_map)
>>>>>>> 2b225d37
                    unitary = UnitaryGate(matrix)

                max_2q_depth = 20  # If depth > 20, there will be 1q gates to consolidate.
                if (  # pylint: disable=too-many-boolean-expressions
                    self.force_consolidate
                    or unitary.num_qubits > 2
                    or self.decomposer.num_basis_gates(unitary) < basis_count
                    or len(block) > max_2q_depth
                    or ((self.basis_gates is not None) and outside_basis)
                    or ((self.target is not None) and outside_basis)
                ):
                    identity = np.eye(2**unitary.num_qubits)
                    if np.allclose(identity, unitary.to_matrix()):
                        for node in block:
                            dag.remove_op_node(node)
                    else:
                        dag.replace_block_with_op(
                            block, unitary, block_index_map, cycle_check=False
                        )
        # If 1q runs are collected before consolidate those too
        runs = self.property_set["run_list"] or []
        identity_1q = np.eye(2)
        for run in runs:
            if any(gate in all_block_gates for gate in run):
                continue
            if len(run) == 1 and not self._check_not_in_basis(
                run[0].name, run[0].qargs, global_index_map
            ):
                dag.substitute_node(run[0], UnitaryGate(run[0].op.to_matrix()))
            else:
                qubit = run[0].qargs[0]
                operator = run[0].op.to_matrix()
                already_in_block = False
                for gate in run[1:]:
                    if gate in all_block_gates:
                        already_in_block = True
                    operator = gate.op.to_matrix().dot(operator)
                if already_in_block:
                    continue
                unitary = UnitaryGate(operator)
                if np.allclose(identity_1q, unitary.to_matrix()):
                    for node in run:
                        dag.remove_op_node(node)
                else:
                    dag.replace_block_with_op(run, unitary, {qubit: 0}, cycle_check=False)

        dag = self._handle_control_flow_ops(dag)

        # Clear collected blocks and runs as they are no longer valid after consolidation
        if "run_list" in self.property_set:
            del self.property_set["run_list"]
        if "block_list" in self.property_set:
            del self.property_set["block_list"]

        return dag

    def _handle_control_flow_ops(self, dag):
        """
        This is similar to transpiler/passes/utils/control_flow.py except that the
        collect blocks is redone for the control flow blocks.
        """

        pass_manager = PassManager()
        if "run_list" in self.property_set:
            pass_manager.append(Collect1qRuns())
        if "block_list" in self.property_set:
            pass_manager.append(Collect2qBlocks())

        pass_manager.append(self)
        for node in dag.op_nodes(ControlFlowOp):
            node.op = node.op.replace_blocks(pass_manager.run(block) for block in node.op.blocks)
        return dag

    def _block_to_matrix(self, block, block_index_map, global_index_map, basis_gate_name):
        """Converts any block of 2 qubit gates into a matrix"""
        basis_count = 0
        outside_basis = False
        op_list = []
        for node in block:
            if node.op.name == basis_gate_name:
                basis_count += 1
            if self._check_not_in_basis(node.op.name, node.qargs, global_index_map):
                outside_basis = True
            try:
                current = node.op.to_matrix()
            except QiskitError:
                current = Operator(node.op).data
            q_list = [block_index_map[qubit] for qubit in node.qargs]
            op_list.append((current, q_list))
        matrix = blocks_to_matrix(op_list)
        return basis_count, outside_basis, matrix

    def _check_not_in_basis(self, gate_name, qargs, global_index_map):
        if self.target is not None:
            return not self.target.instruction_supported(
                gate_name, tuple(global_index_map[qubit] for qubit in qargs)
            )
        else:
            return self.basis_gates and gate_name not in self.basis_gates

    def _block_qargs_to_indices(self, block_qargs, global_index_map):
        """Map each qubit in block_qargs to its wire position among the block's wires.
        Args:
            block_qargs (list): list of qubits that a block acts on
            global_index_map (dict): mapping from each qubit in the
                circuit to its wire position within that circuit
        Returns:
            dict: mapping from qarg to position in block
        """
        block_indices = [global_index_map[q] for q in block_qargs]
        ordered_block_indices = {bit: index for index, bit in enumerate(sorted(block_indices))}
        block_positions = {q: ordered_block_indices[global_index_map[q]] for q in block_qargs}
        return block_positions<|MERGE_RESOLUTION|>--- conflicted
+++ resolved
@@ -28,13 +28,9 @@
 from qiskit.circuit.controlflow import ControlFlowOp
 from qiskit.transpiler.passmanager import PassManager
 from qiskit.transpiler.passes.synthesis import unitary_synthesis
-<<<<<<< HEAD
-from qiskit._accelerate.convert_2q_block_matrix import blocks_to_matrix
-=======
 from qiskit.transpiler.passes.utils import _block_to_matrix
 from .collect_1q_runs import Collect1qRuns
 from .collect_2q_blocks import Collect2qBlocks
->>>>>>> 2b225d37
 
 
 class ConsolidateBlocks(TransformationPass):
@@ -118,40 +114,22 @@
                         block_cargs |= set(getattr(nd.op, "condition", None)[0])
                     all_block_gates.add(nd)
                 block_index_map = self._block_qargs_to_indices(block_qargs, global_index_map)
-<<<<<<< HEAD
-=======
                 for nd in block:
                     if nd.op.name == basis_gate_name:
                         basis_count += 1
                     if self._check_not_in_basis(nd.op.name, nd.qargs, global_index_map):
                         outside_basis = True
->>>>>>> 2b225d37
                 if len(block_qargs) > 2:
                     q = QuantumRegister(len(block_qargs))
                     qc = QuantumCircuit(q)
                     if block_cargs:
                         c = ClassicalRegister(len(block_cargs))
                         qc.add_register(c)
-<<<<<<< HEAD
-                    block_index_map = self._block_qargs_to_indices(block_qargs, global_index_map)
-                    for nd in block:
-                        if nd.op.name == basis_gate_name:
-                            basis_count += 1
-                        if self._check_not_in_basis(nd.op.name, nd.qargs, global_index_map):
-                            outside_basis = True
-                        qc.append(nd.op, [q[block_index_map[i]] for i in nd.qargs])
-                    unitary = UnitaryGate(Operator(qc))
-                else:
-                    basis_count, outside_basis, matrix = self._block_to_matrix(
-                        block, block_index_map, global_index_map, basis_gate_name
-                    )
-=======
                     for nd in block:
                         qc.append(nd.op, [q[block_index_map[i]] for i in nd.qargs])
                     unitary = UnitaryGate(Operator(qc))
                 else:
                     matrix = _block_to_matrix(block, block_index_map)
->>>>>>> 2b225d37
                     unitary = UnitaryGate(matrix)
 
                 max_2q_depth = 20  # If depth > 20, there will be 1q gates to consolidate.
@@ -225,25 +203,6 @@
             node.op = node.op.replace_blocks(pass_manager.run(block) for block in node.op.blocks)
         return dag
 
-    def _block_to_matrix(self, block, block_index_map, global_index_map, basis_gate_name):
-        """Converts any block of 2 qubit gates into a matrix"""
-        basis_count = 0
-        outside_basis = False
-        op_list = []
-        for node in block:
-            if node.op.name == basis_gate_name:
-                basis_count += 1
-            if self._check_not_in_basis(node.op.name, node.qargs, global_index_map):
-                outside_basis = True
-            try:
-                current = node.op.to_matrix()
-            except QiskitError:
-                current = Operator(node.op).data
-            q_list = [block_index_map[qubit] for qubit in node.qargs]
-            op_list.append((current, q_list))
-        matrix = blocks_to_matrix(op_list)
-        return basis_count, outside_basis, matrix
-
     def _check_not_in_basis(self, gate_name, qargs, global_index_map):
         if self.target is not None:
             return not self.target.instruction_supported(
