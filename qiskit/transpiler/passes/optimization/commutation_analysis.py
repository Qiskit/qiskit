--- conflicted
+++ resolved
@@ -87,94 +87,4 @@
                         current_comm_set.append([current_gate])
 
                 temp_len = len(current_comm_set)
-<<<<<<< HEAD
-                self.property_set["commutation_set"][(current_gate, wire)] = temp_len - 1
-
-
-_COMMUTE_ID_OP = {}
-
-
-def _hashable_parameters(params):
-    """Convert the parameters of a gate into a hashable format for lookup in a dictionary.
-
-    This aims to be fast in common cases, and is not intended to work outside of the lifetime of a
-    single commutation pass; it does not handle mutable state correctly if the state is actually
-    changed."""
-    try:
-        hash(params)
-        return params
-    except TypeError:
-        pass
-    if isinstance(params, (list, tuple)):
-        return tuple(_hashable_parameters(x) for x in params)
-    if isinstance(params, np.ndarray):
-        # We trust that the arrays will not be mutated during the commutation pass, since nothing
-        # would work if they were anyway. Using the id can potentially cause some additional cache
-        # misses if two UnitaryGate instances are being compared that have been separately
-        # constructed to have the same underlying matrix, but in practice the cost of string-ifying
-        # the matrix to get a cache key is far more expensive than just doing a small matmul.
-        return (np.ndarray, id(params))
-    # Catch anything else with a slow conversion.
-    return ("fallback", str(params))
-
-
-def _commute(node1, node2, cache):
-    if not isinstance(node1, DAGOpNode) or not isinstance(node2, DAGOpNode):
-        return False
-    for nd in [node1, node2]:
-        if getattr(nd.op, "_directive", False) or nd.name in {"measure", "reset", "delay"}:
-            return False
-    if getattr(node1.op, "condition", None) or getattr(node2.op, "condition", None):
-        return False
-    if node1.op.is_parameterized() or node2.op.is_parameterized():
-        return False
-
-    # Assign indices to each of the qubits such that all `node1`'s qubits come first, followed by
-    # any _additional_ qubits `node2` addresses.  This helps later when we need to compose one
-    # operator with the other, since we can easily expand `node1` with a suitable identity.
-    qarg = {q: i for i, q in enumerate(node1.qargs)}
-    num_qubits = len(qarg)
-    for q in node2.qargs:
-        if q not in qarg:
-            qarg[q] = num_qubits
-            num_qubits += 1
-    qarg1 = tuple(qarg[q] for q in node1.qargs)
-    qarg2 = tuple(qarg[q] for q in node2.qargs)
-
-    node1_key = (node1.op.name, _hashable_parameters(node1.op.params), qarg1)
-    node2_key = (node2.op.name, _hashable_parameters(node2.op.params), qarg2)
-    try:
-        # We only need to try one orientation of the keys, since if we've seen the compound key
-        # before, we've set it in both orientations.
-        return cache[node1_key, node2_key]
-    except KeyError:
-        pass
-
-    operator_1 = Operator(node1.op, input_dims=(2,) * len(qarg1), output_dims=(2,) * len(qarg1))
-    operator_2 = Operator(node2.op, input_dims=(2,) * len(qarg2), output_dims=(2,) * len(qarg2))
-
-    if qarg1 == qarg2:
-        # Use full composition if possible to get the fastest matmul paths.
-        op12 = operator_1.compose(operator_2)
-        op21 = operator_2.compose(operator_1)
-    else:
-        # Expand operator_1 to be large enough to contain operator_2 as well; this relies on qargs1
-        # being the lowest possible indices so the identity can be tensored before it.
-        extra_qarg2 = num_qubits - len(qarg1)
-        if extra_qarg2:
-            try:
-                id_op = _COMMUTE_ID_OP[extra_qarg2]
-            except KeyError:
-                id_op = _COMMUTE_ID_OP[extra_qarg2] = Operator(
-                    np.eye(2**extra_qarg2),
-                    input_dims=(2,) * extra_qarg2,
-                    output_dims=(2,) * extra_qarg2,
-                )
-            operator_1 = id_op.tensor(operator_1)
-        op12 = operator_1.compose(operator_2, qargs=qarg2, front=False)
-        op21 = operator_1.compose(operator_2, qargs=qarg2, front=True)
-    cache[node1_key, node2_key] = cache[node2_key, node1_key] = ret = op12 == op21
-    return ret
-=======
-                self.property_set["commutation_set"][(current_gate, wire)] = temp_len - 1
->>>>>>> dadacb80
+                self.property_set["commutation_set"][(current_gate, wire)] = temp_len - 1