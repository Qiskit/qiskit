# This code is part of Qiskit.
#
# (C) Copyright IBM 2020.
#
# This code is licensed under the Apache License, Version 2.0. You may
# obtain a copy of this license in the LICENSE.txt file in the root directory
# of this source tree or at http://www.apache.org/licenses/LICENSE-2.0.
#
# Any modifications or derivative works of this code must retain this
# copyright notice, and modified files need to carry a notice indicating
# that they have been altered from the originals.

"""
Template matching substitution, given a list of maximal matches it substitutes
them in circuit and creates a new optimized dag version of the circuit.
"""
import copy

from qiskit.circuit import ParameterExpression
from qiskit.dagcircuit.dagcircuit import DAGCircuit
from qiskit.dagcircuit.dagdependency import DAGDependency
from qiskit.converters.dagdependency_to_dag import dagdependency_to_dag


class SubstitutionConfig:
    """
    Class to store the configuration of a given match substitution, which circuit
    gates, template gates, qubits, and clbits and predecessors of the match
    in the circuit.
    """

    def __init__(
        self,
        circuit_config,
        template_config,
        pred_block,
        qubit_config,
        template_dag_dep,
        clbit_config=None,
    ):
        self.template_dag_dep = template_dag_dep
        self.circuit_config = circuit_config
        self.template_config = template_config
        self.qubit_config = qubit_config
        self.clbit_config = clbit_config if clbit_config is not None else []
        self.pred_block = pred_block

    def has_parameters(self):
        """Ensure that the template does not have parameters."""
        for node in self.template_dag_dep.get_nodes():
            for param in node.op.params:
                if isinstance(param, ParameterExpression):
                    return True

        return False


class TemplateSubstitution:
    """
    Class to run the substitution algorithm from the list of maximal matches.
    """

    def __init__(self, max_matches, circuit_dag_dep, template_dag_dep, user_cost_dict=None):
        """
        Initialize TemplateSubstitution with necessary arguments.
        Args:
            max_matches (list): list of maximal matches obtained from the running
             the template matching algorithm.
            circuit_dag_dep (DAGDependency): circuit in the dag dependency form.
            template_dag_dep (DAGDependency): template in the dag dependency form.
            user_cost_dict (Optional[dict]): user provided cost dictionary that will override
                the default cost dictionary.
        """

        self.match_stack = max_matches
        self.circuit_dag_dep = circuit_dag_dep
        self.template_dag_dep = template_dag_dep

        self.substitution_list = []
        self.unmatched_list = []
        self.dag_dep_optimized = DAGDependency()
        self.dag_optimized = DAGCircuit()

        if user_cost_dict is not None:
            self.cost_dict = dict(user_cost_dict)
        else:
            self.cost_dict = {
                "id": 0,
                "x": 1,
                "y": 1,
                "z": 1,
                "h": 1,
                "t": 1,
                "tdg": 1,
                "s": 1,
                "sdg": 1,
                "u1": 1,
                "u2": 2,
                "u3": 2,
                "rx": 1,
                "ry": 1,
                "rz": 1,
                "r": 2,
                "cx": 2,
                "cy": 4,
                "cz": 4,
                "ch": 8,
                "swap": 6,
                "iswap": 8,
                "rxx": 9,
                "ryy": 9,
                "rzz": 5,
                "rzx": 7,
                "ms": 9,
                "cu3": 10,
                "crx": 10,
                "cry": 10,
                "crz": 10,
                "ccx": 21,
                "rccx": 12,
                "c3x": 96,
                "rc3x": 24,
                "c4x": 312,
                "p": 1,
            }

    def _pred_block(self, circuit_sublist, index):
        """
        It returns the predecessors of a given part of the circuit.
        Args:
            circuit_sublist (list): list of the gates matched in the circuit.
            index (int): Index of the group of matches.
        Returns:
            list: List of predecessors of the current match circuit configuration.
        """
        predecessors = set()
        for node_id in circuit_sublist:
            predecessors = predecessors | set(self.circuit_dag_dep.get_node(node_id).predecessors)

        exclude = set()
        for elem in self.substitution_list[:index]:
            exclude = exclude | set(elem.circuit_config) | set(elem.pred_block)

        pred = list(predecessors - set(circuit_sublist) - exclude)
        pred.sort()

        return pred

    def _quantum_cost(self, left, right):
        """
        Compare the two parts of the template and returns True if the quantum cost is reduced.
        Args:
            left (list): list of matched nodes in the template.
            right (list): list of nodes to be replaced.
        Returns:
            bool: True if the quantum cost is reduced
        """
        cost_left = 0
        for i in left:
            cost_left += self.cost_dict[self.template_dag_dep.get_node(i).name]

        cost_right = 0
        for j in right:
            cost_right += self.cost_dict[self.template_dag_dep.get_node(j).name]

        return cost_left > cost_right

    def _rules(self, circuit_sublist, template_sublist, template_complement):
        """
        Set of rules to decide whether the match is to be substitute or not.
        Args:
            circuit_sublist (list): list of the gates matched in the circuit.
            template_sublist (list): list of matched nodes in the template.
            template_complement (list): list of gates not matched in the template.
        Returns:
            bool: True if the match respects the given rule for replacement, False otherwise.
        """

        if self._quantum_cost(template_sublist, template_complement):
            for elem in circuit_sublist:
                for config in self.substitution_list:
                    if any(elem == x for x in config.circuit_config):
                        return False
            return True
        else:
            return False

    def _template_inverse(self, template_list, template_sublist, template_complement):
        """
        The template circuit realizes the identity operator, then given the list of
        matches in the template, it returns the inverse part of the template that
        will be replaced.
        Args:
            template_list (list): list of all gates in the template.
            template_sublist (list): list of the gates matched in the circuit.
            template_complement  (list): list of gates not matched in the template.
        Returns:
            list: the template inverse part that will substitute the circuit match.
        """
        inverse = template_complement
        left = []
        right = []

        pred = set()
        for index in template_sublist:
            pred = pred | set(self.template_dag_dep.get_node(index).predecessors)
        pred = list(pred - set(template_sublist))

        succ = set()
        for index in template_sublist:
            succ = succ | set(self.template_dag_dep.get_node(index).successors)
        succ = list(succ - set(template_sublist))

        comm = list(set(template_list) - set(pred) - set(succ))

        for elem in inverse:
            if elem in pred:
                left.append(elem)
            elif elem in succ:
                right.append(elem)
            elif elem in comm:
                right.append(elem)

        left.sort()
        right.sort()

        left.reverse()
        right.reverse()

        total = left + right
        return total

    def _substitution_sort(self):
        """
        Sort the substitution list.
        """
        ordered = False
        while not ordered:
            ordered = self._permutation()

    def _permutation(self):
        """
        Permute two groups of matches if first one has predecessors in the second one.
        Returns:
            bool: True if the matches groups are in the right order, False otherwise.
        """
        for scenario in self.substitution_list:
            predecessors = set()
            for match in scenario.circuit_config:
                predecessors = predecessors | set(self.circuit_dag_dep.get_node(match).predecessors)
            predecessors = predecessors - set(scenario.circuit_config)
            index = self.substitution_list.index(scenario)
            for scenario_b in self.substitution_list[index::]:
                if set(scenario_b.circuit_config) & predecessors:

                    index1 = self.substitution_list.index(scenario)
                    index2 = self.substitution_list.index(scenario_b)

                    scenario_pop = self.substitution_list.pop(index2)
                    self.substitution_list.insert(index1, scenario_pop)
                    return False
        return True

    def _remove_impossible(self):
        """
        Remove matched groups if they both have predecessors in the other one, they are not
        compatible.
        """
        list_predecessors = []
        remove_list = []

        # Initialize predecessors for each group of matches.
        for scenario in self.substitution_list:
            predecessors = set()
            for index in scenario.circuit_config:
                predecessors = predecessors | set(self.circuit_dag_dep.get_node(index).predecessors)
            list_predecessors.append(predecessors)

        # Check if two groups of matches are incompatible.
        for scenario_a in self.substitution_list:
            if scenario_a in remove_list:
                continue
            index_a = self.substitution_list.index(scenario_a)
            circuit_a = scenario_a.circuit_config
            for scenario_b in self.substitution_list[index_a + 1 : :]:
                if scenario_b in remove_list:
                    continue
                index_b = self.substitution_list.index(scenario_b)
                circuit_b = scenario_b.circuit_config
                if (set(circuit_a) & list_predecessors[index_b]) and (
                    set(circuit_b) & list_predecessors[index_a]
                ):
                    remove_list.append(scenario_b)

        # Remove the incompatible groups from the list.
        if remove_list:
            self.substitution_list = [
                scenario for scenario in self.substitution_list if scenario not in remove_list
            ]

    def _substitution(self):
        """
        From the list of maximal matches, it chooses which one will be used and gives the necessary
        details for each substitution(template inverse, predecessors of the match).
        """

        while self.match_stack:

            # Get the first match scenario of the list
            current = self.match_stack.pop(0)

            current_match = current.match
            current_qubit = current.qubit
            current_clbit = current.clbit

            template_sublist = [x[0] for x in current_match]
            circuit_sublist = [x[1] for x in current_match]
            circuit_sublist.sort()

            # Fake bind any parameters in the template
            template = self._attempt_bind(template_sublist, circuit_sublist)

            if template is None:
                continue

            template_list = range(0, self.template_dag_dep.size())
            template_complement = list(set(template_list) - set(template_sublist))

            # If the match obey the rule then it is added to the list.
            if self._rules(circuit_sublist, template_sublist, template_complement):
                template_sublist_inverse = self._template_inverse(
                    template_list, template_sublist, template_complement
                )

                config = SubstitutionConfig(
                    circuit_sublist,
                    template_sublist_inverse,
                    [],
                    current_qubit,
                    template,
                    current_clbit,
                )
                self.substitution_list.append(config)

        # Remove incompatible matches.
        self._remove_impossible()

        # First sort the matches according to the smallest index in the matches (circuit).
        self.substitution_list.sort(key=lambda x: x.circuit_config[0])

        # Change position of the groups due to predecessors of other groups.
        self._substitution_sort()

        for scenario in self.substitution_list:
            index = self.substitution_list.index(scenario)
            scenario.pred_block = self._pred_block(scenario.circuit_config, index)

        circuit_list = []
        for elem in self.substitution_list:
            circuit_list = circuit_list + elem.circuit_config + elem.pred_block

        # Unmatched gates that are not predecessors of any group of matches.
        self.unmatched_list = sorted(
            list(set(range(0, self.circuit_dag_dep.size())) - set(circuit_list))
        )

    def run_dag_opt(self):
        """
        It runs the substitution algorithm and creates the optimized DAGCircuit().
        """
        self._substitution()

        dag_dep_opt = DAGDependency()

        dag_dep_opt.name = self.circuit_dag_dep.name

        qregs = list(self.circuit_dag_dep.qregs.values())
        cregs = list(self.circuit_dag_dep.cregs.values())

        for register in qregs:
            dag_dep_opt.add_qreg(register)

        for register in cregs:
            dag_dep_opt.add_creg(register)

        already_sub = []

        if self.substitution_list:
            # Loop over the different matches.
            for group in self.substitution_list:

                circuit_sub = group.circuit_config
                template_inverse = group.template_config

                pred = group.pred_block

                qubit = group.qubit_config[0]

                if group.clbit_config:
                    clbit = group.clbit_config[0]
                else:
                    clbit = []

                # First add all the predecessors of the given match.
                for elem in pred:
                    node = self.circuit_dag_dep.get_node(elem)
                    inst = node.op.copy()
                    dag_dep_opt.add_op_node(inst, node.qargs, node.cargs)
                    already_sub.append(elem)

                already_sub = already_sub + circuit_sub

                # Then add the inverse of the template.
                for index in template_inverse:
                    all_qubits = self.circuit_dag_dep.qubits
                    qarg_t = group.template_dag_dep.get_node(index).qindices
                    qarg_c = [qubit[x] for x in qarg_t]
                    qargs = [all_qubits[x] for x in qarg_c]

                    all_clbits = self.circuit_dag_dep.clbits
                    carg_t = group.template_dag_dep.get_node(index).cindices

                    if all_clbits and clbit:
                        carg_c = [clbit[x] for x in carg_t]
                        cargs = [all_clbits[x] for x in carg_c]
                    else:
                        cargs = []
                    node = group.template_dag_dep.get_node(index)
                    inst = node.op.copy()

                    dag_dep_opt.add_op_node(inst.inverse(), qargs, cargs)

            # Add the unmatched gates.
            for node_id in self.unmatched_list:
                node = self.circuit_dag_dep.get_node(node_id)
                inst = node.op.copy()
                dag_dep_opt.add_op_node(inst, node.qargs, node.cargs)

            dag_dep_opt._add_successors()
        # If there is no valid match, it returns the original dag.
        else:
            dag_dep_opt = self.circuit_dag_dep

        self.dag_dep_optimized = dag_dep_opt
        self.dag_optimized = dagdependency_to_dag(dag_dep_opt)

    def _attempt_bind(self, template_sublist, circuit_sublist):
        """
        Copies the template and attempts to bind any parameters,
        i.e. attempts to solve for a valid parameter assignment.
        template_sublist and circuit_sublist match up to the
        assignment of the parameters. For example the template
             ┌───────────┐                  ┌────────┐
        q_0: ┤ P(-1.0*β) ├──■────────────■──┤0       ├
             ├───────────┤┌─┴─┐┌──────┐┌─┴─┐│  CZ(β) │
        q_1: ┤ P(-1.0*β) ├┤ X ├┤ P(β) ├┤ X ├┤1       ├
             └───────────┘└───┘└──────┘└───┘└────────┘
        should only maximally match once in the circuit
             ┌───────┐
        q_0: ┤ P(-2) ├──■────────────■────────────────────────────
             ├───────┤┌─┴─┐┌──────┐┌─┴─┐┌──────┐
        q_1: ┤ P(-2) ├┤ X ├┤ P(2) ├┤ X ├┤ P(3) ├──■────────────■──
             └┬──────┤└───┘└──────┘└───┘└──────┘┌─┴─┐┌──────┐┌─┴─┐
        q_2: ─┤ P(3) ├──────────────────────────┤ X ├┤ P(3) ├┤ X ├
              └──────┘                          └───┘└──────┘└───┘
        However, up until attempt bind is called, the soft matching
        will have found two matches due to the parameters.
        The first match can be satisfied with β=2. However, the
        second match would imply both β=3 and β=-3 which is impossible.
        Attempt bind detects inconsistencies by solving a system of equations
        given by the parameter expressions in the sub-template and the
        value of the parameters in the gates of the sub-circuit. If a
        solution is found then the match is valid and the parameters
        are assigned. If not, None is returned.

        Args:
            template_sublist (list): part of the matched template.
            circuit_sublist (list): part of the matched circuit.

        Returns:
            DAGDependency: A deep copy of the template with
                the parameters bound. If no binding satisfies the
                parameter constraints, returns None.
        """
        import sympy as sym
        from sympy.parsing.sympy_parser import parse_expr

        circuit_params, template_params = [], []

        template_dag_dep = copy.deepcopy(self.template_dag_dep)

        for idx, t_idx in enumerate(template_sublist):
            qc_idx = circuit_sublist[idx]
            circuit_params += self.circuit_dag_dep.get_node(qc_idx).op.params
            template_params += template_dag_dep.get_node(t_idx).op.params

        # Create the fake binding dict and check
        equations, circ_dict, temp_symbols, sol, fake_bind = [], {}, {}, {}, {}
        for t_idx, template_params in enumerate(template_params):
            if isinstance(template_params, ParameterExpression):
                if isinstance(circuit_params[t_idx], ParameterExpression):
                    circ_param_sym = circuit_params[t_idx].get_sympy_expr()
                else:
                    circ_param_sym = parse_expr(str(circuit_params[t_idx]))
                equations.append(sym.Eq(template_params.get_sympy_expr(), circ_param_sym))

<<<<<<< HEAD
                for param in temp_params.parameters:
                    temp_symbols[param] = sym.Symbol(str(param), real=True)
=======
                for param in template_params.parameters:
                    temp_symbols[param] = sym.Symbol(str(param))
>>>>>>> b362089f

                if isinstance(circuit_params[t_idx], ParameterExpression):
                    for param in circuit_params[t_idx].parameters:
                        circ_dict[param] = sym.Symbol(str(param), real=True)

        if not temp_symbols:
            return template_dag_dep

        # Check compatibility by solving the resulting equation
        sym_sol = sym.solve(equations, set(temp_symbols.values()))
        for key in sym_sol:
            try:
                sol[str(key)] = ParameterExpression(circ_dict, sym_sol[key])
            except TypeError:
                return None

        if not sol:
            return None

        for key in temp_symbols:
            fake_bind[key] = sol[str(key)]

        for node in template_dag_dep.get_nodes():
            bound_params = []
            for param in node.op.params:
                if isinstance(param, ParameterExpression):
                    for key in fake_bind:
                        bound_params.append(param.assign(key, fake_bind[key]))
                else:
                    bound_params.append(param)

            node.op.params = bound_params

        return template_dag_dep<|MERGE_RESOLUTION|>--- conflicted
+++ resolved
@@ -504,13 +504,9 @@
                     circ_param_sym = parse_expr(str(circuit_params[t_idx]))
                 equations.append(sym.Eq(template_params.get_sympy_expr(), circ_param_sym))
 
-<<<<<<< HEAD
                 for param in temp_params.parameters:
                     temp_symbols[param] = sym.Symbol(str(param), real=True)
-=======
-                for param in template_params.parameters:
-                    temp_symbols[param] = sym.Symbol(str(param))
->>>>>>> b362089f
+
 
                 if isinstance(circuit_params[t_idx], ParameterExpression):
                     for param in circuit_params[t_idx].parameters:
