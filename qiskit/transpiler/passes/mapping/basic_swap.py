# -*- coding: utf-8 -*-

# Copyright 2018, IBM.
#
# This source code is licensed under the Apache License, Version 2.0 found in
# the LICENSE.txt file in the root directory of this source tree.

"""
A pass implementing a basic mapper.

The basic mapper is a minimum effort to insert swap gates to map the DAG into a coupling map. When
a cx is not in the coupling map possibilities, it inserts one or more swaps in front to make it
compatible.
"""

from qiskit.transpiler._basepasses import TransformationPass
from qiskit.transpiler.exceptions import TranspilerError
from qiskit.dagcircuit import DAGCircuit
from qiskit.mapper import Layout
from qiskit.extensions.standard import SwapGate
from .barrier_before_final_measurements import BarrierBeforeFinalMeasurements


class BasicSwap(TransformationPass):
    """
    Maps (with minimum effort) a DAGCircuit onto a `coupling_map` adding swap gates.
    """

    def __init__(self,
                 coupling_map,
                 initial_layout=None):
        """
        Maps a DAGCircuit onto a `coupling_map` using swap gates.
        Args:
            coupling_map (CouplingMap): Directed graph represented a coupling map.
            initial_layout (Layout): initial layout of qubits in mapping
        """
        super().__init__()
        self.coupling_map = coupling_map
        self.initial_layout = initial_layout
        self.swap_gate = SwapGate
        self.requires.append(BarrierBeforeFinalMeasurements())

    def run(self, dag):
        """
        Runs the BasicSwap pass on `dag`.
        Args:
            dag (DAGCircuit): DAG to map.

        Returns:
            DAGCircuit: A mapped DAG.

        Raises:
            TranspilerError: if the coupling map or the layout are not
            compatible with the DAG
        """
        new_dag = DAGCircuit()

        if self.initial_layout is None:
            if self.property_set["layout"]:
                self.initial_layout = self.property_set["layout"]
            else:
                self.initial_layout = Layout.generate_trivial_layout(*dag.qregs.values())

<<<<<<< HEAD
        current_layout = self.initial_layout.copy()
=======
        if len(dag.get_qubits()) != len(self.initial_layout):
            raise TranspilerError('The layout does not match the amount of qubits in the DAG')

        if len(self.coupling_map.physical_qubits) != len(self.initial_layout):
            raise TranspilerError(
                "Mappers require to have the layout to be the same size as the coupling map")

        current_layout = copy(self.initial_layout)
>>>>>>> 88829825

        for layer in dag.serial_layers():
            subdag = layer['graph']

            for gate in subdag.get_2q_nodes():
                physical_q0 = current_layout[gate['qargs'][0]]
                physical_q1 = current_layout[gate['qargs'][1]]
                if self.coupling_map.distance(physical_q0, physical_q1) != 1:
                    # Insert a new layer with the SWAP(s).
                    swap_layer = DAGCircuit()

                    path = self.coupling_map.shortest_undirected_path(physical_q0, physical_q1)
                    for swap in range(len(path) - 2):
                        connected_wire_1 = path[swap]
                        connected_wire_2 = path[swap + 1]

                        qubit_1 = current_layout[connected_wire_1]
                        qubit_2 = current_layout[connected_wire_2]

                        # create qregs
                        for qreg in current_layout.get_registers():
                            if qreg[0] not in swap_layer.qregs.values():
                                swap_layer.add_qreg(qreg[0])

                        # create the swap operation
                        swap_layer.add_basis_element('swap', 2, 0, 0)
                        swap_layer.apply_operation_back(self.swap_gate(qubit_1, qubit_2),
                                                        qargs=[qubit_1, qubit_2])

                    # layer insertion
                    edge_map = current_layout.combine_into_edge_map(self.initial_layout)
                    new_dag.compose_back(swap_layer, edge_map)

                    # update current_layout
                    for swap in range(len(path) - 2):
                        current_layout.swap(path[swap], path[swap + 1])

            edge_map = current_layout.combine_into_edge_map(self.initial_layout)
            new_dag.extend_back(subdag, edge_map)

        return new_dag<|MERGE_RESOLUTION|>--- conflicted
+++ resolved
@@ -62,9 +62,6 @@
             else:
                 self.initial_layout = Layout.generate_trivial_layout(*dag.qregs.values())
 
-<<<<<<< HEAD
-        current_layout = self.initial_layout.copy()
-=======
         if len(dag.get_qubits()) != len(self.initial_layout):
             raise TranspilerError('The layout does not match the amount of qubits in the DAG')
 
@@ -72,8 +69,7 @@
             raise TranspilerError(
                 "Mappers require to have the layout to be the same size as the coupling map")
 
-        current_layout = copy(self.initial_layout)
->>>>>>> 88829825
+        current_layout = self.initial_layout.copy()
 
         for layer in dag.serial_layers():
             subdag = layer['graph']
