# This code is part of Qiskit.
#
# (C) Copyright IBM 2017, 2020.
#
# This code is licensed under the Apache License, Version 2.0. You may
# obtain a copy of this license in the LICENSE.txt file in the root directory
# of this source tree or at http://www.apache.org/licenses/LICENSE-2.0.
#
# Any modifications or derivative works of this code must retain this
# copyright notice, and modified files need to carry a notice indicating
# that they have been altered from the originals.

"""Routing via SWAP insertion using the SABRE method from Li et al."""

import logging
from collections import defaultdict
from copy import copy, deepcopy

import numpy as np
import retworkx

from qiskit.circuit.library.standard_gates import SwapGate
from qiskit.transpiler.basepasses import TransformationPass
from qiskit.transpiler.exceptions import TranspilerError
from qiskit.transpiler.layout import Layout
from qiskit.dagcircuit import DAGOpNode

# pylint: disable=import-error
from qiskit._accelerate.sabre_swap import (
    sabre_score_heuristic,
    SwapScores,
    Heuristic,
    EdgeList,
    QubitsDecay,
)
from qiskit._accelerate.stochastic_swap import NLayout  # pylint: disable=import-error

logger = logging.getLogger(__name__)

EXTENDED_SET_SIZE = 20  # Size of lookahead window. TODO: set dynamically to len(current_layout)
EXTENDED_SET_WEIGHT = 0.5  # Weight of lookahead window compared to front_layer.

DECAY_RATE = 0.001  # Decay coefficient for penalizing serial swaps.
DECAY_RESET_INTERVAL = 5  # How often to reset all decay rates to 1.


class SabreSwap(TransformationPass):
    r"""Map input circuit onto a backend topology via insertion of SWAPs.

    Implementation of the SWAP-based heuristic search from the SABRE qubit
    mapping paper [1] (Algorithm 1). The heuristic aims to minimize the number
    of lossy SWAPs inserted and the depth of the circuit.

    This algorithm starts from an initial layout of virtual qubits onto physical
    qubits, and iterates over the circuit DAG until all gates are exhausted,
    inserting SWAPs along the way. It only considers 2-qubit gates as only those
    are germane for the mapping problem (it is assumed that 3+ qubit gates are
    already decomposed).

    In each iteration, it will first check if there are any gates in the
    ``front_layer`` that can be directly applied. If so, it will apply them and
    remove them from ``front_layer``, and replenish that layer with new gates
    if possible. Otherwise, it will try to search for SWAPs, insert the SWAPs,
    and update the mapping.

    The search for SWAPs is restricted, in the sense that we only consider
    physical qubits in the neighborhood of those qubits involved in
    ``front_layer``. These give rise to a ``swap_candidate_list`` which is
    scored according to some heuristic cost function. The best SWAP is
    implemented and ``current_layout`` updated.

    **References:**

    [1] Li, Gushu, Yufei Ding, and Yuan Xie. "Tackling the qubit mapping problem
    for NISQ-era quantum devices." ASPLOS 2019.
    `arXiv:1809.02573 <https://arxiv.org/pdf/1809.02573.pdf>`_
    """

    def __init__(
        self,
        coupling_map,
        heuristic="basic",
        seed=None,
        fake_run=False,
    ):
        r"""SabreSwap initializer.

        Args:
            coupling_map (CouplingMap): CouplingMap of the target backend.
            heuristic (str): The type of heuristic to use when deciding best
                swap strategy ('basic' or 'lookahead' or 'decay').
            seed (int): random seed used to tie-break among candidate swaps.
            fake_run (bool): if true, it only pretend to do routing, i.e., no
                swap is effectively added.

        Raises:
            TranspilerError: If the specified heuristic is not valid.

        Additional Information:

            The search space of possible SWAPs on physical qubits is explored
            by assigning a score to the layout that would result from each SWAP.
            The goodness of a layout is evaluated based on how viable it makes
            the remaining virtual gates that must be applied. A few heuristic
            cost functions are supported

            - 'basic':

            The sum of distances for corresponding physical qubits of
            interacting virtual qubits in the front_layer.

            .. math::

                H_{basic} = \sum_{gate \in F} D[\pi(gate.q_1)][\pi(gate.q2)]

            - 'lookahead':

            This is the sum of two costs: first is the same as the basic cost.
            Second is the basic cost but now evaluated for the
            extended set as well (i.e. :math:`|E|` number of upcoming successors to gates in
            front_layer F). This is weighted by some amount EXTENDED_SET_WEIGHT (W) to
            signify that upcoming gates are less important that the front_layer.

            .. math::

                H_{decay}=\frac{1}{\left|{F}\right|}\sum_{gate \in F} D[\pi(gate.q_1)][\pi(gate.q2)]
                    + W*\frac{1}{\left|{E}\right|} \sum_{gate \in E} D[\pi(gate.q_1)][\pi(gate.q2)]

            - 'decay':

            This is the same as 'lookahead', but the whole cost is multiplied by a
            decay factor. This increases the cost if the SWAP that generated the
            trial layout was recently used (i.e. it penalizes increase in depth).

            .. math::

                H_{decay} = max(decay(SWAP.q_1), decay(SWAP.q_2)) {
                    \frac{1}{\left|{F}\right|} \sum_{gate \in F} D[\pi(gate.q_1)][\pi(gate.q2)]\\
                    + W *\frac{1}{\left|{E}\right|} \sum_{gate \in E} D[\pi(gate.q_1)][\pi(gate.q2)]
                    }
        """

        super().__init__()

        # Assume bidirectional couplings, fixing gate direction is easy later.
        if coupling_map is None or coupling_map.is_symmetric:
            self.coupling_map = coupling_map
        else:
            self.coupling_map = deepcopy(coupling_map)
            self.coupling_map.make_symmetric()

        if heuristic == "basic":
            self.heuristic = Heuristic.Basic
        elif heuristic == "lookahead":
            self.heuristic = Heuristic.Lookahead
        elif heuristic == "decay":
            self.heuristic = Heuristic.Decay
        else:
            raise TranspilerError("Heuristic %s not recognized." % heuristic)

        self.seed = seed
        self.fake_run = fake_run
        self.required_predecessors = None
        self.qubits_decay = None
        self._bit_indices = None
        self.dist_matrix = None

    def run(self, dag):
        """Run the SabreSwap pass on `dag`.

        Args:
            dag (DAGCircuit): the directed acyclic graph to be mapped.
        Returns:
            DAGCircuit: A dag mapped to be compatible with the coupling_map.
        Raises:
            TranspilerError: if the coupling map or the layout are not
            compatible with the DAG
        """
        if len(dag.qregs) != 1 or dag.qregs.get("q", None) is None:
            raise TranspilerError("Sabre swap runs on physical circuits only.")

        if len(dag.qubits) > self.coupling_map.size():
            raise TranspilerError("More virtual qubits exist than physical.")

        max_iterations_without_progress = 10 * len(dag.qubits)  # Arbitrary.
        ops_since_progress = []
        extended_set = None

        # Normally this isn't necessary, but here we want to log some objects that have some
        # non-trivial cost to create.
        do_expensive_logging = logger.isEnabledFor(logging.DEBUG)

        self.dist_matrix = self.coupling_map.distance_matrix

        rng = np.random.default_rng(self.seed)

        # Preserve input DAG's name, regs, wire_map, etc. but replace the graph.
        mapped_dag = None
        if not self.fake_run:
            mapped_dag = dag.copy_empty_like()

        canonical_register = dag.qregs["q"]
        current_layout = Layout.generate_trivial_layout(canonical_register)
        self._bit_indices = {bit: idx for idx, bit in enumerate(canonical_register)}
        layout_mapping = {
            self._bit_indices[k]: v for k, v in current_layout.get_virtual_bits().items()
        }
        layout = NLayout(layout_mapping, len(dag.qubits), self.coupling_map.size())

        # A decay factor for each qubit used to heuristically penalize recently
        # used qubits (to encourage parallelism).
        self.qubits_decay = QubitsDecay(len(dag.qubits))

        # Start algorithm from the front layer and iterate until all gates done.
        self.required_predecessors = self._build_required_predecessors(dag)
        num_search_steps = 0
        front_layer = dag.front_layer()

        while front_layer:
            execute_gate_list = []

            # Remove as many immediately applicable gates as possible
            new_front_layer = []
            for node in front_layer:
                if len(node.qargs) == 2:
                    v0, v1 = [self._bit_indices[x] for x in node.qargs]
                    if self.coupling_map.graph.has_edge(
                        layout.logical_to_physical(v0), layout.logical_to_physical(v1)
                    ):
                        execute_gate_list.append(node)
                    else:
                        new_front_layer.append(node)
                else:  # Single-qubit gates as well as barriers are free
                    execute_gate_list.append(node)
            front_layer = new_front_layer

            if not execute_gate_list and len(ops_since_progress) > max_iterations_without_progress:
                # Backtrack to the last time we made progress, then greedily insert swaps to route
                # the gate with the smallest distance between its arguments.  This is a release
                # valve for the algorithm to avoid infinite loops only, and should generally not
                # come into play for most circuits.
                self._undo_operations(ops_since_progress, mapped_dag, layout)
                self._add_greedy_swaps(front_layer, mapped_dag, layout, canonical_register)
                continue

            if execute_gate_list:
                for node in execute_gate_list:
                    self._apply_gate(mapped_dag, node, layout, canonical_register)
                    for successor in self._successors(node, dag):
                        self.required_predecessors[successor] -= 1
                        if self._is_resolved(successor):
                            front_layer.append(successor)

                    if node.qargs:
                        self.qubits_decay.reset()

                # Diagnostics
                if do_expensive_logging:
                    logger.debug(
                        "free! %s",
                        [
                            (n.name if isinstance(n, DAGOpNode) else None, n.qargs)
                            for n in execute_gate_list
                        ],
                    )
                    logger.debug(
                        "front_layer: %s",
                        [
                            (n.name if isinstance(n, DAGOpNode) else None, n.qargs)
                            for n in front_layer
                        ],
                    )

                ops_since_progress = []
                extended_set = None
                continue

            # After all free gates are exhausted, heuristically find
            # the best swap and insert it. When two or more swaps tie
            # for best score, pick one randomly.

            if extended_set is None:
                extended_set = self._obtain_extended_set(dag, front_layer)
            extended_set_list = EdgeList(len(extended_set))
            for x in extended_set:
                extended_set_list.append(
                    self._bit_indices[x.qargs[0]], self._bit_indices[x.qargs[1]]
                )

            front_layer_list = EdgeList(len(front_layer))
            for x in front_layer:
                front_layer_list.append(
                    self._bit_indices[x.qargs[0]], self._bit_indices[x.qargs[1]]
                )
            swap_candidates = self._obtain_swaps(front_layer, layout)
            swap_scores = SwapScores(list(swap_candidates))
            best_swaps = sabre_score_heuristic(
                front_layer_list,
                layout,
                swap_scores,
                extended_set_list,
                self.dist_matrix,
                self.qubits_decay,
                self.heuristic,
            )
            best_swap = rng.choice(best_swaps)
            best_swap_qargs = [canonical_register[x] for x in best_swap]
            swap_node = self._apply_gate(
                mapped_dag,
                DAGOpNode(op=SwapGate(), qargs=best_swap_qargs),
                layout,
                canonical_register,
            )
            layout.swap_logical(*best_swap)
            ops_since_progress.append(swap_node)

            num_search_steps += 1
            if num_search_steps % DECAY_RESET_INTERVAL == 0:
                self.qubits_decay.reset()
            else:
                self.qubits_decay[best_swap[0]] += DECAY_RATE
                self.qubits_decay[best_swap[1]] += DECAY_RATE

            # Diagnostics
            if do_expensive_logging:
                logger.debug("SWAP Selection...")
                logger.debug("extended_set: %s", [(n.name, n.qargs) for n in extended_set])
                logger.debug("swap scores: %s", swap_scores)
                logger.debug("best swap: %s", best_swap)
                logger.debug("qubits decay: %s", self.qubits_decay)
        layout_mapping = layout.layout_mapping()
        output_layout = Layout({dag.qubits[k]: v for (k, v) in layout_mapping})
        self.property_set["final_layout"] = output_layout
        if not self.fake_run:
            return mapped_dag
        return dag

    def _apply_gate(self, mapped_dag, node, current_layout, canonical_register):
        new_node = _transform_gate_for_layout(node, current_layout, canonical_register)
        if self.fake_run:
            return new_node
        return mapped_dag.apply_operation_back(new_node.op, new_node.qargs, new_node.cargs)

<<<<<<< HEAD
=======
    def _reset_qubits_decay(self):
        """Reset all qubit decay factors to 1 upon request (to forget about
        past penalizations).
        """
        self.qubits_decay = {k: 1 for k in self.qubits_decay.keys()}

    def _build_required_predecessors(self, dag):
        out = defaultdict(int)
        # We don't need to count in- or out-wires: outs can never be predecessors, and all input
        # wires are automatically satisfied at the start.
        for node in dag.op_nodes():
            for successor in self._successors(node, dag):
                out[successor] += 1
        return out

>>>>>>> 4410a9b0
    def _successors(self, node, dag):
        """Return an iterable of the successors along each wire from the given node.

        This yields the same successor multiple times if there are parallel wires (e.g. two adjacent
        operations that have one clbit and qubit in common), which is important in the swapping
        algorithm for detecting if each wire has been accounted for."""
        for _, successor, _ in dag.edges(node):
            if isinstance(successor, DAGOpNode):
                yield successor

    def _is_resolved(self, node):
        """Return True if all of a node's predecessors in dag are applied."""
        return self.required_predecessors[node] == 0

    def _obtain_extended_set(self, dag, front_layer):
        """Populate extended_set by looking ahead a fixed number of gates.
        For each existing element add a successor until reaching limit.
        """
        extended_set = []
        decremented = []
        tmp_front_layer = front_layer
        done = False
        while tmp_front_layer and not done:
            new_tmp_front_layer = []
            for node in tmp_front_layer:
                for successor in self._successors(node, dag):
                    decremented.append(successor)
                    self.required_predecessors[successor] -= 1
                    if self._is_resolved(successor):
                        new_tmp_front_layer.append(successor)
                        if len(successor.qargs) == 2:
                            extended_set.append(successor)
                if len(extended_set) >= EXTENDED_SET_SIZE:
                    done = True
                    break
            tmp_front_layer = new_tmp_front_layer
        for node in decremented:
            self.required_predecessors[node] += 1
        return extended_set

    def _obtain_swaps(self, front_layer, current_layout):
        """Return a set of candidate swaps that affect qubits in front_layer.

        For each virtual qubit in front_layer, find its current location
        on hardware and the physical qubits in that neighborhood. Every SWAP
        on virtual qubits that corresponds to one of those physical couplings
        is a candidate SWAP.

        Candidate swaps are sorted so SWAP(i,j) and SWAP(j,i) are not duplicated.
        """
        candidate_swaps = set()
        for node in front_layer:
            for v in node.qargs:
                virtual = self._bit_indices[v]
                physical = current_layout.logical_to_physical(virtual)
                for neighbor in self.coupling_map.neighbors(physical):
                    virtual_neighbor = current_layout.physical_to_logical(neighbor)
                    swap = tuple(sorted([virtual, virtual_neighbor]))
                    candidate_swaps.add(swap)
        return candidate_swaps

    def _add_greedy_swaps(self, front_layer, dag, layout, qubits):
        """Mutate ``dag`` and ``layout`` by applying greedy swaps to ensure that at least one gate
        can be routed."""
        target_node = min(
            front_layer,
            key=lambda node: self.dist_matrix[
                layout.logical_to_physical(self._bit_indices[node.qargs[0]]),
                layout.logical_to_physical(self._bit_indices[node.qargs[1]]),
            ],
        )
        for pair in _shortest_swap_path(
            tuple(target_node.qargs), self.coupling_map, layout, qubits
        ):
            self._apply_gate(dag, DAGOpNode(op=SwapGate(), qargs=pair), layout, qubits)
            layout.swap_logical(*[self._bit_indices[x] for x in pair])

    def _undo_operations(self, operations, dag, layout):
        """Mutate ``dag`` and ``layout`` by undoing the swap gates listed in ``operations``."""
        if dag is None:
            for operation in reversed(operations):
                layout.swap_logical(*[self._bit_indices[x] for x in operation.qargs])
        else:
            for operation in reversed(operations):
                dag.remove_op_node(operation)
                p0 = self._bit_indices[operation.qargs[0]]
                p1 = self._bit_indices[operation.qargs[1]]
                layout.swap_logical(p0, p1)


def _transform_gate_for_layout(op_node, layout, device_qreg):
    """Return node implementing a virtual op on given layout."""
    mapped_op_node = copy(op_node)
    mapped_op_node.qargs = [
        device_qreg[layout.logical_to_physical(device_qreg.index(x))] for x in op_node.qargs
    ]
    return mapped_op_node


def _shortest_swap_path(target_qubits, coupling_map, layout, qreg):
    """Return an iterator that yields the swaps between virtual qubits needed to bring the two
    virtual qubits in ``target_qubits`` together in the coupling map."""
    v_start, v_goal = target_qubits
    start, goal = layout.logical_to_physical(qreg.index(v_start)), layout.logical_to_physical(
        qreg.index(v_goal)
    )
    # TODO: remove the list call once using retworkx 0.12, as the return value can be sliced.
    path = list(retworkx.dijkstra_shortest_paths(coupling_map.graph, start, target=goal)[goal])
    # Swap both qubits towards the "centre" (as opposed to applying the same swaps to one) to
    # parallelise and reduce depth.
    split = len(path) // 2
    forwards, backwards = path[1:split], reversed(path[split:-1])
    for swap in forwards:
        yield v_start, qreg[layout.physical_to_logical(swap)]
    for swap in backwards:
        yield v_goal, qreg[layout.physical_to_logical(swap)]<|MERGE_RESOLUTION|>--- conflicted
+++ resolved
@@ -341,14 +341,6 @@
             return new_node
         return mapped_dag.apply_operation_back(new_node.op, new_node.qargs, new_node.cargs)
 
-<<<<<<< HEAD
-=======
-    def _reset_qubits_decay(self):
-        """Reset all qubit decay factors to 1 upon request (to forget about
-        past penalizations).
-        """
-        self.qubits_decay = {k: 1 for k in self.qubits_decay.keys()}
-
     def _build_required_predecessors(self, dag):
         out = defaultdict(int)
         # We don't need to count in- or out-wires: outs can never be predecessors, and all input
@@ -358,7 +350,6 @@
                 out[successor] += 1
         return out
 
->>>>>>> 4410a9b0
     def _successors(self, node, dag):
         """Return an iterable of the successors along each wire from the given node.
 
