--- conflicted
+++ resolved
@@ -347,15 +347,9 @@
     """Return op implementing a virtual gate on given layout."""
     mapped_op_node = copy.copy(_first_op_node(gate["graph"]))
 
-<<<<<<< HEAD
-    device_qreg = QuantumRegister(len(layout.get_physical_bits()), "q")
-    mapped_qargs = tuple(device_qreg[layout[a]] for a in mapped_op_node.qargs)
-=======
     device_qreg = state.register
     layout_map = state.layout._v2p
-    mapped_qargs = [device_qreg[layout_map[a]] for a in mapped_op_node.qargs]
->>>>>>> 4414c4ec
-    mapped_op_node.qargs = mapped_qargs
+    mapped_op_node.qargs = tuple([device_qreg[layout_map[a]] for a in mapped_op_node.qargs])
 
     return mapped_op_node
 
@@ -363,18 +357,14 @@
 def _swap_ops_from_edge(edge, state):
     """Generate list of ops to implement a SWAP gate along a coupling edge."""
     device_qreg = state.register
-    qreg_edge = [device_qreg[i] for i in edge]
+    qreg_edge = tuple([device_qreg[i] for i in edge])
 
     # TODO shouldn't be making other nodes not by the DAG!!
-<<<<<<< HEAD
     return [DAGOpNode(op=SwapGate(), qargs=qreg_edge, cargs=())]
-=======
-    return [DAGOpNode(op=SwapGate(), qargs=qreg_edge, cargs=[])]
 
 
 def _first_op_node(dag):
     """Get the first op node from a DAG."""
     # This doesn't use `DAGCircuit.op_nodes` because that function always consumes the entire
     # iterator to create a list, whereas we only need the first element.
-    return next(node for node in dag.nodes() if isinstance(node, DAGOpNode))
->>>>>>> 4414c4ec
+    return next(node for node in dag.nodes() if isinstance(node, DAGOpNode))