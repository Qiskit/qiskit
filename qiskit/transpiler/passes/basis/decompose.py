# This code is part of Qiskit.
#
# (C) Copyright IBM 2017, 2018.
#
# This code is licensed under the Apache License, Version 2.0. You may
# obtain a copy of this license in the LICENSE.txt file in the root directory
# of this source tree or at http://www.apache.org/licenses/LICENSE-2.0.
#
# Any modifications or derivative works of this code must retain this
# copyright notice, and modified files need to carry a notice indicating
# that they have been altered from the originals.

"""Expand a gate in a circuit using its decomposition rules."""
from typing import Type, Union, List, Optional
from fnmatch import fnmatch

from qiskit.transpiler.basepasses import TransformationPass
from qiskit.dagcircuit.dagcircuit import DAGCircuit
from qiskit.converters.circuit_to_dag import circuit_to_dag
from qiskit.circuit.gate import Gate


class Decompose(TransformationPass):
    """Expand a gate in a circuit using its decomposition rules."""

<<<<<<< HEAD
    @deprecate_arguments({"gate": "gates_to_decompose"}, since="0.19.0")
=======
>>>>>>> e981b7e8
    def __init__(
        self,
        gates_to_decompose: Optional[Union[Type[Gate], List[Type[Gate]], List[str], str]] = None,
    ) -> None:
        """Decompose initializer.

        Args:
            gates_to_decompose: optional subset of gates to be decomposed,
                identified by gate label, name or type. Defaults to all gates.
        """
        super().__init__()
        self.gates_to_decompose = gates_to_decompose

    def run(self, dag: DAGCircuit) -> DAGCircuit:
        """Run the Decompose pass on `dag`.

        Args:
            dag: input dag.

        Returns:
            output dag where ``gate`` was expanded.
        """
        # Walk through the DAG and expand each non-basis node
        for node in dag.op_nodes():
            if self._should_decompose(node):
                if getattr(node.op, "definition", None) is None:
                    continue
                # TODO: allow choosing among multiple decomposition rules
                rule = node.op.definition.data
                if (
                    len(rule) == 1
                    and len(node.qargs) == len(rule[0].qubits) == 1  # to preserve gate order
                    and len(node.cargs) == len(rule[0].clbits) == 0
                ):
                    if node.op.definition.global_phase:
                        dag.global_phase += node.op.definition.global_phase
                    dag.substitute_node(node, rule[0].operation, inplace=True)
                else:
                    decomposition = circuit_to_dag(node.op.definition)
                    dag.substitute_node_with_dag(node, decomposition)

        return dag

    def _should_decompose(self, node) -> bool:
        """Call a decomposition pass on this circuit,
        to decompose one level (shallow decompose)."""
        if self.gates_to_decompose is None:  # check if no gates given
            return True

        has_label = False

        if not isinstance(self.gates_to_decompose, list):
            gates = [self.gates_to_decompose]
        else:
            gates = self.gates_to_decompose

        strings_list = [s for s in gates if isinstance(s, str)]
        gate_type_list = [g for g in gates if isinstance(g, type)]

        if hasattr(node.op, "label") and node.op.label is not None:
            has_label = True

        if has_label and (  # check if label or label wildcard is given
            node.op.label in gates or any(fnmatch(node.op.label, p) for p in strings_list)
        ):
            return True
        elif not has_label and (  # check if name or name wildcard is given
            node.name in gates or any(fnmatch(node.name, p) for p in strings_list)
        ):
            return True
        elif any(isinstance(node.op, op) for op in gate_type_list):  # check if Gate type given
            return True
        else:
            return False<|MERGE_RESOLUTION|>--- conflicted
+++ resolved
@@ -23,10 +23,6 @@
 class Decompose(TransformationPass):
     """Expand a gate in a circuit using its decomposition rules."""
 
-<<<<<<< HEAD
-    @deprecate_arguments({"gate": "gates_to_decompose"}, since="0.19.0")
-=======
->>>>>>> e981b7e8
     def __init__(
         self,
         gates_to_decompose: Optional[Union[Type[Gate], List[Type[Gate]], List[str], str]] = None,
