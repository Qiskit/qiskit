--- conflicted
+++ resolved
@@ -87,25 +87,16 @@
         # Walk through the DAG and expand each non-basis node
         for node in dag.op_nodes():
             if self._should_decompose(node):
-                node_definition = getattr(node.op, "definition", None)
-                if node_definition is None:
+                if getattr(node.op, "definition", None) is None:
                     continue
                 # TODO: allow choosing among multiple decomposition rules
-<<<<<<< HEAD
-                rule = node_definition.data
-                if len(rule) == 1 and len(node.qargs) == len(rule[0][1]) == 1:
-                    if node_definition.global_phase:
-                        dag.global_phase += node_definition.global_phase
-                    dag.substitute_node(node, rule[0][0], inplace=True)
-=======
                 rule = node.op.definition.data
                 if len(rule) == 1 and len(node.qargs) == len(rule[0].qubits) == 1:
                     if node.op.definition.global_phase:
                         dag.global_phase += node.op.definition.global_phase
                     dag.substitute_node(node, rule[0].operation, inplace=True)
->>>>>>> 0ab9e1e1
                 else:
-                    decomposition = circuit_to_dag(node_definition)
+                    decomposition = circuit_to_dag(node.op.definition)
                     dag.substitute_node_with_dag(node, decomposition)
 
         return dag
