# -*- coding: utf-8 -*-

# Copyright 2018, IBM.
#
# This source code is licensed under the Apache License, Version 2.0 found in
# the LICENSE.txt file in the root directory of this source tree.

# pylint: disable=redefined-builtin

"""Helper module for simplified QISKit usage.

The functions in this module provide convenience helpers for accessing commonly
used features of the SDK in a simplified way. They support a small subset of
scenarios and flows: for more advanced usage, it is encouraged to instead
refer to the documentation of each component and use them separately.
"""

from ._wrapper import (available_backends, local_backends, remote_backends,
<<<<<<< HEAD
                       get_backend, compile, execute, register, least_busy,
                       load_qasm_string, load_qasm_file)
=======
                       get_backend, compile, execute, register, unregister,
                       registered_providers, load_qasm_string, load_qasm_file)
>>>>>>> e51b4fd9
<|MERGE_RESOLUTION|>--- conflicted
+++ resolved
@@ -16,10 +16,6 @@
 """
 
 from ._wrapper import (available_backends, local_backends, remote_backends,
-<<<<<<< HEAD
-                       get_backend, compile, execute, register, least_busy,
-                       load_qasm_string, load_qasm_file)
-=======
                        get_backend, compile, execute, register, unregister,
-                       registered_providers, load_qasm_string, load_qasm_file)
->>>>>>> e51b4fd9
+                       registered_providers, load_qasm_string, load_qasm_file,
+                       least_busy)