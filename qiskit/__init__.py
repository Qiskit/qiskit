# This code is part of Qiskit.
#
# (C) Copyright IBM 2017.
#
# This code is licensed under the Apache License, Version 2.0. You may
# obtain a copy of this license in the LICENSE.txt file in the root directory
# of this source tree or at http://www.apache.org/licenses/LICENSE-2.0.
#
# Any modifications or derivative works of this code must retain this
# copyright notice, and modified files need to carry a notice indicating
# that they have been altered from the originals.

<<<<<<< HEAD
# pylint: disable=wrong-import-order,invalid-name,wrong-import-position
=======
# pylint: disable=wrong-import-position
>>>>>>> cffbb849

"""Main Qiskit public functionality."""

import sys
import warnings

import qiskit._accelerate

# Globally define compiled modules. The normal import mechanism will not
# find compiled submodules in _accelerate because it relies on file paths
# manually define them on import so people can directly import
# qiskit._accelerate.* submodules and not have to rely on attribute access
sys.modules["qiskit._accelerate.stochastic_swap"] = qiskit._accelerate.stochastic_swap
sys.modules["qiskit._accelerate.pauli_expval"] = qiskit._accelerate.pauli_expval
sys.modules["qiskit._accelerate.dense_layout"] = qiskit._accelerate.dense_layout
sys.modules["qiskit._accelerate.sparse_pauli_op"] = qiskit._accelerate.sparse_pauli_op

# Extend namespace for backwards compat
from qiskit import namespace
new_meta_path = []
new_meta_path.append(namespace.QiskitElementImport(
    'qiskit_aer', 'qiskit.providers.aer'))
new_meta_path.append(namespace.QiskitElementImport(
    'qiskit_ignis', 'qiskit.ignis'))
new_meta_path.append(namespace.QiskitElementImport(
    'qiskit_aqua', 'qiskit.aqua'))
new_meta_path.append(namespace.QiskitElementImport(
    'qiskit_aqua.chemistry', 'qiskit.chemistry'))
new_meta_path.append(namespace.QiskitElementImport(
    'qiskit_aqua.finance', 'qiskit.finance'))
new_meta_path.append(namespace.QiskitElementImport(
    'qiskit_aqua.ml', 'qiskit.ml'))
new_meta_path.append(namespace.QiskitElementImport(
    'qiskit_aqua.optimization', 'qiskit.optimization'))
new_meta_path.append(namespace.QiskitElementImport(
    'qiskit_ibmq_provider', 'qiskit.providers.ibmq'))
new_meta_path.append(namespace.QiskitElementImport(
    'qiskit_aqt_provider', 'qiskit.providers.aqt'))
new_meta_path.append(namespace.QiskitElementImport(
    'qiskit_honeywell_provider', 'qiskit.providers.honeywell'))
# Add Qiskit importers to meta_path before PathFinder in the default
# sys.meta_path to avoid the miss penalty on trying to import a module
# which does not exist
old_meta_path = sys.meta_path
sys.meta_path = old_meta_path[:-1] + new_meta_path + [old_meta_path[-1]]

# qiskit errors operator
<<<<<<< HEAD
from qiskit.exceptions import QiskitError  # noqa
=======
from qiskit.exceptions import QiskitError, MissingOptionalLibraryError
>>>>>>> cffbb849

# The main qiskit operators
from qiskit.circuit import ClassicalRegister  # noqa
from qiskit.circuit import QuantumRegister  # noqa
from qiskit.circuit import AncillaRegister  # noqa
from qiskit.circuit import QuantumCircuit  # noqa

# user config
from qiskit import user_config as _user_config  # noqa

# The qiskit.extensions.x imports needs to be placed here due to the
# mechanism for adding gates dynamically.
import qiskit.extensions  # noqa
import qiskit.circuit.measure  # noqa
import qiskit.circuit.reset  # noqa

# Please note these are global instances, not modules.
from qiskit.providers.basicaer import BasicAer  # noqa

_config = _user_config.get_config()

# Moved to after IBMQ and Aer imports due to import issues
# with other modules that check for IBMQ (tools)
from qiskit.execute_function import execute  # noqa
from qiskit.compiler import transpile, assemble, schedule, sequence  # noqa

from .version import __version__  # noqa
from .version import QiskitVersion  # noqa


__qiskit_version__ = QiskitVersion()


class AerWrapper:
    """Lazy loading wrapper for Aer provider."""

    def __init__(self):
        self.aer = None

    def __bool__(self):
        if self.aer is None:
            try:
<<<<<<< HEAD
                import qiskit_aer
                self.aer = qiskit_aer.Aer
=======
                from qiskit.providers import aer

                self.aer = aer.Aer
>>>>>>> cffbb849
            except ImportError:
                return False
        return True

    def __getattr__(self, attr):
        if not self.aer:
            try:
<<<<<<< HEAD
                import qiskit_aer
                self.aer = qiskit_aer.Aer
            except ImportError as exc:
                raise ImportError('Could not import the Aer provider from the '
                                  'qiskit-aer package. Install qiskit-aer or '
                                  'check your installation.') from exc
=======
                from qiskit.providers import aer

                self.aer = aer.Aer
            except ImportError as ex:
                raise MissingOptionalLibraryError(
                    "qiskit-aer", "Aer provider", "pip install qiskit-aer"
                ) from ex
>>>>>>> cffbb849
        return getattr(self.aer, attr)


class IBMQWrapper:
    """Lazy loading wrapper for IBMQ provider."""

    def __init__(self):
        self.ibmq = None

    def __bool__(self):
        if self.ibmq is None:
            try:
<<<<<<< HEAD
                import qiskit_ibmq_provider as ibmq
=======
                from qiskit.providers import ibmq

>>>>>>> cffbb849
                self.ibmq = ibmq.IBMQ
            except ImportError:
                return False
        return True

    def __getattr__(self, attr):
        if not self.ibmq:
            try:
<<<<<<< HEAD
                import qiskit_ibmq_provider as ibmq
=======
                from qiskit.providers import ibmq

>>>>>>> cffbb849
                self.ibmq = ibmq.IBMQ
            except ImportError as ex:
                raise MissingOptionalLibraryError(
                    "qiskit-ibmq-provider", "IBMQ provider", "pip install qiskit-ibmq-provider"
                ) from ex
        return getattr(self.ibmq, attr)


Aer = AerWrapper()
IBMQ = IBMQWrapper()

__all__ = [
    "Aer",
    "AncillaRegister",
    "BasicAer",
    "ClassicalRegister",
    "IBMQ",
    "MissingOptionalLibraryError",
    "QiskitError",
    "QuantumCircuit",
    "QuantumRegister",
    "assemble",
    "execute",
    "schedule",
    "sequence",
    "transpile",
]<|MERGE_RESOLUTION|>--- conflicted
+++ resolved
@@ -10,11 +10,7 @@
 # copyright notice, and modified files need to carry a notice indicating
 # that they have been altered from the originals.
 
-<<<<<<< HEAD
-# pylint: disable=wrong-import-order,invalid-name,wrong-import-position
-=======
 # pylint: disable=wrong-import-position
->>>>>>> cffbb849
 
 """Main Qiskit public functionality."""
 
@@ -37,24 +33,6 @@
 new_meta_path = []
 new_meta_path.append(namespace.QiskitElementImport(
     'qiskit_aer', 'qiskit.providers.aer'))
-new_meta_path.append(namespace.QiskitElementImport(
-    'qiskit_ignis', 'qiskit.ignis'))
-new_meta_path.append(namespace.QiskitElementImport(
-    'qiskit_aqua', 'qiskit.aqua'))
-new_meta_path.append(namespace.QiskitElementImport(
-    'qiskit_aqua.chemistry', 'qiskit.chemistry'))
-new_meta_path.append(namespace.QiskitElementImport(
-    'qiskit_aqua.finance', 'qiskit.finance'))
-new_meta_path.append(namespace.QiskitElementImport(
-    'qiskit_aqua.ml', 'qiskit.ml'))
-new_meta_path.append(namespace.QiskitElementImport(
-    'qiskit_aqua.optimization', 'qiskit.optimization'))
-new_meta_path.append(namespace.QiskitElementImport(
-    'qiskit_ibmq_provider', 'qiskit.providers.ibmq'))
-new_meta_path.append(namespace.QiskitElementImport(
-    'qiskit_aqt_provider', 'qiskit.providers.aqt'))
-new_meta_path.append(namespace.QiskitElementImport(
-    'qiskit_honeywell_provider', 'qiskit.providers.honeywell'))
 # Add Qiskit importers to meta_path before PathFinder in the default
 # sys.meta_path to avoid the miss penalty on trying to import a module
 # which does not exist
@@ -62,11 +40,7 @@
 sys.meta_path = old_meta_path[:-1] + new_meta_path + [old_meta_path[-1]]
 
 # qiskit errors operator
-<<<<<<< HEAD
-from qiskit.exceptions import QiskitError  # noqa
-=======
 from qiskit.exceptions import QiskitError, MissingOptionalLibraryError
->>>>>>> cffbb849
 
 # The main qiskit operators
 from qiskit.circuit import ClassicalRegister  # noqa
@@ -109,14 +83,9 @@
     def __bool__(self):
         if self.aer is None:
             try:
-<<<<<<< HEAD
-                import qiskit_aer
-                self.aer = qiskit_aer.Aer
-=======
                 from qiskit.providers import aer
 
                 self.aer = aer.Aer
->>>>>>> cffbb849
             except ImportError:
                 return False
         return True
@@ -124,14 +93,6 @@
     def __getattr__(self, attr):
         if not self.aer:
             try:
-<<<<<<< HEAD
-                import qiskit_aer
-                self.aer = qiskit_aer.Aer
-            except ImportError as exc:
-                raise ImportError('Could not import the Aer provider from the '
-                                  'qiskit-aer package. Install qiskit-aer or '
-                                  'check your installation.') from exc
-=======
                 from qiskit.providers import aer
 
                 self.aer = aer.Aer
@@ -139,7 +100,6 @@
                 raise MissingOptionalLibraryError(
                     "qiskit-aer", "Aer provider", "pip install qiskit-aer"
                 ) from ex
->>>>>>> cffbb849
         return getattr(self.aer, attr)
 
 
@@ -152,12 +112,8 @@
     def __bool__(self):
         if self.ibmq is None:
             try:
-<<<<<<< HEAD
-                import qiskit_ibmq_provider as ibmq
-=======
                 from qiskit.providers import ibmq
 
->>>>>>> cffbb849
                 self.ibmq = ibmq.IBMQ
             except ImportError:
                 return False
@@ -166,12 +122,8 @@
     def __getattr__(self, attr):
         if not self.ibmq:
             try:
-<<<<<<< HEAD
-                import qiskit_ibmq_provider as ibmq
-=======
                 from qiskit.providers import ibmq
 
->>>>>>> cffbb849
                 self.ibmq = ibmq.IBMQ
             except ImportError as ex:
                 raise MissingOptionalLibraryError(
