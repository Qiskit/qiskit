--- conflicted
+++ resolved
@@ -31,12 +31,7 @@
 import qiskit.extensions.standard
 import qiskit.extensions.quantum_initializer
 
-<<<<<<< HEAD
-from ._quantumprogram import QuantumProgram
 from .result import Result
-=======
-from ._result import Result
->>>>>>> cac7c6a2
 
 from .wrapper._wrapper import (
     available_backends, local_backends, remote_backends,
