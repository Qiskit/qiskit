--- conflicted
+++ resolved
@@ -41,16 +41,10 @@
 @deprecate_func(
     since="1.2",
     removal_timeline="in the 2.0 release",
-<<<<<<< HEAD
-    additional_msg="The function disassemble is being deprecated "
-    "as they are not necessary for BackendV2. If user still need Qobj, that probably "
-    "means that they are using a backend based on the deprecated BackendV1 class.",
-=======
     additional_msg="The `Qobj` class and related functionality are part of the deprecated "
     "`BackendV1` workflow,  and no longer necessary for `BackendV2`. If a user "
     "workflow requires `Qobj` it likely relies on deprecated functionality and "
     "should be updated to use `BackendV2`.",
->>>>>>> 889173bc
 )
 def disassemble(qobj) -> Union[CircuitModule, PulseModule]:
     """Disassemble a qobj and return the circuits or pulse schedules, run_config, and user header.
