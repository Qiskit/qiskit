# This code is part of Qiskit.
#
# (C) Copyright IBM 2017, 2019.
#
# This code is licensed under the Apache License, Version 2.0. You may
# obtain a copy of this license in the LICENSE.txt file in the root directory
# of this source tree or at http://www.apache.org/licenses/LICENSE-2.0.
#
# Any modifications or derivative works of this code must retain this
# copyright notice, and modified files need to carry a notice indicating
# that they have been altered from the originals.

"""Assemble function for converting a list of circuits into a qobj."""
import copy
from collections import defaultdict
from typing import Dict, List, Optional, Tuple

from qiskit.assembler.run_config import RunConfig
from qiskit.assembler.assemble_schedules import _assemble_instructions as _assemble_schedule
from qiskit.circuit import QuantumCircuit
from qiskit.exceptions import QiskitError
from qiskit.qobj import (
    QasmQobj,
    QobjExperimentHeader,
    QasmQobjInstruction,
    QasmQobjExperimentConfig,
    QasmQobjExperiment,
    QasmQobjConfig,
    QasmExperimentCalibrations,
    GateCalibration,
    PulseQobjInstruction,
    PulseLibraryItem,
    converters,
    QobjHeader,
)
from qiskit.tools.parallel import parallel_map


PulseLibrary = Dict[str, List[complex]]


def _assemble_circuit(
    circuit: QuantumCircuit, run_config: RunConfig
) -> Tuple[QasmQobjExperiment, Optional[PulseLibrary]]:
    """Assemble one circuit.

    Args:
        circuit: circuit to assemble
        run_config: configuration of the runtime environment

    Returns:
        One experiment for the QasmQobj, and pulse library for pulse gates (which could be None)

    Raises:
        QiskitError: when the circuit has unit other than 'dt'.
    """
    if circuit.unit != "dt":
        raise QiskitError(
            "Unable to assemble circuit with unit '{}', which must be 'dt'.".format(circuit.unit)
        )

    # header data
    num_qubits = 0
    memory_slots = 0
    qubit_labels = []
    clbit_labels = []

    qreg_sizes = []
    creg_sizes = []
    for qreg in circuit.qregs:
        qreg_sizes.append([qreg.name, qreg.size])
        for j in range(qreg.size):
            qubit_labels.append([qreg.name, j])
        num_qubits += qreg.size
    for creg in circuit.cregs:
        creg_sizes.append([creg.name, creg.size])
        for j in range(creg.size):
            clbit_labels.append([creg.name, j])
        memory_slots += creg.size

    qubit_indices = {qubit: idx for idx, qubit in enumerate(circuit.qubits)}
    clbit_indices = {clbit: idx for idx, clbit in enumerate(circuit.clbits)}

    # TODO: why do we need creq_sizes and qreg_sizes in header
    # TODO: we need to rethink memory_slots as they are tied to classical bit
    metadata = circuit.metadata
    if metadata is None:
        metadata = {}
    header = QobjExperimentHeader(
        qubit_labels=qubit_labels,
        n_qubits=num_qubits,
        qreg_sizes=qreg_sizes,
        clbit_labels=clbit_labels,
        memory_slots=memory_slots,
        creg_sizes=creg_sizes,
        name=circuit.name,
        global_phase=float(circuit.global_phase),
        metadata=metadata,
    )

    # TODO: why do we need n_qubits and memory_slots in both the header and the config
    config = QasmQobjExperimentConfig(n_qubits=num_qubits, memory_slots=memory_slots)

    calibrations, pulse_library = _assemble_pulse_gates(circuit, run_config)
    if calibrations:
        config.calibrations = calibrations

    # Convert conditionals from QASM-style (creg ?= int) to qobj-style
    # (register_bit ?= 1), by assuming device has unlimited register slots
    # (supported only for simulators). Map all measures to a register matching
    # their clbit_index, create a new register slot for every conditional gate
    # and add a bfunc to map the creg=val mask onto the gating register bit.

    is_conditional_experiment = any(op.condition for (op, qargs, cargs) in circuit.data)
    max_conditional_idx = 0

    instructions = []
    for op_context in circuit.data:
        instruction = op_context[0].assemble()

        # Add register attributes to the instruction
        qargs = op_context[1]
        cargs = op_context[2]
        if qargs:
            instruction.qubits = [qubit_indices[qubit] for qubit in qargs]
        if cargs:
            instruction.memory = [clbit_indices[clbit] for clbit in cargs]
            # If the experiment has conditional instructions, assume every
            # measurement result may be needed for a conditional gate.
            if instruction.name == "measure" and is_conditional_experiment:
                instruction.register = [clbit_indices[clbit] for clbit in cargs]

        # To convert to a qobj-style conditional, insert a bfunc prior
        # to the conditional instruction to map the creg ?= val condition
        # onto a gating register bit.
        if hasattr(instruction, "_condition"):
            ctrl_reg, ctrl_val = instruction._condition
            mask = 0
            val = 0
            for clbit in clbit_labels:
                if clbit[0] == ctrl_reg.name:
                    mask |= 1 << clbit_labels.index(clbit)
                    val |= ((ctrl_val >> clbit[1]) & 1) << clbit_labels.index(clbit)

            conditional_reg_idx = memory_slots + max_conditional_idx
            conversion_bfunc = QasmQobjInstruction(
                name="bfunc",
                mask="0x%X" % mask,
                relation="==",
                val="0x%X" % val,
                register=conditional_reg_idx,
            )
            instructions.append(conversion_bfunc)
            instruction.conditional = conditional_reg_idx
            max_conditional_idx += 1
            # Delete condition attribute now that we have replaced it with
            # the conditional and bfunc
            del instruction._condition

        instructions.append(instruction)
    return (
        QasmQobjExperiment(instructions=instructions, header=header, config=config),
        pulse_library,
    )


def _assemble_pulse_gates(
    circuit: QuantumCircuit, run_config: RunConfig
) -> Tuple[Optional[QasmExperimentCalibrations], Optional[PulseLibrary]]:
    """Assemble and return the circuit calibrations and associated pulse library, if there are any.
    The calibrations themselves may reference the pulse library which is returned as a dict.

    Args:
        circuit: circuit which may have pulse calibrations
        run_config: configuration of the runtime environment

    Returns:
        The calibrations and pulse library, if there are any
    """
    if not circuit.calibrations:
        return None, None
    if not hasattr(run_config, "parametric_pulses"):
        run_config.parametric_pulses = []
    calibrations = []
    pulse_library = {}
    for gate, cals in circuit.calibrations.items():
        for (qubits, params), schedule in cals.items():
            qobj_instructions, _ = _assemble_schedule(
                schedule,
                converters.InstructionToQobjConverter(PulseQobjInstruction),
                run_config,
                pulse_library,
            )
            calibrations.append(
                GateCalibration(str(gate), list(qubits), list(params), qobj_instructions)
            )
    return QasmExperimentCalibrations(gates=calibrations), pulse_library


def _extract_common_calibrations(
    experiments: List[QasmQobjExperiment],
) -> Tuple[List[QasmQobjExperiment], Optional[QasmExperimentCalibrations]]:
    """Given a list of ``QasmQobjExperiment``s, each of which may have calibrations in their
    ``config``, collect common calibrations into a global ``QasmExperimentCalibrations``
    and delete them from their local experiments.

    Args:
        experiments: The list of Qasm experiments that are being assembled into one qobj

    Returns:
        The input experiments with modified calibrations, and common calibrations, if there
        are any
    """

    def index_calibrations() -> Dict[int, List[Tuple[int, GateCalibration]]]:
        """Map each calibration to all experiments that contain it."""
        exp_indices = defaultdict(list)
        for exp_idx, exp in enumerate(experiments):
            for gate_cal in exp.config.calibrations.gates:
                # They must be keyed on the hash or identical cals will be indexed separately
                exp_indices[hash(gate_cal)].append((exp_idx, gate_cal))
        return exp_indices

    def collect_common_calibrations() -> List[GateCalibration]:
        """If a gate calibration appears in all experiments, collect it."""
        common_calibrations = []
        for _, exps_w_cal in exp_indices.items():
            if len(exps_w_cal) == len(experiments):
                _, gate_cal = exps_w_cal[0]
                common_calibrations.append(gate_cal)
        return common_calibrations

    def remove_common_gate_calibrations(exps: List[QasmQobjExperiment]) -> None:
        """For calibrations that appear in all experiments, remove them from the individual
        experiment's ``config.calibrations``."""
        for _, exps_w_cal in exp_indices.items():
            if len(exps_w_cal) == len(exps):
                for exp_idx, gate_cal in exps_w_cal:
                    exps[exp_idx].config.calibrations.gates.remove(gate_cal)

    if not (experiments and all(hasattr(exp.config, "calibrations") for exp in experiments)):
        # No common calibrations
        return experiments, None

    exp_indices = index_calibrations()
    common_calibrations = collect_common_calibrations()
    remove_common_gate_calibrations(experiments)

    # Remove the ``calibrations`` attribute if it's now empty
    for exp in experiments:
        if not exp.config.calibrations.gates:
            del exp.config.calibrations

    return experiments, QasmExperimentCalibrations(gates=common_calibrations)


def _configure_experiment_los(
    experiments: List[QasmQobjExperiment],
    lo_converter: converters.LoConfigConverter,
    run_config: RunConfig,
):
    # get per experiment los
    freq_configs = [
        lo_converter(lo_dict) for lo_dict in getattr(run_config, "schedule_los", [])
    ]

    if len(experiments) > 1 and len(freq_configs) not in [0, 1, len(experiments)]:
        raise QiskitError(
            "Invalid 'schedule_los' setting specified. If specified, it should be "
            "either have a single entry to apply the same LOs for each experiment or "
            "have length equal to the number of experiments."
        )

    if len(freq_configs) > 1:
        if len(experiments) > 1:
            for idx, expt in enumerate(experiments):
                freq_config = freq_configs[idx]
                expt.config.qubit_lo_freq = freq_config.qubit_lo_freq
                expt.config.meas_lo_freq = freq_config.meas_lo_freq
        elif len(experiments) == 1:
            expt = experiments[0]
            experiments = []
            for freq_config in freq_configs:
                expt_config = copy.deepcopy(expt.config)
                expt_config.qubit_lo_freq = freq_config.qubit_lo_freq
                expt_config.meas_lo_freq = freq_config.meas_lo_freq
                experiments.append(QasmQobjExperiment(
                    header=expt.header,
                    instructions=expt.instructions,
                    config=expt_config))

    return experiments


def assemble_circuits(
    circuits: List[QuantumCircuit], run_config: RunConfig, qobj_id: int, qobj_header: QobjHeader
) -> QasmQobj:
    """Assembles a list of circuits into a qobj that can be run on the backend.

    Args:
        circuits: circuit(s) to assemble
        run_config: configuration of the runtime environment
        qobj_id: identifier for the generated qobj
        qobj_header: header to pass to the results

    Returns:
        The qobj to be run on the backends
    """
    # assemble the circuit experiments
    experiments_and_pulse_libs = parallel_map(_assemble_circuit, circuits, [run_config])
    experiments = []
    pulse_library = {}
    for exp, lib in experiments_and_pulse_libs:
        experiments.append(exp)
        if lib:
            pulse_library.update(lib)

    # extract common calibrations
    experiments, calibrations = _extract_common_calibrations(experiments)

    # configure LO freqs per circuit
    lo_converter = converters.LoConfigConverter(QasmQobjExperimentConfig,
                                                **run_config.to_dict())
    experiments = _configure_experiment_los(experiments, lo_converter, run_config)

    qobj_config = QasmQobjConfig()
    if run_config:
        qobj_config_dict = run_config.to_dict()

        # remove LO ranges, not needed in qobj
        qobj_config_dict.pop("qubit_lo_range", None)
        qobj_config_dict.pop("meas_lo_range", None)

        # convert LO frequencies to GHz, if they exist
        if "qubit_lo_freq" in qobj_config_dict:
            qobj_config_dict["qubit_lo_freq"] = [
                freq / 1e9 for freq in qobj_config_dict["qubit_lo_freq"]
            ]
        if "meas_lo_freq" in qobj_config_dict:
            qobj_config_dict["meas_lo_freq"] = [
                freq / 1e9 for freq in qobj_config_dict["meas_lo_freq"]
            ]

        # override default los if single ``schedule_los`` entry set
        schedule_los = qobj_config_dict.pop("schedule_los", [])
        if len(schedule_los) == 1:
            lo_dict = schedule_los[0]
            q_los = lo_converter.get_qubit_los(lo_dict)
            # Hz -> GHz
            if q_los:
                qobj_config_dict["qubit_lo_freq"] = [freq / 1e9 for freq in q_los]
            m_los = lo_converter.get_meas_los(lo_dict)
            if m_los:
                qobj_config_dict["meas_lo_freq"] = [freq / 1e9 for freq in m_los]

        qobj_config = QasmQobjConfig(**qobj_config_dict)

    qubit_sizes = []
    memory_slot_sizes = []
    for circ in circuits:
        num_qubits = 0
        memory_slots = 0
        for qreg in circ.qregs:
            num_qubits += qreg.size
        for creg in circ.cregs:
            memory_slots += creg.size
        qubit_sizes.append(num_qubits)
        memory_slot_sizes.append(memory_slots)
    qobj_config.memory_slots = max(memory_slot_sizes)
    qobj_config.n_qubits = max(qubit_sizes)

    if pulse_library:
<<<<<<< HEAD
        qobj_config.pulse_library = [PulseLibraryItem(name=name, samples=samples)
                                     for name, samples in pulse_library.items()]

=======
        qobj_config.pulse_library = [
            PulseLibraryItem(name=name, samples=samples) for name, samples in pulse_library.items()
        ]
    experiments, calibrations = _extract_common_calibrations(experiments)
>>>>>>> 65656458
    if calibrations and calibrations.gates:
        qobj_config.calibrations = calibrations

    return QasmQobj(
        qobj_id=qobj_id, config=qobj_config, experiments=experiments, header=qobj_header
    )<|MERGE_RESOLUTION|>--- conflicted
+++ resolved
@@ -370,16 +370,10 @@
     qobj_config.n_qubits = max(qubit_sizes)
 
     if pulse_library:
-<<<<<<< HEAD
-        qobj_config.pulse_library = [PulseLibraryItem(name=name, samples=samples)
-                                     for name, samples in pulse_library.items()]
-
-=======
         qobj_config.pulse_library = [
             PulseLibraryItem(name=name, samples=samples) for name, samples in pulse_library.items()
         ]
-    experiments, calibrations = _extract_common_calibrations(experiments)
->>>>>>> 65656458
+
     if calibrations and calibrations.gates:
         qobj_config.calibrations = calibrations
 
