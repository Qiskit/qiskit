--- conflicted
+++ resolved
@@ -139,17 +139,6 @@
             mask = 0
             val = 0
             if isinstance(ctrl_reg, Clbit):
-<<<<<<< HEAD
-                for clbit in clbit_labels:
-                    if clbit == [ctrl_reg.register.name, ctrl_reg.index]:
-                        mask = (1 << clbit_labels.index(clbit))
-                        val = (ctrl_val & 1) << clbit_labels.index(clbit)
-            else:
-                for clbit in clbit_labels:
-                    if clbit[0] == ctrl_reg.name:
-                        mask |= (1 << clbit_labels.index(clbit))
-                        val |= (((ctrl_val >> clbit[1]) & 1) << clbit_labels.index(clbit))
-=======
                 mask = 1 << clbit_indices[ctrl_reg]
                 val = (ctrl_val & 1) << clbit_indices[ctrl_reg]
             else:
@@ -159,7 +148,6 @@
                         val |= ((ctrl_val >> list(ctrl_reg).index(clbit)) & 1) << clbit_indices[
                             clbit
                         ]
->>>>>>> cea50ed6
 
             conditional_reg_idx = memory_slots + max_conditional_idx
             conversion_bfunc = QasmQobjInstruction(
