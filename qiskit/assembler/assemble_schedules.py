# This code is part of Qiskit.
#
# (C) Copyright IBM 2017, 2019.
#
# This code is licensed under the Apache License, Version 2.0. You may
# obtain a copy of this license in the LICENSE.txt file in the root directory
# of this source tree or at http://www.apache.org/licenses/LICENSE-2.0.
#
# Any modifications or derivative works of this code must retain this
# copyright notice, and modified files need to carry a notice indicating
# that they have been altered from the originals.

# pylint: disable=unused-import

"""Assemble function for converting a list of circuits into a qobj."""
import hashlib
from collections import defaultdict
from typing import Any, Dict, List, Tuple, Union

from qiskit import qobj, pulse
from qiskit.assembler.run_config import RunConfig
from qiskit.exceptions import QiskitError
from qiskit.pulse import instructions, transforms, library, schedule, channels
from qiskit.qobj import utils as qobj_utils, converters
from qiskit.qobj.converters.pulse_instruction import ParametricPulseShapes


def assemble_schedules(
    schedules: List[
        Union[
            "schedule.ScheduleBlock",
            "schedule.ScheduleComponent",
            Tuple[int, "schedule.ScheduleComponent"],
        ]
    ],
    qobj_id: int,
    qobj_header: qobj.QobjHeader,
    run_config: RunConfig,
) -> qobj.PulseQobj:
    """Assembles a list of schedules into a qobj that can be run on the backend.

    Args:
        schedules: Schedules to assemble.
        qobj_id: Identifier for the generated qobj.
        qobj_header: Header to pass to the results.
        run_config: Configuration of the runtime environment.

    Returns:
        The Qobj to be run on the backends.

    Raises:
        QiskitError: when frequency settings are not supplied.
    """
    if not hasattr(run_config, "qubit_lo_freq"):
        raise QiskitError("qubit_lo_freq must be supplied.")
    if not hasattr(run_config, "meas_lo_freq"):
        raise QiskitError("meas_lo_freq must be supplied.")

    lo_converter = converters.LoConfigConverter(
        qobj.PulseQobjExperimentConfig, **run_config.to_dict()
    )
    experiments, experiment_config = _assemble_experiments(schedules, lo_converter, run_config)
    qobj_config = _assemble_config(lo_converter, experiment_config, run_config)

    return qobj.PulseQobj(
        experiments=experiments, qobj_id=qobj_id, header=qobj_header, config=qobj_config
    )


def _assemble_experiments(
    schedules: List[Union["schedule.ScheduleComponent", Tuple[int, "schedule.ScheduleComponent"]]],
    lo_converter: converters.LoConfigConverter,
    run_config: RunConfig,
) -> Tuple[List[qobj.PulseQobjExperiment], Dict[str, Any]]:
    """Assembles a list of schedules into PulseQobjExperiments, and returns related metadata that
    will be assembled into the Qobj configuration.

    Args:
        schedules: Schedules to assemble.
        lo_converter: The configured frequency converter and validator.
        run_config: Configuration of the runtime environment.

    Returns:
        The list of assembled experiments, and the dictionary of related experiment config.

    Raises:
        QiskitError: when frequency settings are not compatible with the experiments.
    """
    freq_configs = [lo_converter(lo_dict) for lo_dict in getattr(run_config, "schedule_los", [])]

    if len(schedules) > 1 and len(freq_configs) not in [0, 1, len(schedules)]:
<<<<<<< HEAD
        raise QiskitError('Invalid frequency setting is specified. If the frequency is specified, '
                          'it should be configured the same for all schedules, configured for each '
                          'schedule, or a list of frequencies should be provided for a single '
                          'frequency sweep schedule.')

    instruction_converter = getattr(run_config,
                                    'instruction_converter',
                                    converters.InstructionToQobjConverter)
    instruction_converter = instruction_converter(qobj.PulseQobjInstruction,
                                                  **run_config.to_dict())

    formatted_schedules = []
    for sched in schedules:
        if isinstance(sched, pulse.Schedule):
            sched = transforms.inline_subroutines(sched)
            sched = transforms.flatten(sched)
            formatted_schedules.append(sched)
        else:
            formatted_schedules.append(pulse.Schedule(sched))

    frames_config = getattr(run_config, 'frames_config', None)
    resolved_schedules = [transforms.resolve_frames(sched, frames_config)
                          for sched in formatted_schedules]

    compressed_schedules = transforms.compress_pulses(resolved_schedules)
=======
        raise QiskitError(
            "Invalid frequency setting is specified. If the frequency is specified, "
            "it should be configured the same for all schedules, configured for each "
            "schedule, or a list of frequencies should be provided for a single "
            "frequency sweep schedule."
        )

    instruction_converter = getattr(
        run_config, "instruction_converter", converters.InstructionToQobjConverter
    )
    instruction_converter = instruction_converter(qobj.PulseQobjInstruction, **run_config.to_dict())

    formatted_schedules = [transforms.target_qobj_transform(sched) for sched in schedules]
    compressed_schedules = transforms.compress_pulses(formatted_schedules)
>>>>>>> faf06281

    user_pulselib = {}
    experiments = []
    for idx, sched in enumerate(compressed_schedules):
        qobj_instructions, max_memory_slot = _assemble_instructions(
            sched, instruction_converter, run_config, user_pulselib
        )

        metadata = sched.metadata
        if metadata is None:
            metadata = {}
        # TODO: add other experimental header items (see circuit assembler)
        qobj_experiment_header = qobj.QobjExperimentHeader(
            memory_slots=max_memory_slot + 1,  # Memory slots are 0 indexed
            name=sched.name or "Experiment-%d" % idx,
            metadata=metadata,
        )

        experiment = qobj.PulseQobjExperiment(
            header=qobj_experiment_header, instructions=qobj_instructions
        )
        if freq_configs:
            # This handles the cases where one frequency setting applies to all experiments and
            # where each experiment has a different frequency
            freq_idx = idx if len(freq_configs) != 1 else 0
            experiment.config = freq_configs[freq_idx]

        experiments.append(experiment)

    # Frequency sweep
    if freq_configs and len(experiments) == 1:
        experiment = experiments[0]
        experiments = []
        for freq_config in freq_configs:
            experiments.append(
                qobj.PulseQobjExperiment(
                    header=experiment.header,
                    instructions=experiment.instructions,
                    config=freq_config,
                )
            )

    # Top level Qobj configuration
    experiment_config = {
        "pulse_library": [
            qobj.PulseLibraryItem(name=name, samples=samples)
            for name, samples in user_pulselib.items()
        ],
        "memory_slots": max([exp.header.memory_slots for exp in experiments]),
    }

    return experiments, experiment_config


def _assemble_instructions(
    sched: Union[pulse.Schedule, pulse.ScheduleBlock],
    instruction_converter: converters.InstructionToQobjConverter,
    run_config: RunConfig,
    user_pulselib: Dict[str, List[complex]],
) -> Tuple[List[qobj.PulseQobjInstruction], int]:
    """Assembles the instructions in a schedule into a list of PulseQobjInstructions and returns
    related metadata that will be assembled into the Qobj configuration. Lookup table for
    pulses defined in all experiments are registered in ``user_pulselib``. This object should be
    mutable python dictionary so that items are properly updated after each instruction assemble.
    The dictionary is not returned to avoid redundancy.

    Args:
        sched: Schedule to assemble.
        instruction_converter: A converter instance which can convert PulseInstructions to
                               PulseQobjInstructions.
        run_config: Configuration of the runtime environment.
        user_pulselib: User pulse library from previous schedule.

    Returns:
        A list of converted instructions, the user pulse library dictionary (from pulse name to
        pulse samples), and the maximum number of readout memory slots used by this Schedule.
    """
    sched = transforms.target_qobj_transform(sched)

    max_memory_slot = 0
    qobj_instructions = []

    acquire_instruction_map = defaultdict(list)
    for time, instruction in sched.instructions:

        if isinstance(instruction, instructions.Play) and isinstance(
            instruction.pulse, library.ParametricPulse
        ):
            pulse_shape = ParametricPulseShapes(type(instruction.pulse)).name
            if pulse_shape not in run_config.parametric_pulses:
                instruction = instructions.Play(
                    instruction.pulse.get_waveform(), instruction.channel, name=instruction.name
                )

        if isinstance(instruction, instructions.Play) and isinstance(
            instruction.pulse, library.Waveform
        ):
            name = hashlib.sha256(instruction.pulse.samples).hexdigest()
            instruction = instructions.Play(
                library.Waveform(name=name, samples=instruction.pulse.samples),
                channel=instruction.channel,
                name=name,
            )
            user_pulselib[name] = instruction.pulse.samples

        # ignore explicit delay instrs on acq channels as they are invalid on IBMQ backends;
        # timing of other instrs will still be shifted appropriately
        if isinstance(instruction, instructions.Delay) and isinstance(
            instruction.channel, channels.AcquireChannel
        ):
            continue

        if isinstance(instruction, instructions.Acquire):
            if instruction.mem_slot:
                max_memory_slot = max(max_memory_slot, instruction.mem_slot.index)
            # Acquires have a single AcquireChannel per inst, but we have to bundle them
            # together into the Qobj as one instruction with many channels
            acquire_instruction_map[(time, instruction.duration)].append(instruction)
            continue

        qobj_instructions.append(instruction_converter(time, instruction))

    if acquire_instruction_map:
        if hasattr(run_config, "meas_map"):
            _validate_meas_map(acquire_instruction_map, run_config.meas_map)
        for (time, _), instrs in acquire_instruction_map.items():
            qobj_instructions.append(
                instruction_converter.convert_bundled_acquires(time, instrs),
            )

    return qobj_instructions, max_memory_slot


def _validate_meas_map(
    instruction_map: Dict[Tuple[int, instructions.Acquire], List[instructions.Acquire]],
    meas_map: List[List[int]],
) -> None:
    """Validate all qubits tied in ``meas_map`` are to be acquired.

    Args:
        instruction_map: A dictionary grouping Acquire instructions according to their start time
                         and duration.
        meas_map: List of groups of qubits that must be acquired together.

    Raises:
        QiskitError: If the instructions do not satisfy the measurement map.
    """
    sorted_inst_map = sorted(instruction_map.items(), key=lambda item: item[0])
    meas_map_sets = [set(m) for m in meas_map]

    # error if there is time overlap between qubits in the same meas_map
    for idx, inst in enumerate(sorted_inst_map[:-1]):
        inst_end_time = inst[0][0] + inst[0][1]
        next_inst = sorted_inst_map[idx + 1]
        next_inst_time = next_inst[0][0]
        if next_inst_time < inst_end_time:
            inst_qubits = {inst.channel.index for inst in inst[1]}
            next_inst_qubits = {inst.channel.index for inst in next_inst[1]}
            for meas_set in meas_map_sets:
                common_instr_qubits = inst_qubits.intersection(meas_set)
                common_next = next_inst_qubits.intersection(meas_set)
                if common_instr_qubits and common_next:
                    raise QiskitError(
                        "Qubits {} and {} are in the same measurement grouping: {}. "
                        "They must either be acquired at the same time, or disjointly"
                        ". Instead, they were acquired at times: {}-{} and "
                        "{}-{}".format(
                            common_instr_qubits,
                            common_next,
                            meas_map,
                            inst[0][0],
                            inst_end_time,
                            next_inst_time,
                            next_inst_time + next_inst[0][1],
                        )
                    )


def _assemble_config(
    lo_converter: converters.LoConfigConverter,
    experiment_config: Dict[str, Any],
    run_config: RunConfig,
) -> qobj.PulseQobjConfig:
    """Assembles the QobjConfiguration from experimental config and runtime config.

    Args:
        lo_converter: The configured frequency converter and validator.
        experiment_config: Schedules to assemble.
        run_config: Configuration of the runtime environment.

    Returns:
        The assembled PulseQobjConfig.
    """
    qobj_config = run_config.to_dict()
    qobj_config.update(experiment_config)

    # Run config not needed in qobj config
    qobj_config.pop("meas_map", None)
    qobj_config.pop("qubit_lo_range", None)
    qobj_config.pop("meas_lo_range", None)

    # convert enums to serialized values
    meas_return = qobj_config.get("meas_return", "avg")
    if isinstance(meas_return, qobj_utils.MeasReturnType):
        qobj_config["meas_return"] = meas_return.value

    meas_level = qobj_config.get("meas_level", 2)
    if isinstance(meas_level, qobj_utils.MeasLevel):
        qobj_config["meas_level"] = meas_level.value

    # convert lo frequencies to Hz
    qobj_config["qubit_lo_freq"] = [freq / 1e9 for freq in qobj_config["qubit_lo_freq"]]
    qobj_config["meas_lo_freq"] = [freq / 1e9 for freq in qobj_config["meas_lo_freq"]]

    # frequency sweep config
    schedule_los = qobj_config.pop("schedule_los", [])
    if len(schedule_los) == 1:
        lo_dict = schedule_los[0]
        q_los = lo_converter.get_qubit_los(lo_dict)
        # Hz -> GHz
        if q_los:
            qobj_config["qubit_lo_freq"] = [freq / 1e9 for freq in q_los]
        m_los = lo_converter.get_meas_los(lo_dict)
        if m_los:
            qobj_config["meas_lo_freq"] = [freq / 1e9 for freq in m_los]

    # frames config
    frames_config = qobj_config.get('frames_config', None)
    if frames_config:
        frames_config_ = {}
        for frame, settings in frames_config.items():
            frames_config_[frame.name] = settings
            frames_config_[frame.name]['channels'] = [ch.name for ch in settings['channels']]

        qobj_config['frames_config'] = frames_config_

    return qobj.PulseQobjConfig(**qobj_config)<|MERGE_RESOLUTION|>--- conflicted
+++ resolved
@@ -89,17 +89,17 @@
     freq_configs = [lo_converter(lo_dict) for lo_dict in getattr(run_config, "schedule_los", [])]
 
     if len(schedules) > 1 and len(freq_configs) not in [0, 1, len(schedules)]:
-<<<<<<< HEAD
-        raise QiskitError('Invalid frequency setting is specified. If the frequency is specified, '
-                          'it should be configured the same for all schedules, configured for each '
-                          'schedule, or a list of frequencies should be provided for a single '
-                          'frequency sweep schedule.')
-
-    instruction_converter = getattr(run_config,
-                                    'instruction_converter',
-                                    converters.InstructionToQobjConverter)
-    instruction_converter = instruction_converter(qobj.PulseQobjInstruction,
-                                                  **run_config.to_dict())
+        raise QiskitError(
+            "Invalid frequency setting is specified. If the frequency is specified, "
+            "it should be configured the same for all schedules, configured for each "
+            "schedule, or a list of frequencies should be provided for a single "
+            "frequency sweep schedule."
+        )
+
+    instruction_converter = getattr(
+        run_config, "instruction_converter", converters.InstructionToQobjConverter
+    )
+    instruction_converter = instruction_converter(qobj.PulseQobjInstruction, **run_config.to_dict())
 
     formatted_schedules = []
     for sched in schedules:
@@ -115,22 +115,6 @@
                           for sched in formatted_schedules]
 
     compressed_schedules = transforms.compress_pulses(resolved_schedules)
-=======
-        raise QiskitError(
-            "Invalid frequency setting is specified. If the frequency is specified, "
-            "it should be configured the same for all schedules, configured for each "
-            "schedule, or a list of frequencies should be provided for a single "
-            "frequency sweep schedule."
-        )
-
-    instruction_converter = getattr(
-        run_config, "instruction_converter", converters.InstructionToQobjConverter
-    )
-    instruction_converter = instruction_converter(qobj.PulseQobjInstruction, **run_config.to_dict())
-
-    formatted_schedules = [transforms.target_qobj_transform(sched) for sched in schedules]
-    compressed_schedules = transforms.compress_pulses(formatted_schedules)
->>>>>>> faf06281
 
     user_pulselib = {}
     experiments = []
