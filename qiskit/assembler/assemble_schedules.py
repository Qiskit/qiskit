--- conflicted
+++ resolved
@@ -92,14 +92,9 @@
     instruction_converter = instruction_converter(qobj.PulseQobjInstruction,
                                                   **run_config.to_dict())
 
-<<<<<<< HEAD
-    schedules = [sched if isinstance(sched, pulse.Schedule) else pulse.Schedule(sched)
-                 for sched in schedules]
-=======
     schedules = [
         sched if isinstance(sched, pulse.Schedule) else pulse.Schedule(sched) for sched in schedules
     ]
->>>>>>> fbe429a6
     compressed_schedules = transforms.compress_pulses(schedules)
 
     user_pulselib = {}
