# This code is part of Qiskit.
#
# (C) Copyright IBM 2021.
#
# This code is licensed under the Apache License, Version 2.0. You may
# obtain a copy of this license in the LICENSE.txt file in the root directory
# of this source tree or at http://www.apache.org/licenses/LICENSE-2.0.
#
# Any modifications or derivative works of this code must retain this
# copyright notice, and modified files need to carry a notice indicating
# that they have been altered from the originals.

"""The Suzuki-Trotter product formula."""

from __future__ import annotations

import inspect
import typing
from collections.abc import Callable
from itertools import chain

from qiskit.circuit.quantumcircuit import QuantumCircuit
from qiskit.quantum_info.operators import SparsePauliOp, Pauli
from qiskit.utils.deprecation import deprecate_arg

<<<<<<< HEAD

from .product_formula import ProductFormula, reorder_paulis
=======
from .product_formula import ProductFormula
>>>>>>> c7ccbd4a

if typing.TYPE_CHECKING:
    from qiskit.circuit.quantumcircuit import ParameterValueType
    from qiskit.circuit.library.pauli_evolution import PauliEvolutionGate


class SuzukiTrotter(ProductFormula):
    r"""The (higher order) Suzuki-Trotter product formula.

    The Suzuki-Trotter formulas improve the error of the Lie-Trotter approximation.
    For example, the second order decomposition is

    .. math::

        e^{A + B} \approx e^{B/2} e^{A} e^{B/2}.

    Higher order decompositions are based on recursions, see Ref. [1] for more details.

    In this implementation, the operators are provided as sum terms of a Pauli operator.
    For example, in the second order Suzuki-Trotter decomposition we approximate

    .. math::

        e^{-it(XI + ZZ)} = e^{-it/2 XI}e^{-it ZZ}e^{-it/2 XI} + \mathcal{O}(t^3).

    References:
        [1]: D. Berry, G. Ahokas, R. Cleve and B. Sanders,
        "Efficient quantum algorithms for simulating sparse Hamiltonians" (2006).
        `arXiv:quant-ph/0508139 <https://arxiv.org/abs/quant-ph/0508139>`_
        [2]: N. Hatano and M. Suzuki,
        "Finding Exponential Product Formulas of Higher Orders" (2005).
        `arXiv:math-ph/0506007 <https://arxiv.org/pdf/math-ph/0506007.pdf>`_
    """

    @deprecate_arg(
        name="atomic_evolution",
        since="1.2",
        predicate=lambda callable: callable is not None
        and len(inspect.signature(callable).parameters) == 2,
        deprecation_description=(
            "The 'Callable[[Pauli | SparsePauliOp, float], QuantumCircuit]' signature of the "
            "'atomic_evolution' argument"
        ),
        additional_msg=(
            "Instead you should update your 'atomic_evolution' function to be of the following "
            "type: 'Callable[[QuantumCircuit, Pauli | SparsePauliOp, float], None]'."
        ),
        pending=True,
    )
    def __init__(
        self,
        order: int = 2,
        reps: int = 1,
        insert_barriers: bool = False,
        cx_structure: str = "chain",
        atomic_evolution: (
            Callable[[Pauli | SparsePauliOp, float], QuantumCircuit]
            | Callable[[QuantumCircuit, Pauli | SparsePauliOp, float], None]
            | None
        ) = None,
        wrap: bool = False,
        reorder: bool = False,
    ) -> None:
        """
        Args:
            order: The order of the product formula.
            reps: The number of time steps.
            insert_barriers: Whether to insert barriers between the atomic evolutions.
            cx_structure: How to arrange the CX gates for the Pauli evolutions, can be ``"chain"``,
                where next neighbor connections are used, or ``"fountain"``, where all qubits are
                connected to one. This only takes effect when ``atomic_evolution is None``.
            atomic_evolution: A function to apply the evolution of a single :class:`.Pauli`, or
                :class:`.SparsePauliOp` of only commuting terms, to a circuit. The function takes in
                three arguments: the circuit to append the evolution to, the Pauli operator to
                evolve, and the evolution time. By default, a single Pauli evolution is decomposed
                into a chain of ``CX`` gates and a single ``RZ`` gate.
                Alternatively, the function can also take Pauli operator and evolution time as
                inputs and returns the circuit that will be appended to the overall circuit being
                built.
            wrap: Whether to wrap the atomic evolutions into custom gate objects. This only takes
                effect when ``atomic_evolution is None``.
            reorder: Whether to allow reordering the terms of the operator to
                potentially yield a shallower evolution circuit. Not relevant
                when synthesizing operator with a single term. Defaults to ``False``.
        Raises:
            ValueError: If order is not even
        """

        if order > 1 and order % 2 == 1:
            raise ValueError(
                "Suzuki product formulae are symmetric and therefore only defined "
                f"for when the order is 1 or even, not {order}."
            )
        super().__init__(
            order,
            reps,
            insert_barriers,
            cx_structure,
            atomic_evolution,
            wrap,
            reorder=reorder,
        )

<<<<<<< HEAD
    def synthesize(self, evolution):
        # get operators and time to evolve
        operators = evolution.operator
        if self.reorder:
            operators = reorder_paulis(operators)
        time = evolution.time
=======
    def expand(
        self, evolution: PauliEvolutionGate
    ) -> list[tuple[str, list[int], ParameterValueType]]:
        """Expand the Hamiltonian into a Suzuki-Trotter sequence of sparse gates.
>>>>>>> c7ccbd4a

        For example, the Hamiltonian ``H = IX + ZZ`` for an evolution time ``t`` and
        1 repetition for an order 2 formula would get decomposed into a list of 3-tuples
        containing ``(pauli, indices, rz_rotation_angle)``, that is:

        .. code-block:: text

            ("X", [0], t), ("ZZ", [0, 1], 2t), ("X", [0], 2)

        Note that the rotation angle contains a factor of 2, such that that evolution
        of a Pauli :math:`P` over time :math:`t`, which is :math:`e^{itP}`, is represented
        by ``(P, indices, 2 * t)``.

        For ``N`` repetitions, this sequence would be repeated ``N`` times and the coefficients
        divided by ``N``.

        Args:
            evolution: The evolution gate to expand.

        Returns:
            The Pauli network implementing the Trotter expansion.
        """
        operators = evolution.operator  # type: SparsePauliOp | list[SparsePauliOp]
        time = evolution.time

        # construct the evolution circuit
        if isinstance(operators, list):  # already sorted into commuting bits
            non_commuting = [
                (2 / self.reps * time * operator).to_sparse_list() for operator in operators
            ]
        else:
            # Assume no commutativity here. If we were to group commuting Paulis,
            # here would be the location to do so.
            non_commuting = [[op] for op in (2 / self.reps * time * operators).to_sparse_list()]

        # normalize coefficients, i.e. ensure they are float or ParameterExpression
        non_commuting = self._normalize_coefficients(non_commuting)

        # we're already done here since Lie Trotter does not do any operator repetition
        product_formula = self._recurse(self.order, non_commuting)
        flattened = self.reps * list(chain.from_iterable(product_formula))

        return flattened

    @staticmethod
    def _recurse(order, grouped_paulis):
        if order == 1:
            return grouped_paulis

        elif order == 2:
            halves = [
                [(label, qubits, coeff / 2) for label, qubits, coeff in paulis]
                for paulis in grouped_paulis[:-1]
            ]
            full = [grouped_paulis[-1]]
            return halves + full + list(reversed(halves))

        else:
            reduction = 1 / (4 - 4 ** (1 / (order - 1)))
            outer = 2 * SuzukiTrotter._recurse(
                order - 2,
                [
                    [(label, qubits, coeff * reduction) for label, qubits, coeff in paulis]
                    for paulis in grouped_paulis
                ],
            )
            inner = SuzukiTrotter._recurse(
                order - 2,
<<<<<<< HEAD
                time=(1 - 4 * reduction) * time,
                pauli_list=pauli_list,
=======
                [
                    [
                        (label, qubits, coeff * (1 - 4 * reduction))
                        for label, qubits, coeff in paulis
                    ]
                    for paulis in grouped_paulis
                ],
>>>>>>> c7ccbd4a
            )
            return outer + inner + outer<|MERGE_RESOLUTION|>--- conflicted
+++ resolved
@@ -23,12 +23,7 @@
 from qiskit.quantum_info.operators import SparsePauliOp, Pauli
 from qiskit.utils.deprecation import deprecate_arg
 
-<<<<<<< HEAD
-
 from .product_formula import ProductFormula, reorder_paulis
-=======
-from .product_formula import ProductFormula
->>>>>>> c7ccbd4a
 
 if typing.TYPE_CHECKING:
     from qiskit.circuit.quantumcircuit import ParameterValueType
@@ -132,19 +127,10 @@
             reorder=reorder,
         )
 
-<<<<<<< HEAD
-    def synthesize(self, evolution):
-        # get operators and time to evolve
-        operators = evolution.operator
-        if self.reorder:
-            operators = reorder_paulis(operators)
-        time = evolution.time
-=======
     def expand(
         self, evolution: PauliEvolutionGate
     ) -> list[tuple[str, list[int], ParameterValueType]]:
         """Expand the Hamiltonian into a Suzuki-Trotter sequence of sparse gates.
->>>>>>> c7ccbd4a
 
         For example, the Hamiltonian ``H = IX + ZZ`` for an evolution time ``t`` and
         1 repetition for an order 2 formula would get decomposed into a list of 3-tuples
@@ -170,15 +156,20 @@
         operators = evolution.operator  # type: SparsePauliOp | list[SparsePauliOp]
         time = evolution.time
 
+        def to_sparse_list(operator):
+            paulis = (time * (2 / self.reps) * operator).to_sparse_list()
+            if self.reorder:
+                return reorder_paulis(paulis)
+
+            return paulis
+
         # construct the evolution circuit
         if isinstance(operators, list):  # already sorted into commuting bits
-            non_commuting = [
-                (2 / self.reps * time * operator).to_sparse_list() for operator in operators
-            ]
+            non_commuting = [to_sparse_list(operator) for operator in operators]
         else:
             # Assume no commutativity here. If we were to group commuting Paulis,
             # here would be the location to do so.
-            non_commuting = [[op] for op in (2 / self.reps * time * operators).to_sparse_list()]
+            non_commuting = [[op] for op in to_sparse_list(operators)]
 
         # normalize coefficients, i.e. ensure they are float or ParameterExpression
         non_commuting = self._normalize_coefficients(non_commuting)
@@ -213,10 +204,6 @@
             )
             inner = SuzukiTrotter._recurse(
                 order - 2,
-<<<<<<< HEAD
-                time=(1 - 4 * reduction) * time,
-                pauli_list=pauli_list,
-=======
                 [
                     [
                         (label, qubits, coeff * (1 - 4 * reduction))
@@ -224,6 +211,5 @@
                     ]
                     for paulis in grouped_paulis
                 ],
->>>>>>> c7ccbd4a
             )
             return outer + inner + outer