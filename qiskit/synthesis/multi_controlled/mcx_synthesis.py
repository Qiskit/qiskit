# This code is part of Qiskit.
#
# (C) Copyright IBM 2024.
#
# This code is licensed under the Apache License, Version 2.0. You may
# obtain a copy of this license in the LICENSE.txt file in the root directory
# of this source tree or at http://www.apache.org/licenses/LICENSE-2.0.
#
# Any modifications or derivative works of this code must retain this
# copyright notice, and modified files need to carry a notice indicating
# that they have been altered from the originals.

"""Module containing multi-controlled circuits synthesis with and without ancillary qubits."""

from __future__ import annotations
from math import ceil
import numpy as np

from qiskit.exceptions import QiskitError
from qiskit.circuit.quantumcircuit import QuantumCircuit, QuantumRegister, AncillaRegister
from qiskit.circuit.library.standard_gates import (
    HGate,
    CU1Gate,
    RC3XGate,
    C3SXGate,
)

from qiskit._accelerate.synthesis.multi_controlled import (
    py_c3x,
    py_synth_mcx_n_dirty_i15,
    py_synth_mcx_noaux_v24,
)


def synth_mcx_n_dirty_i15(
    num_ctrl_qubits: int,
    relative_phase: bool = False,
    action_only: bool = False,
) -> QuantumCircuit:
    r"""
    Synthesize a multi-controlled X gate with :math:`k` controls based on the paper
    by Iten et al. [1].

    For :math:`k\ge 4` the method uses :math:`k - 2` dirty ancillary qubits, producing a circuit
    with :math:`2 * k - 1` qubits and at most :math:`8 * k - 6` CX gates. For :math:`k\le 3`
    explicit efficient circuits are used instead.

    Args:
        num_ctrl_qubits: The number of control qubits.

        relative_phase: when set to ``True``, the method applies the optimized multi-controlled X gate
            up to a relative phase, in a way that, by lemma 8 of [1], the relative
            phases of the ``action part`` cancel out with the phases of the ``reset part``.

        action_only: when set to ``True``, the method applies only the ``action part`` of lemma 8 of [1].

    Returns:
        The synthesized quantum circuit.

    References:
        1. Iten et. al., *Quantum Circuits for Isometries*, Phys. Rev. A 93, 032318 (2016),
           `arXiv:1501.06911 <http://arxiv.org/abs/1501.06911>`_
    """
<<<<<<< HEAD
    return QuantumCircuit._from_circuit_data(
        py_synth_mcx_n_dirty_i15(num_ctrl_qubits, relative_phase, action_only)
    )
=======

    # First, handle some special cases
    if num_ctrl_qubits == 1:
        qc = QuantumCircuit(2)
        qc.cx(0, 1)
        return qc
    elif num_ctrl_qubits == 2:
        qc = QuantumCircuit(3)
        qc.ccx(0, 1, 2)
        return qc
    elif num_ctrl_qubits == 3 and not relative_phase:
        qc = synth_c3x()
        qc.name = "mcx_vchain"
        return qc

    num_qubits = 2 * num_ctrl_qubits - 1
    q = QuantumRegister(num_qubits, name="q")
    qc = QuantumCircuit(q, name="mcx_vchain")
    q_controls = q[:num_ctrl_qubits]
    q_target = q[num_ctrl_qubits]
    q_ancillas = q[num_ctrl_qubits + 1 :]
    num_ancillas = num_ctrl_qubits - 2
    targets = [q_target] + q_ancillas[:num_ancillas][::-1]

    for j in range(2):
        for i in range(num_ctrl_qubits):  # action part
            if i < num_ctrl_qubits - 2:
                if targets[i] != q_target or relative_phase:
                    # gate cancelling

                    # cancel rightmost gates of action part
                    # with leftmost gates of reset part
                    if relative_phase and targets[i] == q_target and j == 1:
                        qc.cx(q_ancillas[num_ancillas - i - 1], targets[i])
                        qc.t(targets[i])
                        qc.cx(q_controls[num_ctrl_qubits - i - 1], targets[i])
                        qc.tdg(targets[i])
                        qc.h(targets[i])
                    else:
                        qc.h(targets[i])
                        qc.t(targets[i])
                        qc.cx(q_controls[num_ctrl_qubits - i - 1], targets[i])
                        qc.tdg(targets[i])
                        qc.cx(q_ancillas[num_ancillas - i - 1], targets[i])
                else:
                    controls = [
                        q_controls[num_ctrl_qubits - i - 1],
                        q_ancillas[num_ancillas - i - 1],
                    ]

                    qc.ccx(controls[0], controls[1], targets[i])
            else:
                # implements an optimized toffoli operation
                # up to a diagonal gate, akin to lemma 6 of arXiv:1501.06911
                qc.h(targets[i])
                qc.t(targets[i])
                qc.cx(q_controls[num_ctrl_qubits - i - 2], targets[i])
                qc.tdg(targets[i])
                qc.cx(q_controls[num_ctrl_qubits - i - 1], targets[i])
                qc.t(targets[i])
                qc.cx(q_controls[num_ctrl_qubits - i - 2], targets[i])
                qc.tdg(targets[i])
                qc.h(targets[i])

                break

        for i in range(num_ancillas - 1):  # reset part
            qc.cx(q_ancillas[i], q_ancillas[i + 1])
            qc.t(q_ancillas[i + 1])
            qc.cx(q_controls[2 + i], q_ancillas[i + 1])
            qc.tdg(q_ancillas[i + 1])
            qc.h(q_ancillas[i + 1])

        if action_only:
            qc.ccx(q_controls[-1], q_ancillas[-1], q_target)

            break

    return qc
>>>>>>> 7f3bd10b


def synth_mcx_n_clean_m15(num_ctrl_qubits: int) -> QuantumCircuit:
    r"""
    Synthesize a multi-controlled X gate with :math:`k` controls using :math:`k - 2`
    clean ancillary qubits with producing a circuit with :math:`2 * k - 1` qubits
    and at most :math:`6 * k - 6` CX gates, by Maslov [1].

    Args:
        num_ctrl_qubits: The number of control qubits.

    Returns:
        The synthesized quantum circuit.

    References:
        1. Maslov., Phys. Rev. A 93, 022311 (2016),
           `arXiv:1508.03273 <https://arxiv.org/pdf/1508.03273>`_
    """

    num_qubits = 2 * num_ctrl_qubits - 1
    q = QuantumRegister(num_qubits, name="q")
    qc = QuantumCircuit(q, name="mcx_vchain")
    q_controls = q[:num_ctrl_qubits]
    q_target = q[num_ctrl_qubits]
    q_ancillas = q[num_ctrl_qubits + 1 :]

    qc.rccx(q_controls[0], q_controls[1], q_ancillas[0])
    i = 0
    for j in range(2, num_ctrl_qubits - 1):
        qc.rccx(q_controls[j], q_ancillas[i], q_ancillas[i + 1])

        i += 1

    qc.ccx(q_controls[-1], q_ancillas[i], q_target)

    for j in reversed(range(2, num_ctrl_qubits - 1)):
        qc.rccx(q_controls[j], q_ancillas[i - 1], q_ancillas[i])

        i -= 1

    qc.rccx(q_controls[0], q_controls[1], q_ancillas[i])

    return qc


def synth_mcx_1_clean_b95(num_ctrl_qubits: int) -> QuantumCircuit:
    r"""
    Synthesize a multi-controlled X gate with :math:`k` controls using a single
    clean ancillary qubit producing a circuit with :math:`k + 2` qubits and at most
    :math:`16 * k - 24` CX gates, by [1], [2].

    Args:
        num_ctrl_qubits: The number of control qubits.

    Returns:
        The synthesized quantum circuit.

    References:
        1. Barenco et. al., *Elementary gates for quantum computation*, Phys.Rev. A52 3457 (1995),
           `arXiv:quant-ph/9503016 <https://arxiv.org/abs/quant-ph/9503016>`_
        2. Iten et. al., *Quantum Circuits for Isometries*, Phys. Rev. A 93, 032318 (2016),
           `arXiv:1501.06911 <http://arxiv.org/abs/1501.06911>`_
    """

    if num_ctrl_qubits == 3:
        return synth_c3x()

    elif num_ctrl_qubits == 4:
        return synth_c4x()

    num_qubits = num_ctrl_qubits + 2
    q = QuantumRegister(num_qubits, name="q")
    qc = QuantumCircuit(q, name="mcx_recursive")

    num_ctrl_qubits = len(q) - 1
    q_ancilla = q[-1]
    q_target = q[-2]
    middle = ceil(num_ctrl_qubits / 2)

    # The contruction involving 4 MCX gates is described in Lemma 7.3 of [1], and also
    # appears as Lemma 9 in [2]. The optimization that the first and third MCX gates
    # can be synthesized up to relative phase follows from Lemma 7 in [2], as a diagonal
    # gate following the first MCX gate commutes with the second MCX gate, and
    # thus cancels with the inverse diagonal gate preceding the third MCX gate. The
    # same optimization cannot be applied to the second MCX gate, since a diagonal
    # gate following the second MCX gate would not satisfy the preconditions of Lemma 7,
    # and would not necessarily commute with the third MCX gate.
    controls1 = [*q[:middle]]
    mcx1 = synth_mcx_n_dirty_i15(num_ctrl_qubits=len(controls1), relative_phase=True)
    qubits1 = [*controls1, q_ancilla, *q[middle : middle + mcx1.num_qubits - len(controls1) - 1]]

    controls2 = [*q[middle : num_ctrl_qubits - 1], q_ancilla]
    mcx2 = synth_mcx_n_dirty_i15(num_ctrl_qubits=len(controls2))
    qc2_qubits = [*controls2, q_target, *q[0 : mcx2.num_qubits - len(controls2) - 1]]

    qc.compose(mcx1, qubits1, inplace=True)
    qc.compose(mcx2, qc2_qubits, inplace=True)
    qc.compose(mcx1.inverse(), qubits1, inplace=True)
    qc.compose(mcx2, qc2_qubits, inplace=True)

    return qc


def synth_mcx_gray_code(num_ctrl_qubits: int) -> QuantumCircuit:
    r"""
    Synthesize a multi-controlled X gate with :math:`k` controls using the Gray code.

    Produces a quantum circuit with :math:`k + 1` qubits. This method
    produces exponentially many CX gates and should be used only for small
    values of :math:`k`.

    Args:
        num_ctrl_qubits: The number of control qubits.

    Returns:
        The synthesized quantum circuit.
    """
    from qiskit.circuit.library.standard_gates.u3 import _gray_code_chain

    num_qubits = num_ctrl_qubits + 1
    q = QuantumRegister(num_qubits, name="q")
    qc = QuantumCircuit(q, name="mcx_gray")
    qc._append(HGate(), [q[-1]], [])
    scaled_lam = np.pi / (2 ** (num_ctrl_qubits - 1))
    bottom_gate = CU1Gate(scaled_lam)
    definition = _gray_code_chain(q, num_ctrl_qubits, bottom_gate)
    for instr, qargs, cargs in definition:
        qc._append(instr, qargs, cargs)
    qc._append(HGate(), [q[-1]], [])
    return qc


def synth_mcx_noaux_v24(num_ctrl_qubits: int) -> QuantumCircuit:
    r"""
    Synthesize a multi-controlled X gate with :math:`k` controls based on
    the implementation for MCPhaseGate.

    In turn, the MCPhase gate uses the decomposition for multi-controlled
    special unitaries described in [1].

    Produces a quantum circuit with :math:`k + 1` qubits.
    The number of CX-gates is quadratic in :math:`k`.

    Args:
        num_ctrl_qubits: The number of control qubits.

    Returns:
        The synthesized quantum circuit.

    References:
        1. Vale et. al., *Circuit Decomposition of Multicontrolled Special Unitary
           Single-Qubit Gates*, IEEE TCAD 43(3) (2024),
           `arXiv:2302.06377 <https://arxiv.org/abs/2302.06377>`_
    """
    circ = QuantumCircuit._from_circuit_data(py_synth_mcx_noaux_v24(num_ctrl_qubits))
    return circ


def _linear_depth_ladder_ops(num_ladder_qubits: int) -> tuple[QuantumCircuit, list[int]]:
    r"""
    Helper function to create linear-depth ladder operations used in Khattar and Gidney's MCX synthesis.
    In particular, this implements Step-1 and Step-2 on Fig. 3 of [1] except for the first and last
    CCX gates.

    Args:
        num_ladder_qubits: No. of qubits involved in the ladder operation.

    Returns:
        A tuple consisting of the linear-depth ladder circuit and the index of control qubit to
        apply the final CCX gate.

    Raises:
        QiskitError: If num_ladder_qubits <= 2.

    References:
        1. Khattar and Gidney, Rise of conditionally clean ancillae for optimizing quantum circuits
        `arXiv:2407.17966 <https://arxiv.org/abs/2407.17966>`__
    """

    if num_ladder_qubits <= 2:
        raise QiskitError("n_ctrls >= 3 to use MCX ladder. Otherwise, use CCX")

    n = num_ladder_qubits + 1
    qc = QuantumCircuit(n)
    qreg = list(range(n))

    # up-ladder
    for i in range(2, n - 2, 2):
        qc.ccx(qreg[i + 1], qreg[i + 2], qreg[i])
        qc.x(qreg[i])

    # down-ladder
    if n % 2 != 0:
        a, b, target = n - 3, n - 5, n - 6
    else:
        a, b, target = n - 1, n - 4, n - 5

    if target > 0:
        qc.ccx(qreg[a], qreg[b], qreg[target])
        qc.x(qreg[target])

    for i in range(target, 2, -2):
        qc.ccx(qreg[i], qreg[i - 1], qreg[i - 2])
        qc.x(qreg[i - 2])

    mid_second_ctrl = 1 + max(0, 6 - n)
    final_ctrl = qreg[mid_second_ctrl] - 1
    return qc, final_ctrl


def synth_mcx_1_kg24(num_ctrl_qubits: int, clean: bool = True) -> QuantumCircuit:
    r"""
    Synthesize a multi-controlled X gate with :math:`k` controls using :math:`1` ancillary qubit as
    described in Sec. 5 of [1].

    Args:
        num_ctrl_qubits: The number of control qubits.
        clean: If True, the ancilla is clean, otherwise it is dirty.

    Returns:
        The synthesized quantum circuit.

    Raises:
        QiskitError: If num_ctrl_qubits <= 2.

    References:
        1. Khattar and Gidney, Rise of conditionally clean ancillae for optimizing quantum circuits
        `arXiv:2407.17966 <https://arxiv.org/abs/2407.17966>`__
    """

    if num_ctrl_qubits <= 2:
        raise QiskitError("kg24 synthesis requires at least 3 control qubits. Use CCX directly.")

    q_controls = QuantumRegister(num_ctrl_qubits, name="ctrl")
    q_target = QuantumRegister(1, name="targ")
    q_ancilla = AncillaRegister(1, name="anc")
    qc = QuantumCircuit(q_controls, q_target, q_ancilla, name="mcx_linear_depth")

    ladder_ops, final_ctrl = _linear_depth_ladder_ops(num_ctrl_qubits)
    qc.ccx(q_controls[0], q_controls[1], q_ancilla)  #                  # create cond. clean ancilla
    qc.compose(ladder_ops, q_ancilla[:] + q_controls[:], inplace=True)  # up-ladder
    qc.ccx(q_ancilla, q_controls[final_ctrl], q_target)  #              # target
    qc.compose(  #                                                      # down-ladder
        ladder_ops.inverse(),
        q_ancilla[:] + q_controls[:],
        inplace=True,
    )
    qc.ccx(q_controls[0], q_controls[1], q_ancilla)

    if not clean:
        # perform toggle-detection if ancilla is dirty
        qc.compose(ladder_ops, q_ancilla[:] + q_controls[:], inplace=True)
        qc.ccx(q_ancilla, q_controls[final_ctrl], q_target)
        qc.compose(ladder_ops.inverse(), q_ancilla[:] + q_controls[:], inplace=True)

    return qc


def synth_mcx_1_clean_kg24(num_ctrl_qubits: int) -> QuantumCircuit:
    r"""
    Synthesize a multi-controlled X gate with :math:`k` controls using :math:`1` clean ancillary qubit
    producing a circuit with :math:`2k-3` Toffoli gates and depth :math:`O(k)` as described in
    Sec. 5.1 of [1].

    Args:
        num_ctrl_qubits: The number of control qubits.

    Returns:
        The synthesized quantum circuit.

    Raises:
        QiskitError: If num_ctrl_qubits <= 2.

    References:
        1. Khattar and Gidney, Rise of conditionally clean ancillae for optimizing quantum circuits
        `arXiv:2407.17966 <https://arxiv.org/abs/2407.17966>`__
    """

    return synth_mcx_1_kg24(num_ctrl_qubits, clean=True)


def synth_mcx_1_dirty_kg24(num_ctrl_qubits: int) -> QuantumCircuit:
    r"""
    Synthesize a multi-controlled X gate with :math:`k` controls using :math:`1` dirty ancillary qubit
    producing a circuit with :math:`4k-8` Toffoli gates and depth :math:`O(k)` as described in
    Sec. 5.3 of [1].

    Args:
        num_ctrl_qubits: The number of control qubits.

    Returns:
        The synthesized quantum circuit.

    Raises:
        QiskitError: If num_ctrl_qubits <= 2.

    References:
        1. Khattar and Gidney, Rise of conditionally clean ancillae for optimizing quantum circuits
        `arXiv:2407.17966 <https://arxiv.org/abs/2407.17966>`__
    """

    return synth_mcx_1_kg24(num_ctrl_qubits, clean=False)


def _n_parallel_ccx_x(n: int) -> QuantumCircuit:
    r"""
    Construct a quantum circuit for creating n-condionally clean ancillae using 3n qubits. This
    implements Fig. 4a of [1]. The order of returned qubits is qr_a, qr_a, qr_target.

    Args:
        n: Number of conditionally clean ancillae to create.

    Returns:
        QuantumCircuit: The quantum circuit for creating n-condionally clean ancillae.

    References:
        1. Khattar and Gidney, Rise of conditionally clean ancillae for optimizing quantum circuits
        `arXiv:2407.17966 <https://arxiv.org/abs/2407.17966>`__
    """

    n_qubits = 3 * n
    q = QuantumRegister(n_qubits, name="q")
    qc = QuantumCircuit(q, name=f"ccxn_{n}")
    qr_a, qr_b, qr_target = q[:n], q[n : 2 * n], q[2 * n :]
    qc.x(qr_target)
    qc.ccx(qr_a, qr_b, qr_target)

    return qc


def _build_logn_depth_ccx_ladder(
    ancilla_idx: int, ctrls: list[int], skip_cond_clean: bool = False
) -> tuple[QuantumCircuit, list[int]]:
    r"""
    Helper function to build a log-depth ladder compose of CCX and X gates as shown in Fig. 4b of [1].

    Args:
        ancilla_idx: Index of the ancillary qubit.
        ctrls: List of control qubits.
        skip_cond_clean: If True, do not include the conditionally clean ancilla (step 1 and 5 in
            Fig. 4b of [1]).

    Returns:
        A tuple consisting of the log-depth ladder circuit of conditionally clean ancillae and the
        list of indices of control qubit to apply the linear-depth MCX gate.

    Raises:
        QiskitError: If no. of qubits in parallel CCX + X gates are not the same.

    References:
        1. Khattar and Gidney, Rise of conditionally clean ancillae for optimizing quantum circuits
        `arXiv:2407.17966 <https://arxiv.org/abs/2407.17966>`__
    """

    qc = QuantumCircuit(len(ctrls) + 1)
    anc = [ancilla_idx]
    final_ctrls = []

    while len(ctrls) > 1:
        next_batch_len = min(len(anc) + 1, len(ctrls))
        ctrls, nxt_batch = ctrls[next_batch_len:], ctrls[:next_batch_len]
        new_anc = []
        while len(nxt_batch) > 1:
            ccx_n = len(nxt_batch) // 2
            st = int(len(nxt_batch) % 2)
            ccx_x, ccx_y, ccx_t = (
                nxt_batch[st : st + ccx_n],
                nxt_batch[st + ccx_n :],
                anc[-ccx_n:],
            )
            if not len(ccx_x) == len(ccx_y) == ccx_n >= 1:
                raise QiskitError(
                    f"Invalid CCX gate parameters: {len(ccx_x)=} != {len(ccx_y)=} != {len(ccx_n)=}"
                )
            if ccx_t != [ancilla_idx]:
                qc.compose(_n_parallel_ccx_x(ccx_n), ccx_x + ccx_y + ccx_t, inplace=True)
            else:
                if not skip_cond_clean:
                    qc.ccx(ccx_x[0], ccx_y[0], ccx_t[0])  #  # create conditionally clean ancilla
            new_anc += nxt_batch[st:]  #                     # newly created cond. clean ancilla
            nxt_batch = ccx_t + nxt_batch[:st]
            anc = anc[:-ccx_n]

        anc = sorted(anc + new_anc)
        final_ctrls += nxt_batch

    final_ctrls += ctrls
    final_ctrls = sorted(final_ctrls)
    return qc, final_ctrls[:-1]  # exclude ancilla


def synth_mcx_2_kg24(num_ctrl_qubits: int, clean: bool = True) -> QuantumCircuit:
    r"""
    Synthesize a multi-controlled X gate with :math:`k` controls using :math:`2` ancillary qubits.
    as described in Sec. 5 of [1].

    Args:
        num_ctrl_qubits: The number of control qubits.
        clean: If True, the ancilla is clean, otherwise it is dirty.

    Returns:
        The synthesized quantum circuit.

    Raises:
        QiskitError: If num_ctrl_qubits <= 2.

    References:
        1. Khattar and Gidney, Rise of conditionally clean ancillae for optimizing quantum circuits
        `arXiv:2407.17966 <https://arxiv.org/abs/2407.17966>`__
    """

    if num_ctrl_qubits <= 2:
        raise QiskitError("kg24 synthesis requires at least 3 control qubits. Use CCX directly.")

    q_control = QuantumRegister(num_ctrl_qubits, name="ctrl")
    q_target = QuantumRegister(1, name="targ")
    q_ancilla = AncillaRegister(2, name="anc")
    qc = QuantumCircuit(q_control, q_target, q_ancilla, name="mcx_logn_depth")

    ladder_ops, final_ctrls = _build_logn_depth_ccx_ladder(
        num_ctrl_qubits, list(range(num_ctrl_qubits))
    )
    qc.compose(ladder_ops, q_control[:] + [q_ancilla[0]], inplace=True)
    if len(final_ctrls) == 1:  # Already a toffoli
        qc.ccx(q_ancilla[0], q_control[final_ctrls[0]], q_target)
    else:
        mid_mcx = synth_mcx_1_clean_kg24(len(final_ctrls) + 1)
        qc.compose(
            mid_mcx,
            [q_ancilla[0]]
            + q_control[final_ctrls]
            + q_target[:]
            + [q_ancilla[1]],  # ctrls, targ, anc
            inplace=True,
        )
    qc.compose(ladder_ops.inverse(), q_control[:] + [q_ancilla[0]], inplace=True)

    if not clean:
        # perform toggle-detection if ancilla is dirty
        ladder_ops_new, final_ctrls = _build_logn_depth_ccx_ladder(
            num_ctrl_qubits, list(range(num_ctrl_qubits)), skip_cond_clean=True
        )
        qc.compose(ladder_ops_new, q_control[:] + [q_ancilla[0]], inplace=True)
        if len(final_ctrls) == 1:
            qc.ccx(q_ancilla[0], q_control[final_ctrls[0]], q_target)
        else:
            qc.compose(
                mid_mcx,
                [q_ancilla[0]] + q_control[final_ctrls] + q_target[:] + [q_ancilla[1]],
                inplace=True,
            )
        qc.compose(ladder_ops_new.inverse(), q_control[:] + [q_ancilla[0]], inplace=True)

    return qc


def synth_mcx_2_clean_kg24(num_ctrl_qubits: int) -> QuantumCircuit:
    r"""
    Synthesize a multi-controlled X gate with :math:`k` controls using :math:`2` clean ancillary qubits
    producing a circuit with :math:`2k-3` Toffoli gates and depth :math:`O(\log(k))` as described in
    Sec. 5.2 of [1].

    Args:
        num_ctrl_qubits: The number of control qubits.

    Returns:
        The synthesized quantum circuit.

    Raises:
        QiskitError: If num_ctrl_qubits <= 2.

    References:
        1. Khattar and Gidney, Rise of conditionally clean ancillae for optimizing quantum circuits
        `arXiv:2407.17966 <https://arxiv.org/abs/2407.17966>`__
    """

    return synth_mcx_2_kg24(num_ctrl_qubits, clean=True)


def synth_mcx_2_dirty_kg24(num_ctrl_qubits: int) -> QuantumCircuit:
    r"""
    Synthesize a multi-controlled X gate with :math:`k` controls using :math:`2` dirty ancillary qubits
    producing a circuit with :math:`4k-8` Toffoli gates and depth :math:`O(\log(k))` as described in
    Sec. 5.4 of [1].

    Args:
        num_ctrl_qubits: The number of control qubits.

    Returns:
        The synthesized quantum circuit.

    Raises:
        QiskitError: If num_ctrl_qubits <= 2.

    References:
        1. Khattar and Gidney, Rise of conditionally clean ancillae for optimizing quantum circuits
        `arXiv:2407.17966 <https://arxiv.org/abs/2407.17966>`__
    """

    return synth_mcx_2_kg24(num_ctrl_qubits, clean=False)


def synth_c3x() -> QuantumCircuit:
    """Efficient synthesis of 3-controlled X-gate."""
    circ = QuantumCircuit._from_circuit_data(py_c3x())
    return circ


def synth_c4x() -> QuantumCircuit:
    """Efficient synthesis of 4-controlled X-gate."""

    q = QuantumRegister(5, name="q")
    qc = QuantumCircuit(q, name="mcx")

    rules = [
        (HGate(), [q[4]], []),
        (CU1Gate(np.pi / 2), [q[3], q[4]], []),
        (HGate(), [q[4]], []),
        (RC3XGate(), [q[0], q[1], q[2], q[3]], []),
        (HGate(), [q[4]], []),
        (CU1Gate(-np.pi / 2), [q[3], q[4]], []),
        (HGate(), [q[4]], []),
        (RC3XGate().inverse(), [q[0], q[1], q[2], q[3]], []),
        (C3SXGate(), [q[0], q[1], q[2], q[4]], []),
    ]
    for instr, qargs, cargs in rules:
        qc._append(instr, qargs, cargs)

    return qc<|MERGE_RESOLUTION|>--- conflicted
+++ resolved
@@ -61,91 +61,9 @@
         1. Iten et. al., *Quantum Circuits for Isometries*, Phys. Rev. A 93, 032318 (2016),
            `arXiv:1501.06911 <http://arxiv.org/abs/1501.06911>`_
     """
-<<<<<<< HEAD
     return QuantumCircuit._from_circuit_data(
         py_synth_mcx_n_dirty_i15(num_ctrl_qubits, relative_phase, action_only)
     )
-=======
-
-    # First, handle some special cases
-    if num_ctrl_qubits == 1:
-        qc = QuantumCircuit(2)
-        qc.cx(0, 1)
-        return qc
-    elif num_ctrl_qubits == 2:
-        qc = QuantumCircuit(3)
-        qc.ccx(0, 1, 2)
-        return qc
-    elif num_ctrl_qubits == 3 and not relative_phase:
-        qc = synth_c3x()
-        qc.name = "mcx_vchain"
-        return qc
-
-    num_qubits = 2 * num_ctrl_qubits - 1
-    q = QuantumRegister(num_qubits, name="q")
-    qc = QuantumCircuit(q, name="mcx_vchain")
-    q_controls = q[:num_ctrl_qubits]
-    q_target = q[num_ctrl_qubits]
-    q_ancillas = q[num_ctrl_qubits + 1 :]
-    num_ancillas = num_ctrl_qubits - 2
-    targets = [q_target] + q_ancillas[:num_ancillas][::-1]
-
-    for j in range(2):
-        for i in range(num_ctrl_qubits):  # action part
-            if i < num_ctrl_qubits - 2:
-                if targets[i] != q_target or relative_phase:
-                    # gate cancelling
-
-                    # cancel rightmost gates of action part
-                    # with leftmost gates of reset part
-                    if relative_phase and targets[i] == q_target and j == 1:
-                        qc.cx(q_ancillas[num_ancillas - i - 1], targets[i])
-                        qc.t(targets[i])
-                        qc.cx(q_controls[num_ctrl_qubits - i - 1], targets[i])
-                        qc.tdg(targets[i])
-                        qc.h(targets[i])
-                    else:
-                        qc.h(targets[i])
-                        qc.t(targets[i])
-                        qc.cx(q_controls[num_ctrl_qubits - i - 1], targets[i])
-                        qc.tdg(targets[i])
-                        qc.cx(q_ancillas[num_ancillas - i - 1], targets[i])
-                else:
-                    controls = [
-                        q_controls[num_ctrl_qubits - i - 1],
-                        q_ancillas[num_ancillas - i - 1],
-                    ]
-
-                    qc.ccx(controls[0], controls[1], targets[i])
-            else:
-                # implements an optimized toffoli operation
-                # up to a diagonal gate, akin to lemma 6 of arXiv:1501.06911
-                qc.h(targets[i])
-                qc.t(targets[i])
-                qc.cx(q_controls[num_ctrl_qubits - i - 2], targets[i])
-                qc.tdg(targets[i])
-                qc.cx(q_controls[num_ctrl_qubits - i - 1], targets[i])
-                qc.t(targets[i])
-                qc.cx(q_controls[num_ctrl_qubits - i - 2], targets[i])
-                qc.tdg(targets[i])
-                qc.h(targets[i])
-
-                break
-
-        for i in range(num_ancillas - 1):  # reset part
-            qc.cx(q_ancillas[i], q_ancillas[i + 1])
-            qc.t(q_ancillas[i + 1])
-            qc.cx(q_controls[2 + i], q_ancillas[i + 1])
-            qc.tdg(q_ancillas[i + 1])
-            qc.h(q_ancillas[i + 1])
-
-        if action_only:
-            qc.ccx(q_controls[-1], q_ancillas[-1], q_target)
-
-            break
-
-    return qc
->>>>>>> 7f3bd10b
 
 
 def synth_mcx_n_clean_m15(num_ctrl_qubits: int) -> QuantumCircuit:
