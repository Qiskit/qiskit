# This code is part of Qiskit.
#
# (C) Copyright IBM 2021, 2022.
#
# This code is licensed under the Apache License, Version 2.0. You may
# obtain a copy of this license in the LICENSE.txt file in the root directory
# of this source tree or at http://www.apache.org/licenses/LICENSE-2.0.
#
# Any modifications or derivative works of this code must retain this
# copyright notice, and modified files need to carry a notice indicating
# that they have been altered from the originals.
"""
Circuit synthesis for 2-qubit and 3-qubit Cliffords.
"""
# pylint: disable=invalid-name

# ---------------------------------------------------------------------
# Synthesis based on Bravyi & Maslov decomposition
# ---------------------------------------------------------------------


from itertools import product
import numpy as np

from qiskit.circuit import QuantumCircuit
from qiskit.quantum_info import Clifford
from qiskit.exceptions import QiskitError
from qiskit.quantum_info.operators.symplectic.clifford_circuits import (
    _append_cx,
    _append_v,
    _append_w,
)


def synth_clifford_bm(clifford: Clifford) -> QuantumCircuit:
    """Optimal CX-cost decomposition of a :class:`.Clifford` operator on 2 qubits
    or 3 qubits into a :class:`.QuantumCircuit` based on the Bravyi-Maslov method [1].

    Args:
        clifford: A Clifford operator.

<<<<<<< HEAD
    Returns:
        QuantumCircuit: a circuit implementation of the Clifford.
=======
    Return:
        A circuit implementation of the Clifford.
>>>>>>> 7c419d02

    Raises:
        QiskitError: if Clifford is on more than 3 qubits.

    References:
        1. S. Bravyi, D. Maslov, *Hadamard-free circuits expose the
           structure of the Clifford group*,
           `arXiv:2003.09412 [quant-ph] <https://arxiv.org/abs/2003.09412>`_
    """
    num_qubits = clifford.num_qubits

    if num_qubits > 3:
        raise QiskitError("Can only decompose up to 3-qubit Clifford circuits.")

    if num_qubits == 1:
        return _decompose_clifford_1q(clifford.tableau)

    clifford_name = str(clifford)

    # Inverse of final decomposed circuit
    inv_circuit = QuantumCircuit(num_qubits, name="inv_circ")

    # CNOT cost of clifford
    cost = _cx_cost(clifford)

    # Find composition of circuits with CX and (H.S)^a gates to reduce CNOT count
    while cost > 0:
        clifford, inv_circuit, cost = _reduce_cost(clifford, inv_circuit, cost)

    # Decompose the remaining product of 1-qubit cliffords
    ret_circ = QuantumCircuit(num_qubits, name=clifford_name)
    for qubit in range(num_qubits):
        pos = [qubit, qubit + num_qubits]
        circ = _decompose_clifford_1q(clifford.tableau[pos][:, pos + [-1]])
        if len(circ) > 0:
            ret_circ.append(circ, [qubit])

    # Add the inverse of the 2-qubit reductions circuit
    if len(inv_circuit) > 0:
        ret_circ.append(inv_circuit.inverse(), range(num_qubits))

    return ret_circ.decompose()


# ---------------------------------------------------------------------
# 1-qubit Clifford decomposition
# ---------------------------------------------------------------------


def _decompose_clifford_1q(tableau):
    """Decompose a single-qubit clifford"""
    circuit = QuantumCircuit(1, name="temp")

    # Add phase correction
    destab_phase, stab_phase = tableau[:, 2]
    if destab_phase and not stab_phase:
        circuit.z(0)
    elif not destab_phase and stab_phase:
        circuit.x(0)
    elif destab_phase and stab_phase:
        circuit.y(0)
    destab_phase_label = "-" if destab_phase else "+"
    stab_phase_label = "-" if stab_phase else "+"

    destab_x, destab_z = tableau[0, 0], tableau[0, 1]
    stab_x, stab_z = tableau[1, 0], tableau[1, 1]

    # Z-stabilizer
    if stab_z and not stab_x:
        stab_label = "Z"
        if destab_z:
            destab_label = "Y"
            circuit.s(0)
        else:
            destab_label = "X"

    # X-stabilizer
    elif not stab_z and stab_x:
        stab_label = "X"
        if destab_x:
            destab_label = "Y"
            circuit.sdg(0)
        else:
            destab_label = "Z"
        circuit.h(0)

    # Y-stabilizer
    else:
        stab_label = "Y"
        if destab_z:
            destab_label = "Z"
        else:
            destab_label = "X"
            circuit.s(0)
        circuit.h(0)
        circuit.s(0)

    # Add circuit name
    name_destab = f"Destabilizer = ['{destab_phase_label}{destab_label}']"
    name_stab = f"Stabilizer = ['{stab_phase_label}{stab_label}']"
    circuit.name = f"Clifford: {name_stab}, {name_destab}"
    return circuit


# ---------------------------------------------------------------------
# Helper functions for Bravyi & Maslov decomposition
# ---------------------------------------------------------------------


def _reduce_cost(clifford, inv_circuit, cost):
    """Two-qubit cost reduction step"""
    num_qubits = clifford.num_qubits
    for qubit0 in range(num_qubits):
        for qubit1 in range(qubit0 + 1, num_qubits):
            for n0, n1 in product(range(3), repeat=2):

                # Apply a 2-qubit block
                reduced = clifford.copy()
                for qubit, n in [(qubit0, n0), (qubit1, n1)]:
                    if n == 1:
                        _append_v(reduced, qubit)
                    elif n == 2:
                        _append_w(reduced, qubit)
                _append_cx(reduced, qubit0, qubit1)

                # Compute new cost
                new_cost = _cx_cost(reduced)

                if new_cost == cost - 1:
                    # Add decomposition to inverse circuit
                    for qubit, n in [(qubit0, n0), (qubit1, n1)]:
                        if n == 1:
                            inv_circuit.sdg(qubit)
                            inv_circuit.h(qubit)
                        elif n == 2:
                            inv_circuit.h(qubit)
                            inv_circuit.s(qubit)
                    inv_circuit.cx(qubit0, qubit1)

                    return reduced, inv_circuit, new_cost

    # If we didn't reduce cost
    raise QiskitError("Failed to reduce Clifford CX cost.")


def _cx_cost(clifford):
    """Return the number of CX gates required for Clifford decomposition."""
    if clifford.num_qubits == 2:
        return _cx_cost2(clifford)
    if clifford.num_qubits == 3:
        return _cx_cost3(clifford)
    raise Exception("No Clifford CX cost function for num_qubits > 3.")


def _rank2(a, b, c, d):
    """Return rank of 2x2 boolean matrix."""
    if (a & d) ^ (b & c):
        return 2
    if a or b or c or d:
        return 1
    return 0


def _cx_cost2(clifford):
    """Return CX cost of a 2-qubit clifford."""
    U = clifford.tableau[:, :-1]
    r00 = _rank2(U[0, 0], U[0, 2], U[2, 0], U[2, 2])
    r01 = _rank2(U[0, 1], U[0, 3], U[2, 1], U[2, 3])
    if r00 == 2:
        return r01
    return r01 + 1 - r00


def _cx_cost3(clifford):
    """Return CX cost of a 3-qubit clifford."""
    # pylint: disable=too-many-return-statements,too-many-boolean-expressions
    U = clifford.tableau[:, :-1]
    n = 3
    # create information transfer matrices R1, R2
    R1 = np.zeros((n, n), dtype=int)
    R2 = np.zeros((n, n), dtype=int)
    for q1 in range(n):
        for q2 in range(n):
            R2[q1, q2] = _rank2(U[q1, q2], U[q1, q2 + n], U[q1 + n, q2], U[q1 + n, q2 + n])
            mask = np.zeros(2 * n, dtype=int)
            mask[[q2, q2 + n]] = 1
            isLocX = np.array_equal(U[q1, :] & mask, U[q1, :])
            isLocZ = np.array_equal(U[q1 + n, :] & mask, U[q1 + n, :])
            isLocY = np.array_equal((U[q1, :] ^ U[q1 + n, :]) & mask, (U[q1, :] ^ U[q1 + n, :]))
            R1[q1, q2] = 1 * (isLocX or isLocZ or isLocY) + 1 * (isLocX and isLocZ and isLocY)

    diag1 = np.sort(np.diag(R1)).tolist()
    diag2 = np.sort(np.diag(R2)).tolist()

    nz1 = np.count_nonzero(R1)
    nz2 = np.count_nonzero(R2)

    if diag1 == [2, 2, 2]:
        return 0

    if diag1 == [1, 1, 2]:
        return 1

    if (
        diag1 == [0, 1, 1]
        or (diag1 == [1, 1, 1] and nz2 < 9)
        or (diag1 == [0, 0, 2] and diag2 == [1, 1, 2])
    ):
        return 2

    if (
        (diag1 == [1, 1, 1] and nz2 == 9)
        or (
            diag1 == [0, 0, 1]
            and (nz1 == 1 or diag2 == [2, 2, 2] or (diag2 == [1, 1, 2] and nz2 < 9))
        )
        or (diag1 == [0, 0, 2] and diag2 == [0, 0, 2])
        or (diag2 == [1, 2, 2] and nz1 == 0)
    ):
        return 3

    if diag2 == [0, 0, 1] or (
        diag1 == [0, 0, 0]
        and (
            (diag2 == [1, 1, 1] and nz2 == 9 and nz1 == 3)
            or (diag2 == [0, 1, 1] and nz2 == 8 and nz1 == 2)
        )
    ):
        return 5

    if nz1 == 3 and nz2 == 3:
        return 6

    return 4<|MERGE_RESOLUTION|>--- conflicted
+++ resolved
@@ -39,13 +39,8 @@
     Args:
         clifford: A Clifford operator.
 
-<<<<<<< HEAD
     Returns:
-        QuantumCircuit: a circuit implementation of the Clifford.
-=======
-    Return:
         A circuit implementation of the Clifford.
->>>>>>> 7c419d02
 
     Raises:
         QiskitError: if Clifford is on more than 3 qubits.
