--- conflicted
+++ resolved
@@ -76,11 +76,7 @@
         return False
 
     for existing in existing_sequences:
-<<<<<<< HEAD
-        if matrix_equal(existing.product, candidate.product, ignore_phase=False, atol=tol):
-=======
         if matrix_equal(existing.product, candidate.product, ignore_phase=True, atol=tol):
->>>>>>> c92f0926
             # is the new sequence less or more efficient?
             return len(candidate.gates) < len(existing.gates)
     return True
