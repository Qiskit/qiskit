--- conflicted
+++ resolved
@@ -170,11 +170,7 @@
             "Deprecation messages cannot contain new lines (`\\n`), but the deprecation for "
             f'{func.__qualname__} had them. Usually this happens when using `"""` multiline '
             f"strings; instead, use string concatenation.\n\n"
-<<<<<<< HEAD
-            "This is a simplification to facilitate deprecation messages being added to our "
-=======
             "This is a simplification to facilitate deprecation messages being added to the "
->>>>>>> 54e1ebc3
             "documentation. If you have a compelling reason to need "
             "new lines, feel free to improve this function or open a request at "
             "https://github.com/Qiskit/qiskit-terra/issues."
@@ -203,11 +199,7 @@
 
             if stripped.lower() in _NAPOLEON_META_LINES:
                 meta_index = i
-<<<<<<< HEAD
-                if content_encountered is not True:
-=======
                 if not content_encountered:
->>>>>>> 54e1ebc3
                     raise ValueError(
                         "add_deprecation_to_docstring cannot currently handle when a Napoleon "
                         "metadata line like 'Args' is the very first line of docstring, "
