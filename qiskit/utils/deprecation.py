# This code is part of Qiskit.
#
# (C) Copyright IBM 2017, 2022.
#
# This code is licensed under the Apache License, Version 2.0. You may
# obtain a copy of this license in the LICENSE.txt file in the root directory
# of this source tree or at http://www.apache.org/licenses/LICENSE-2.0.
#
# Any modifications or derivative works of this code must retain this
# copyright notice, and modified files need to carry a notice indicating
# that they have been altered from the originals.

"""Deprecation utilities"""

from __future__ import annotations

import functools
import inspect
import warnings
from collections.abc import Callable
from typing import Any, Type


def deprecate_func(
    *,
    since: str,
    additional_msg: str | None = None,
    pending: bool = False,
<<<<<<< HEAD
    package_name: str = "qiskit",
    removal_timeline: str | None = None,
=======
    package_name: str = "Qiskit",
    removal_timeline: str = "no earlier than 3 months after the release date",
>>>>>>> b9331798
    is_property: bool = False,
    stacklevel: int = 2,
):
    """Decorator to indicate a function has been deprecated.

    It should be placed beneath other decorators like `@staticmethod` and property decorators.

    When deprecating a class, set this decorator on its `__init__` function.

    Args:
        since: The version the deprecation started at. If the deprecation is pending, set
            the version to when that started; but later, when switching from pending to
            deprecated, update ``since`` to the new version.
        additional_msg: Put here any additional information, such as what to use instead.
            For example, "Instead, use the function ``new_func`` from the module
            ``<my_module>.<my_submodule>``, which is similar but uses GPU acceleration."
        pending: Set to ``True`` if the deprecation is still pending.
        package_name: The package name shown in the deprecation message (e.g. the PyPI package name).
        removal_timeline: How soon can this deprecation be removed? Expects a value
            like "in two major releases" or "in release 9.99". Default:
            "in the next major release {since_major + 1}".
        is_property: If the deprecated function is a `@property`, set this to True so that the
            generated message correctly describes it as such. (This isn't necessary for
            property setters, as their docstring is ignored by Python.)
        stacklevel: Stack level passed to :func:`warnings.warn`.
    Returns:
        Callable: The decorated callable.
    """

    def decorator(func):
        qualname = func.__qualname__  # For methods, `qualname` includes the class name.
        mod_name = func.__module__

        # Detect what function type this is.
        if is_property:
            # `inspect.isdatadescriptor()` doesn't work because you must apply our decorator
            # before `@property`, so it looks like the function is a normal method.
            deprecated_entity = f"The property ``{mod_name}.{qualname}``"
        # To determine if's a method, we use the heuristic of looking for a `.` in the qualname.
        # This is because top-level functions will only have the function name. This is not
        # perfect, e.g. it incorrectly classifies nested/inner functions, but we don't expect
        # those to be deprecated.
        #
        # We can't use `inspect.ismethod()` because that only works when calling it on an instance
        # of the class, rather than the class type itself, i.e. `ismethod(C().foo)` vs
        # `ismethod(C.foo)`.
        elif "." in qualname:
            if func.__name__ == "__init__":
                cls_name = qualname[: -len(".__init__")]
                deprecated_entity = f"The class ``{mod_name}.{cls_name}``"
            else:
                deprecated_entity = f"The method ``{mod_name}.{qualname}()``"
        else:
            deprecated_entity = f"The function ``{mod_name}.{qualname}()``"

        msg, category = _write_deprecation_msg(
            deprecated_entity=deprecated_entity,
            package_name=package_name,
            since=since,
            pending=pending,
            additional_msg=additional_msg,
            removal_timeline=removal_timeline,
        )

        @functools.wraps(func)
        def wrapper(*args, **kwargs):
            warnings.warn(msg, category=category, stacklevel=stacklevel)
            return func(*args, **kwargs)

        add_deprecation_to_docstring(wrapper, msg, since=since, pending=pending)
        return wrapper

    return decorator


def deprecate_arg(
    name: str,
    *,
    since: str,
    additional_msg: str | None = None,
    deprecation_description: str | None = None,
    pending: bool = False,
    package_name: str = "Qiskit",
    new_alias: str | None = None,
    predicate: Callable[[Any], bool] | None = None,
    removal_timeline: str | None = None,
):
    """Decorator to indicate an argument has been deprecated in some way.

    This decorator may be used multiple times on the same function, once per deprecated argument.
    It should be placed beneath other decorators like ``@staticmethod`` and property decorators.

    Args:
        name: The name of the deprecated argument.
        since: The version the deprecation started at. If the deprecation is pending, set
            the version to when that started; but later, when switching from pending to
            deprecated, update `since` to the new version.
        deprecation_description: What is being deprecated? E.g. "Setting my_func()'s `my_arg`
            argument to `None`." If not set, will default to "{func_name}'s argument `{name}`".
        additional_msg: Put here any additional information, such as what to use instead
            (if new_alias is not set). For example, "Instead, use the argument `new_arg`,
            which is similar but does not impact the circuit's setup."
        pending: Set to `True` if the deprecation is still pending.
        package_name: The package name shown in the deprecation message (e.g. the PyPI package name).
        new_alias: If the arg has simply been renamed, set this to the new name. The decorator will
            dynamically update the `kwargs` so that when the user sets the old arg, it will be
            passed in as the `new_alias` arg.
        predicate: Only log the runtime warning if the predicate returns True. This is useful to
            deprecate certain values or types for an argument, e.g.
            `lambda my_arg: isinstance(my_arg, dict)`. Regardless of if a predicate is set, the
            runtime warning will only log when the user specifies the argument.
        removal_timeline: How soon can this deprecation be removed? Expects a value
            like "in two major releases" or "in release 9.99". Default:
            "in the next major release {since_major + 1}".

    Returns:
        Callable: The decorated callable.
    """

    def decorator(func):
        # For methods, `__qualname__` includes the class name.
        func_name = f"{func.__module__}.{func.__qualname__}()"
        deprecated_entity = deprecation_description or f"``{func_name}``'s argument ``{name}``"

        if new_alias:
            alias_msg = f"Instead, use the argument ``{new_alias}``, which behaves identically."
            if additional_msg:
                final_additional_msg = f"{alias_msg}. {additional_msg}"
            else:
                final_additional_msg = alias_msg
        else:
            final_additional_msg = additional_msg

        msg, category = _write_deprecation_msg(
            deprecated_entity=deprecated_entity,
            package_name=package_name,
            since=since,
            pending=pending,
            additional_msg=final_additional_msg,
            removal_timeline=removal_timeline,
        )

        @functools.wraps(func)
        def wrapper(*args, **kwargs):
            _maybe_warn_and_rename_kwarg(
                args,
                kwargs,
                func_name=func_name,
                original_func_co_varnames=wrapper.__original_func_co_varnames,
                old_arg_name=name,
                new_alias=new_alias,
                warning_msg=msg,
                category=category,
                predicate=predicate,
            )
            return func(*args, **kwargs)

        # When decorators get called repeatedly, `func` refers to the result of the prior
        # decorator, not the original underlying function. This trick allows us to record the
        # original function's variable names regardless of how many decorators are used.
        #
        # If it's the very first decorator call, we also check that *args and **kwargs are not used.
        if hasattr(func, "__original_func_co_varnames"):
            wrapper.__original_func_co_varnames = func.__original_func_co_varnames
        else:
            wrapper.__original_func_co_varnames = func.__code__.co_varnames
            param_kinds = {param.kind for param in inspect.signature(func).parameters.values()}
            if inspect.Parameter.VAR_POSITIONAL in param_kinds:
                raise ValueError(
                    "@deprecate_arg cannot be used with functions that take variable *args. Use "
                    "warnings.warn() directly instead."
                )

        add_deprecation_to_docstring(wrapper, msg, since=since, pending=pending)
        return wrapper

    return decorator


def _maybe_warn_and_rename_kwarg(
    args: tuple[Any, ...],
    kwargs: dict[str, Any],
    *,
    func_name: str,
    original_func_co_varnames: tuple[str, ...],
    old_arg_name: str,
    new_alias: str | None,
    warning_msg: str,
    category: Type[Warning],
    predicate: Callable[[Any], bool] | None,
) -> None:
    # In Python 3.10+, we should set `zip(strict=False)` (the default). That is, we want to
    # stop iterating once `args` is done, since some args may have not been explicitly passed as
    # positional args.
    arg_names_to_values = {name: val for val, name in zip(args, original_func_co_varnames)}
    arg_names_to_values.update(kwargs)

    if old_arg_name not in arg_names_to_values:
        return
    if new_alias and new_alias in arg_names_to_values:
        raise TypeError(f"{func_name} received both {new_alias} and {old_arg_name} (deprecated).")

    val = arg_names_to_values[old_arg_name]
    if predicate and not predicate(val):
        return
    warnings.warn(warning_msg, category=category, stacklevel=3)

    # Finally, if there's a new_alias, add its value dynamically to kwargs so that the code author
    # only has to deal with the new_alias in their logic.
    if new_alias is not None:
        kwargs[new_alias] = val


def _write_deprecation_msg(
    *,
    deprecated_entity: str,
    package_name: str,
    since: str,
    pending: bool,
    additional_msg: str,
    removal_timeline: str | None,
) -> tuple[str, Type[DeprecationWarning] | Type[PendingDeprecationWarning]]:
    if not removal_timeline:
        removal_major = int(since.split(".")[0]) + 1
        removal_timeline = f"in the next major release {removal_major}.0"

    if pending:
        category: Type[DeprecationWarning] | Type[PendingDeprecationWarning] = (
            PendingDeprecationWarning
        )
        deprecation_status = "pending deprecation"
        removal_desc = f"marked deprecated in a future release, and then removed {removal_timeline}"
    else:
        category = DeprecationWarning
        deprecation_status = "deprecated"
        removal_desc = f"removed {removal_timeline}"

    msg = (
        f"{deprecated_entity} is {deprecation_status} as of {package_name} {since}. "
        f"It will be {removal_desc}."
    )
    if additional_msg:
        msg += f" {additional_msg}"
    return msg, category


# We insert deprecations in-between the description and Napoleon's meta sections. The below is from
# https://www.sphinx-doc.org/en/master/usage/extensions/napoleon.html#docstring-sections. We use
# lowercase because Napoleon is case-insensitive.
_NAPOLEON_META_LINES = frozenset(
    {
        "args:",
        "arguments:",
        "attention:",
        "attributes:",
        "caution:",
        "danger:",
        "error:",
        "example:",
        "examples:",
        "hint:",
        "important:",
        "keyword args:",
        "keyword arguments:",
        "note:",
        "notes:",
        "other parameters:",
        "parameters:",
        "return:",
        "returns:",
        "raises:",
        "references:",
        "see also:",
        "tip:",
        "todo:",
        "warning:",
        "warnings:",
        "warn:",
        "warns:",
        "yield:",
        "yields:",
    }
)


def add_deprecation_to_docstring(
    func: Callable, msg: str, *, since: str | None, pending: bool
) -> None:
    """Dynamically insert the deprecation message into ``func``'s docstring.

    Args:
        func: The function to modify.
        msg: The full deprecation message.
        since: The version the deprecation started at.
        pending: Is the deprecation still pending?
    """
    if "\n" in msg:
        raise ValueError(
            "Deprecation messages cannot contain new lines (`\\n`), but the deprecation for "
            f'{func.__qualname__} had them. Usually this happens when using `"""` multiline '
            f"strings; instead, use string concatenation.\n\n"
            "This is a simplification to facilitate deprecation messages being added to the "
            "documentation. If you have a compelling reason to need "
            "new lines, feel free to improve this function or open a request at "
            "https://github.com/Qiskit/qiskit/issues."
        )

    if since is None:
        version_str = "unknown"
    else:
        version_str = f"{since}_pending" if pending else since

    indent = ""
    meta_index = None
    if func.__doc__:
        original_lines = func.__doc__.splitlines()
        content_encountered = False
        for i, line in enumerate(original_lines):
            stripped = line.strip()

            # Determine the indent based on the first line with content. But, we don't consider the
            # first line, which corresponds to the format """Docstring.""", as it does not properly
            # capture the indentation of lines beneath it.
            if not content_encountered and i != 0 and stripped:
                num_leading_spaces = len(line) - len(line.lstrip())
                indent = " " * num_leading_spaces
                content_encountered = True

            if stripped.lower() in _NAPOLEON_META_LINES:
                meta_index = i
                if not content_encountered:
                    raise ValueError(
                        "add_deprecation_to_docstring cannot currently handle when a Napoleon "
                        "metadata line like 'Args' is the very first line of docstring, "
                        f'e.g. `"""Args:`. So, it cannot process {func.__qualname__}. Instead, '
                        f'move the metadata line to the second line, e.g.:\n\n"""\nArgs:'
                    )
                # We can stop checking since we only care about the first meta line, and
                # we've validated content_encountered is True to determine the indent.
                break
    else:
        original_lines = []

    # We defensively include new lines in the beginning and end. This is sometimes necessary,
    # depending on the original docstring. It is not a big deal to have extra, other than `help()`
    # being a little longer.
    new_lines = [
        indent,
        f"{indent}.. deprecated:: {version_str}",
        f"{indent}  {msg}",
        indent,
    ]

    if meta_index:
        original_lines[meta_index - 1 : meta_index - 1] = new_lines
    else:
        original_lines.extend(new_lines)
    func.__doc__ = "\n".join(original_lines)<|MERGE_RESOLUTION|>--- conflicted
+++ resolved
@@ -26,13 +26,8 @@
     since: str,
     additional_msg: str | None = None,
     pending: bool = False,
-<<<<<<< HEAD
-    package_name: str = "qiskit",
+    package_name: str = "Qiskit",
     removal_timeline: str | None = None,
-=======
-    package_name: str = "Qiskit",
-    removal_timeline: str = "no earlier than 3 months after the release date",
->>>>>>> b9331798
     is_property: bool = False,
     stacklevel: int = 2,
 ):
