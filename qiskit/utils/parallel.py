--- conflicted
+++ resolved
@@ -54,13 +54,11 @@
 
 from __future__ import annotations
 
-<<<<<<< HEAD
 import logging
-=======
 import contextlib
 import functools
 import multiprocessing
->>>>>>> 4d7d46eb
+
 import os
 import platform
 import sys
@@ -192,7 +190,6 @@
     .. autofunction:: qiskit.utils::should_run_in_parallel.ignore_user_settings
 
     Args:
-<<<<<<< HEAD
         num_processes: the number of processes requested for use (if given).
     """
     num_processes = CPU_COUNT if num_processes is None else num_processes
@@ -214,10 +211,7 @@
     )
     
     return result
-=======
-        num_processes: the maximum number of processes requested for use (``None`` implies the
-            default).
->>>>>>> 4d7d46eb
+
 
     Examples:
         Temporarily override the configured settings to disable parallelism::
@@ -333,7 +327,6 @@
     """
     task_kwargs = {} if task_kwargs is None else task_kwargs
     if num_processes is None:
-<<<<<<< HEAD
         num_processes = CPU_COUNT
     if len(values) == 0:
         return []
@@ -370,18 +363,3 @@
         result = task(value, *task_args, **task_kwargs)
         results.append(result)
     return results
-=======
-        num_processes = default_num_processes()
-    if len(values) < 2 or not should_run_in_parallel(num_processes):
-        return [task(value, *task_args, **task_kwargs) for value in values]
-    work_items = ((task, value, task_args, task_kwargs) for value in values)
-
-    # This isn't a user-set variable; we set this to talk to our own child processes.
-    previous_in_parallel = os.getenv("QISKIT_IN_PARALLEL", _IN_PARALLEL_ALLOW_PARALLELISM)
-    os.environ["QISKIT_IN_PARALLEL"] = _IN_PARALLEL_FORBID_PARALLELISM
-    try:
-        with ProcessPoolExecutor(max_workers=num_processes) as executor:
-            return list(executor.map(_task_wrapper, work_items))
-    finally:
-        os.environ["QISKIT_IN_PARALLEL"] = previous_in_parallel
->>>>>>> 4d7d46eb
