--- conflicted
+++ resolved
@@ -50,9 +50,8 @@
         return string  # no c_if on barrier instructions
 
     def reapply(self, circ):
-<<<<<<< HEAD
-        """Reapply this gate to corresponding qubits in circ."""
-        self._modifiers(circ._attach(Barrier(self.arg, self)))
+        """Reapply this instruction to corresponding qubits in circ."""
+        self._modifiers(circ.barrier(*self.arg))
 
 
 def barrier(self, *args):
@@ -60,23 +59,6 @@
     If args is None, applies to all the qbits.
     Args is a list of QuantumRegister or single qubits.
     For QuantumRegister, applies barrier to all the qbits in that register."""
-
-=======
-        """Reapply this instruction to corresponding qubits in circ."""
-        self._modifiers(circ.barrier(*self.arg))
-
-
-def barrier(self, *tuples):
-    """Apply barrier to tuples (reg, idx)."""
-    tuples = list(tuples)
-    if not tuples:  # TODO: implement this for all single qubit gates
-        if isinstance(self, QuantumCircuit):
-            for register in self.regs.values():
-                if isinstance(register, QuantumRegister):
-                    tuples.append(register)
-    if not tuples:
-        raise ExtensionError("no arguments passed")
->>>>>>> 6b6c3707
     qubits = []
 
     if not args:  # None
