--- conflicted
+++ resolved
@@ -12,72 +12,8 @@
 # copyright notice, and modified files need to carry a notice indicating
 # that they have been altered from the originals.
 
-<<<<<<< HEAD
-"""
-Barrier instruction.
-"""
-from qiskit.circuit import QuantumCircuit
-from qiskit.circuit.quantumregister import QuantumRegister
-from qiskit.circuit import Instruction
-from qiskit.exceptions import QiskitError
-from qiskit.circuit.exceptions import CircuitError
-=======
 """The standard gates moved to qiskit/circuit/library."""
->>>>>>> 8e306c95
 
 from qiskit.circuit.barrier import Barrier
 
-<<<<<<< HEAD
-class Barrier(Instruction):
-    """Barrier instruction."""
-
-    def __init__(self, num_qubits):
-        """Create new barrier instruction."""
-        super().__init__("barrier", num_qubits, 0, [])
-
-    def inverse(self):
-        """Special case. Return self."""
-        return Barrier(self.num_qubits)
-
-    def broadcast_arguments(self, qargs, cargs):
-        yield [qarg for sublist in qargs for qarg in sublist], []
-
-    def c_if(self, classical, val):
-        raise QiskitError('Barriers are compiler directives and cannot be conditional.')
-
-    def validate_parameter(self, parameter):
-        """Barrier paramenter"""
-        raise CircuitError("Barrier has no parameters: {0} was provided".format(type(parameter)))
-
-
-def barrier(self, *qargs):
-    """Apply barrier to circuit.
-    If qargs is None, applies to all the qbits.
-    Args is a list of QuantumRegister or single qubits.
-    For QuantumRegister, applies barrier to all the qubits in that register."""
-    qubits = []
-
-    if not qargs:  # None
-        for qreg in self.qregs:
-            for j in range(qreg.size):
-                qubits.append(qreg[j])
-
-    for qarg in qargs:
-        if isinstance(qarg, QuantumRegister):
-            qubits.extend([qarg[j] for j in range(qarg.size)])
-        elif isinstance(qarg, list):
-            qubits.extend(qarg)
-        elif isinstance(qarg, range):
-            qubits.extend(list(qarg))
-        elif isinstance(qarg, slice):
-            qubits.extend(self.qubits[qarg])
-        else:
-            qubits.append(qarg)
-
-    return self.append(Barrier(len(qubits)), qubits, [])
-
-
-QuantumCircuit.barrier = barrier
-=======
-__all__ = ['Barrier']
->>>>>>> 8e306c95
+__all__ = ['Barrier']