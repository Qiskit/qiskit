--- conflicted
+++ resolved
@@ -45,23 +45,14 @@
 
     def __init__(self, phase=0, label=None):
         """Create new Hadamard gate."""
-<<<<<<< HEAD
-        super().__init__("h", 1, [], phase=phase, label=label)
-=======
         super().__init__('h', 1, [], phase=phase, label=label)
->>>>>>> becf84a0
 
     def _define(self):
         """
         gate h a { u2(0,pi) a; }
         """
         from qiskit.extensions.standard.u2 import U2Gate
-<<<<<<< HEAD
-        q = QuantumRegister(1, "q")
-=======
-        definition = []
         q = QuantumRegister(1, 'q')
->>>>>>> becf84a0
         self.definition = [
             (U2Gate(0, pi, phase=self.phase), [q[0]], [])
         ]
@@ -78,17 +69,11 @@
         Returns:
             ControlledGate: controlled version of this gate.
         """
-<<<<<<< HEAD
-        if num_ctrl_qubits == 1 and not self.phase:
-            return CHGate(label=label)
-        return super().control(num_ctrl_qubits=num_ctrl_qubits, label=label)
-=======
         if ctrl_state is None:
-            if num_ctrl_qubits == 1:
+            if num_ctrl_qubits == 1 and not self.phase:
                 return CHGate()
         return super().control(num_ctrl_qubits=num_ctrl_qubits, label=label,
                                ctrl_state=ctrl_state)
->>>>>>> becf84a0
 
     def inverse(self):
         """Invert this gate."""
@@ -132,8 +117,7 @@
 
 
 class CHGate(ControlledGate):
-<<<<<<< HEAD
-    r"""Controlled-Hadamard gate.
+    r"""The controlled-H gate.
 
     **Matrix Definition**
 
@@ -152,34 +136,10 @@
             \end{bmatrix}
     """
 
-    def __init__(self, phase=0, label=None):
-        """Create new CH gate."""
-        super().__init__("ch", 2, [], phase=phase, label=label,
-=======
-    r"""The controlled-H gate.
-
-    **Matrix Definition**
-
-    The matrix for this gate is given by:
-
-    .. math::
-
-        U_{\text{CH}} =
-            I \otimes |0 \rangle\!\langle 0| +
-            U_{\text{H}} \otimes |1 \rangle\!\langle 1|
-            = \begin{bmatrix}
-                1 & 0 & 0 & 0 \\
-                0 & \frac{1}{\sqrt{2}} & 0 & \frac{1}{\sqrt{2}} \\
-                0 & 0 & 1 & 0 \\
-                0 & \frac{1}{\sqrt{2}} & 0 & -\frac{1}{\sqrt{2}}
-            \end{bmatrix}
-    """
-
 
     def __init__(self, phase=0, label=None):
         """Create new CH gate."""
         super().__init__('ch', 2, [], phase=0, label=None,
->>>>>>> becf84a0
                          num_ctrl_qubits=1)
         self.base_gate = HGate()
 
@@ -195,15 +155,8 @@
             sdg b;
         }
         """
-<<<<<<< HEAD
-        from qiskit.extensions.standard.s import SGate, SdgGate
-        from qiskit.extensions.standard.t import TGate, TdgGate
-        from qiskit.extensions.standard.x import CnotGate
-        q = QuantumRegister(2, "q")
-=======
         from qiskit.extensions.standard.x import CXGate
         q = QuantumRegister(2, 'q')
->>>>>>> becf84a0
         self.definition = [
             (SGate(phase=self.phase), [q[1]], []),
             (HGate(), [q[1]], []),
@@ -219,11 +172,7 @@
         return CHGate(phase=-self.phase)  # self-inverse
 
     def _matrix_definition(self):
-<<<<<<< HEAD
-        """Return a Numpy.array for the Ch gate."""
-=======
         """Return a numpy.array for the CH gate."""
->>>>>>> becf84a0
         return numpy.array([[1, 0, 0, 0],
                             [0, 1 / numpy.sqrt(2), 0, 1 / numpy.sqrt(2)],
                             [0, 0, 1, 0],
