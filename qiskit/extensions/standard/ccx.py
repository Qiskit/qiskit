--- conflicted
+++ resolved
@@ -18,107 +18,7 @@
 
 import warnings
 # pylint: disable=unused-import
-from qiskit.extensions.standard.x import ToffoliGate, ccx
+from qiskit.extensions.standard.x import ToffoliGate, CCXGate, ccx
 
-<<<<<<< HEAD
 warnings.warn('This module is deprecated. The ToffoliGate can now be found in x.py',
-              category=DeprecationWarning, stacklevel=2)
-=======
-from qiskit.circuit import ControlledGate
-from qiskit.circuit import QuantumCircuit
-from qiskit.circuit import QuantumRegister
-from qiskit.extensions.standard.x import XGate
-from qiskit.extensions.standard.h import HGate
-from qiskit.extensions.standard.cx import CXGate
-from qiskit.extensions.standard.t import TGate
-from qiskit.extensions.standard.t import TdgGate
-
-
-class CCXMeta(type):
-    """A metaclass to ensure that CCXGate and ToffoliGate are of the same type.
-
-    Can be removed when ToffoliGate gets removed.
-    """
-    @classmethod
-    def __instancecheck__(mcs, inst):
-        return type(inst) in {CCXGate, ToffoliGate}  # pylint: disable=unidiomatic-typecheck
-
-
-class CCXGate(ControlledGate, metaclass=CCXMeta):
-    """The double-controlled-not gate, also called Toffoli gate."""
-
-    def __init__(self):
-        """Create new CCX gate."""
-        super().__init__('ccx', 3, [], num_ctrl_qubits=2)
-        self.base_gate = XGate
-        self.base_gate_name = 'x'
-
-    def _define(self):
-        """
-        gate ccx a,b,c
-        {
-        h c; cx b,c; tdg c; cx a,c;
-        t c; cx b,c; tdg c; cx a,c;
-        t b; t c; h c; cx a,b;
-        t a; tdg b; cx a,b;}
-        """
-        definition = []
-        q = QuantumRegister(3, 'q')
-        rule = [
-            (HGate(), [q[2]], []),
-            (CXGate(), [q[1], q[2]], []),
-            (TdgGate(), [q[2]], []),
-            (CXGate(), [q[0], q[2]], []),
-            (TGate(), [q[2]], []),
-            (CXGate(), [q[1], q[2]], []),
-            (TdgGate(), [q[2]], []),
-            (CXGate(), [q[0], q[2]], []),
-            (TGate(), [q[1]], []),
-            (TGate(), [q[2]], []),
-            (HGate(), [q[2]], []),
-            (CXGate(), [q[0], q[1]], []),
-            (TGate(), [q[0]], []),
-            (TdgGate(), [q[1]], []),
-            (CXGate(), [q[0], q[1]], [])
-        ]
-        for inst in rule:
-            definition.append(inst)
-        self.definition = definition
-
-    def inverse(self):
-        """Invert this gate."""
-        return CCXGate()  # self-inverse
-
-    def to_matrix(self):
-        """Return a numpy.array for the CCX gate."""
-        return numpy.array([[1, 0, 0, 0, 0, 0, 0, 0],
-                            [0, 1, 0, 0, 0, 0, 0, 0],
-                            [0, 0, 1, 0, 0, 0, 0, 0],
-                            [0, 0, 0, 0, 0, 0, 0, 1],
-                            [0, 0, 0, 0, 1, 0, 0, 0],
-                            [0, 0, 0, 0, 0, 1, 0, 0],
-                            [0, 0, 0, 0, 0, 0, 1, 0],
-                            [0, 0, 0, 1, 0, 0, 0, 0]], dtype=complex)
-
-
-class ToffoliGate(CCXGate, metaclass=CCXMeta):
-    """The deprecated CCXGate class."""
-
-    def __init__(self):
-        import warnings
-        warnings.warn('The class ToffoliGate is deprecated as of 0.12.0, and '
-                      'will be removed no earlier than 3 months after that release date. '
-                      'You should use the class CCXGate instead.',
-                      DeprecationWarning, stacklevel=2)
-        super().__init__()
-
-
-def ccx(self, ctl1, ctl2, tgt):
-    """Apply Toffoli to ctl1 and ctl2 to tgt."""
-    return self.append(CCXGate(), [ctl1, ctl2, tgt], [])
-
-
-# support both ccx and toffoli as methods of QuantumCircuit
-QuantumCircuit.ccx = ccx
-QuantumCircuit.toffoli = ccx
->>>>>>> 6aa4e7b6
+              category=DeprecationWarning, stacklevel=2)