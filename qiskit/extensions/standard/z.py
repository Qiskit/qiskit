--- conflicted
+++ resolved
@@ -16,203 +16,4 @@
 
 from qiskit.circuit.library.standard_gates.z import ZGate, CZGate, CzGate
 
-<<<<<<< HEAD
-class ZGate(Gate):
-    r"""The single-qubit Pauli-Z gate (:math:`\sigma_z`).
-
-    **Matrix Representation:**
-
-    .. math::
-
-        Z = \begin{pmatrix}
-                1 & 0 \\
-                0 & -1
-            \end{pmatrix}
-
-    **Circuit symbol:**
-
-    .. parsed-literal::
-
-             ┌───┐
-        q_0: ┤ Z ├
-             └───┘
-
-    Equivalent to a :math:`\pi` radian rotation about the Z axis.
-
-    .. note::
-
-        A global phase difference exists between the definitions of
-        :math:`RZ(\pi)` and :math:`Z`.
-
-        .. math::
-
-            RZ(\pi) = \begin{pmatrix}
-                        -1 & 0 \\
-                        0 & 1
-                      \end{pmatrix}
-                    = -Z
-
-    The gate is equivalent to a phase flip.
-
-    .. math::
-
-        |0\rangle \rightarrow |0\rangle \\
-        |1\rangle \rightarrow -|1\rangle
-    """
-
-    def __init__(self, label=None):
-        """Create new Z gate."""
-        super().__init__('z', 1, [], label=label)
-
-    def _define(self):
-        from qiskit.extensions.standard.u1 import U1Gate
-        definition = []
-        q = QuantumRegister(1, 'q')
-        rule = [
-            (U1Gate(pi), [q[0]], [])
-        ]
-        for inst in rule:
-            definition.append(inst)
-        self.definition = definition
-
-    def control(self, num_ctrl_qubits=1, label=None, ctrl_state=None):
-        """Return a (mutli-)controlled-Z gate.
-
-        One control returns a CZ gate.
-
-        Args:
-            num_ctrl_qubits (int): number of control qubits.
-            label (str or None): An optional label for the gate [Default: None]
-            ctrl_state (int or str or None): control state expressed as integer,
-                string (e.g. '110'), or None. If None, use all 1s.
-
-        Returns:
-            ControlledGate: controlled version of this gate.
-        """
-        if num_ctrl_qubits == 1:
-            gate = CZGate(label=label, ctrl_state=ctrl_state)
-            gate.base_gate.label = self.label
-            return gate
-        return super().control(num_ctrl_qubits=num_ctrl_qubits, label=label, ctrl_state=ctrl_state)
-
-    def inverse(self):
-        r"""Return inverted Z gate (itself)."""
-        return ZGate()  # self-inverse
-
-    def to_matrix(self):
-        """Return a numpy.array for the Z gate."""
-        return numpy.array([[1, 0],
-                            [0, -1]], dtype=complex)
-
-
-@deprecate_arguments({'q': 'qubit'})
-def z(self, qubit, *, q=None):  # pylint: disable=unused-argument
-    """Apply :class:`~qiskit.extensions.standard.ZGate`.
-    """
-    return self.append(ZGate(), [qubit], [])
-
-
-QuantumCircuit.z = z
-
-
-class CZMeta(type):
-    """A metaclass to ensure that CzGate and CZGate are of the same type.
-
-    Can be removed when CzGate gets removed.
-    """
-    @classmethod
-    def __instancecheck__(mcs, inst):
-        return type(inst) in {CZGate, CzGate}  # pylint: disable=unidiomatic-typecheck
-
-
-class CZGate(ControlledGate, metaclass=CZMeta):
-    r"""Controlled-Z gate.
-
-    This is a Clifford and symmetric gate.
-
-    **Circuit symbol:**
-
-    .. parsed-literal::
-
-        q_0: ─■─
-              │
-        q_1: ─■─
-
-    **Matrix representation:**
-
-    .. math::
-
-        CZ\ q_1, q_0 =
-            |0\rangle\langle 0| \otimes I + |1\rangle\langle 1| \otimes Z =
-            \begin{pmatrix}
-                1 & 0 & 0 & 0 \\
-                0 & 1 & 0 & 0 \\
-                0 & 0 & 1 & 0 \\
-                0 & 0 & 0 & -1
-            \end{pmatrix}
-
-    In the computational basis, this gate flips the phase of
-    the target qubit if the control qubit is in the :math:`|1\rangle` state.
-    """
-
-    def __init__(self, label=None, ctrl_state=None):
-        """Create new CZ gate."""
-        super().__init__('cz', 2, [], label=label, num_ctrl_qubits=1,
-                         ctrl_state=ctrl_state)
-        self.base_gate = ZGate()
-
-    def _define(self):
-        """
-        gate cz a,b { h b; cx a,b; h b; }
-        """
-        from qiskit.extensions.standard.h import HGate
-        from qiskit.extensions.standard.x import CXGate
-        definition = []
-        q = QuantumRegister(2, 'q')
-        rule = [
-            (HGate(), [q[1]], []),
-            (CXGate(), [q[0], q[1]], []),
-            (HGate(), [q[1]], [])
-        ]
-        for inst in rule:
-            definition.append(inst)
-        self.definition = definition
-
-    def inverse(self):
-        """Return inverted CZ gate (itself)."""
-        return CZGate()  # self-inverse
-
-    # def to_matrix(self):
-    #     """Return a numpy.array for the CZ gate."""
-    #     return numpy.array([[1, 0, 0, 0],
-    #                         [0, 1, 0, 0],
-    #                         [0, 0, 1, 0],
-    #                         [0, 0, 0, -1]], dtype=complex)
-
-
-class CzGate(CZGate, metaclass=CZMeta):
-    """The deprecated CZGate class."""
-
-    def __init__(self, label=None, ctrl_state=None):
-        import warnings
-        warnings.warn('The class CzGate is deprecated as of 0.14.0, and '
-                      'will be removed no earlier than 3 months after that release date. '
-                      'You should use the class CZGate instead.',
-                      DeprecationWarning, stacklevel=2)
-        super().__init__(label=label, ctrl_state=ctrl_state)
-
-
-@deprecate_arguments({'ctl': 'control_qubit',
-                      'tgt': 'target_qubit'})
-def cz(self, control_qubit, target_qubit,  # pylint: disable=invalid-name
-       *, label=None, ctrl_state=None,
-       ctl=None, tgt=None):  # pylint: disable=unused-argument
-    """Apply :class:`~qiskit.extensions.standard.CZGate`."""
-    return self.append(CZGate(label=label, ctrl_state=ctrl_state),
-                       [control_qubit, target_qubit], [])
-
-
-QuantumCircuit.cz = cz
-=======
-__all__ = ['ZGate', 'CZGate', 'CzGate']
->>>>>>> c1828fee
+__all__ = ['ZGate', 'CZGate', 'CzGate']