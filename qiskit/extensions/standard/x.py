--- conflicted
+++ resolved
@@ -45,11 +45,7 @@
 
     def __init__(self, phase=0, label=None):
         """Create new X gate."""
-<<<<<<< HEAD
-        super().__init__("x", 1, [], phase=phase, label=label)
-=======
         super().__init__('x', 1, [], phase=phase, label=label)
->>>>>>> becf84a0
 
     def _define(self):
         """
@@ -58,11 +54,7 @@
         }
         """
         from qiskit.extensions.standard.u3 import U3Gate
-<<<<<<< HEAD
-        q = QuantumRegister(1, "q")
-=======
         q = QuantumRegister(1, 'q')
->>>>>>> becf84a0
         self.definition = [
             (U3Gate(pi, 0, pi, phase=self.phase), [q[0]], [])
         ]
@@ -79,32 +71,20 @@
         Returns:
             ControlledGate: controlled version of this gate.
         """
-<<<<<<< HEAD
-        if num_ctrl_qubits == 1 and not self.phase:
-            return CnotGate(label=label)
-        elif num_ctrl_qubits == 2 and not self.phase:
-            return ToffoliGate(label=label)
-        return super().control(num_ctrl_qubits=num_ctrl_qubits, label=label)
-=======
         if ctrl_state is None:
-            if num_ctrl_qubits == 1:
+            if num_ctrl_qubits == 1 and not self.phase:
                 return CXGate()
-            elif num_ctrl_qubits == 2:
+            elif num_ctrl_qubits == 2 and not self.phase:
                 return CCXGate()
         return super().control(num_ctrl_qubits=num_ctrl_qubits, label=label,
                                ctrl_state=ctrl_state)
->>>>>>> becf84a0
 
     def inverse(self):
         """Invert this gate."""
         return XGate(phase=-self.phase)  # self-inverse
 
     def _matrix_definition(self):
-<<<<<<< HEAD
-        """Return a Numpy.array for the X gate."""
-=======
         """Return a numpy.array for the X gate."""
->>>>>>> becf84a0
         return numpy.array([[0, 1],
                             [1, 0]], dtype=complex)
 
@@ -142,13 +122,6 @@
 QuantumCircuit.x = x
 
 
-<<<<<<< HEAD
-class CnotGate(ControlledGate):
-    r"""Controlled-CNOT gate.
-
-    **Matrix Definition**
-
-=======
 class CXMeta(type):
     """A metaclass to ensure that CnotGate and CXGate are of the same type.
 
@@ -164,7 +137,6 @@
 
     **Matrix Definition**
 
->>>>>>> becf84a0
     The matrix for this gate is given by:
 
     .. math::
@@ -182,11 +154,7 @@
     """
 
     def __init__(self, phase=0, label=None):
-<<<<<<< HEAD
-        """Create new CNOT gate."""
-=======
         """Create new cx gate."""
->>>>>>> becf84a0
         super().__init__("cx", 2, [], phase=phase, label=label,
                          num_ctrl_qubits=1)
         self.base_gate = XGate()
@@ -211,17 +179,10 @@
 
     def inverse(self):
         """Invert this gate."""
-<<<<<<< HEAD
-        return CnotGate(phase=-self.phase)  # self-inverse
-
-    def _matrix_definition(self):
-        """Return a Numpy.array for the Cx gate."""
-=======
         return CXGate(phase=-self.phase)  # self-inverse
 
     def _matrix_definition(self):
         """Return a numpy.array for the CX gate."""
->>>>>>> becf84a0
         return numpy.array([[1, 0, 0, 0],
                             [0, 0, 0, 1],
                             [0, 0, 1, 0],
@@ -277,10 +238,6 @@
 QuantumCircuit.cnot = cx
 
 
-<<<<<<< HEAD
-class ToffoliGate(ControlledGate):
-    r"""Toffoli (Controlled-CNOT) gate.
-=======
 class CCXMeta(type):
     """A metaclass to ensure that CCXGate and ToffoliGate are of the same type.
 
@@ -293,7 +250,6 @@
 
 class CCXGate(ControlledGate, metaclass=CCXMeta):
     r"""The double-controlled-not gate, also called Toffoli gate.
->>>>>>> becf84a0
 
     **Matrix Definition**
 
@@ -318,15 +274,9 @@
                 0 & 0 & 0 & 1 & 0 & 0 & 0 & 0
             \end{bmatrix}
     """
-<<<<<<< HEAD
-    def __init__(self, phase=0, label=None):
-        """Create new Toffoli gate."""
-        super().__init__("ccx", 3, [], phase=0, label=None,
-=======
     def __init__(self,  phase=0, label=None):
         """Create new CCX gate."""
         super().__init__("ccx", 3, [],  phase=0, label=None,
->>>>>>> becf84a0
                          num_ctrl_qubits=2)
         self.base_gate = XGate()
 
@@ -339,20 +289,10 @@
         t b; t c; h c; cx a,b;
         t a; tdg b; cx a,b;}
         """
-<<<<<<< HEAD
-        from qiskit.extensions.standard.h import HGate
-        from qiskit.extensions.standard.t import TGate
-        from qiskit.extensions.standard.t import TdgGate
-        q = QuantumRegister(3, "q")
-        self.definition = [
-            (HGate(phase=self.phase), [q[2]], []),
-            (CnotGate(), [q[1], q[2]], []),
-=======
         q = QuantumRegister(3, 'q')
         self.definition = [
             (HGate(phase=self.phase), [q[2]], []),
             (CXGate(), [q[1], q[2]], []),
->>>>>>> becf84a0
             (TdgGate(), [q[2]], []),
             (CXGate(), [q[0], q[2]], []),
             (TGate(), [q[2]], []),
@@ -370,17 +310,10 @@
 
     def inverse(self):
         """Invert this gate."""
-<<<<<<< HEAD
-        return ToffoliGate(phase=-self.phase)  # self-inverse
-
-    def _matrix_definition(self):
-        """Return a Numpy.array for the Toffoli gate."""
-=======
         return CCXGate(phase=-self.phase)  # self-inverse
 
     def _matrix_definition(self):
         """Return a numpy.array for the CCX gate."""
->>>>>>> becf84a0
         return numpy.array([[1, 0, 0, 0, 0, 0, 0, 0],
                             [0, 1, 0, 0, 0, 0, 0, 0],
                             [0, 0, 1, 0, 0, 0, 0, 0],
