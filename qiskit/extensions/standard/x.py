--- conflicted
+++ resolved
@@ -12,414 +12,8 @@
 # copyright notice, and modified files need to carry a notice indicating
 # that they have been altered from the originals.
 
-<<<<<<< HEAD
 """The standard gates moved to qiskit/circuit/gates."""
-=======
-"""
-X, CX and CCX gates.
-"""
-import numpy
-from qiskit.circuit import ControlledGate
-from qiskit.circuit import Gate
-from qiskit.circuit import QuantumCircuit
-from qiskit.circuit import QuantumRegister
-from qiskit.extensions.standard.h import HGate
-from qiskit.extensions.standard.t import TGate
-from qiskit.extensions.standard.t import TdgGate
-from qiskit.qasm import pi
-from qiskit.util import deprecate_arguments
->>>>>>> c5897468
 
 from qiskit.circuit.gates.x import XGate, CXGate, CCXGate, CnotGate, ToffoliGate
 
-<<<<<<< HEAD
-__all__ = ['XGate', 'CXGate', 'CCXGate', 'CnotGate', 'ToffoliGate']
-=======
-class XGate(Gate):
-    r"""The single-qubit Pauli-X gate (:math:`\sigma_x`).
-
-    **Matrix Representation:**
-
-    .. math::
-
-        X = \begin{pmatrix}
-                0 & 1 \\
-                1 & 0
-            \end{pmatrix}
-
-    **Circuit symbol:**
-
-    .. parsed-literal::
-
-             ┌───┐
-        q_0: ┤ X ├
-             └───┘
-
-    Equivalent to a :math:`\pi` radian rotation about the X axis.
-
-    .. note::
-
-        A global phase difference exists between the definitions of
-        :math:`RX(\pi)` and :math:`X`.
-
-        .. math::
-
-            RX(\pi) = \begin{pmatrix}
-                        0 & -i \\
-                        -i & 0
-                      \end{pmatrix}
-                    = -i X
-
-    The gate is equivalent to a classical bit flip.
-
-    .. math::
-
-        |0\rangle \rightarrow |1\rangle \\
-        |1\rangle \rightarrow |0\rangle
-    """
-
-    def __init__(self, label=None):
-        """Create new X gate."""
-        super().__init__('x', 1, [], label=label)
-
-    def _define(self):
-        """
-        gate x a { u3(pi,0,pi) a; }
-        """
-        from qiskit.extensions.standard.u3 import U3Gate
-        definition = []
-        q = QuantumRegister(1, 'q')
-        rule = [
-            (U3Gate(pi, 0, pi), [q[0]], [])
-        ]
-        for inst in rule:
-            definition.append(inst)
-        self.definition = definition
-
-    def control(self, num_ctrl_qubits=1, label=None, ctrl_state=None):
-        """Return a (mutli-)controlled-X gate.
-
-        One control returns a CX gate. Two controls returns a CCX gate.
-
-        Args:
-            num_ctrl_qubits (int): number of control qubits.
-            label (str or None): An optional label for the gate [Default: None]
-            ctrl_state (int or str or None): control state expressed as integer,
-                string (e.g. '110'), or None. If None, use all 1s.
-
-        Returns:
-            ControlledGate: controlled version of this gate.
-        """
-        if ctrl_state is None:
-            if num_ctrl_qubits == 1:
-                return CXGate()
-            elif num_ctrl_qubits == 2:
-                return CCXGate()
-        return super().control(num_ctrl_qubits=num_ctrl_qubits, label=label,
-                               ctrl_state=ctrl_state)
-
-    def inverse(self):
-        r"""Return inverted X gate (itself)"""
-        return XGate()  # self-inverse
-
-    def to_matrix(self):
-        """Return a numpy.array for the X gate."""
-        return numpy.array([[0, 1],
-                            [1, 0]], dtype=complex)
-
-
-@deprecate_arguments({'q': 'qubit'})
-def x(self, qubit, *, q=None):  # pylint: disable=unused-argument
-    """Apply :class:`~qiskit.extensions.standard.XGate`.
-    """
-    return self.append(XGate(), [qubit], [])
-
-
-QuantumCircuit.x = x
-
-
-class CXMeta(type):
-    """A metaclass to ensure that CnotGate and CXGate are of the same type.
-
-    Can be removed when CnotGate gets removed.
-    """
-    @classmethod
-    def __instancecheck__(mcs, inst):
-        return type(inst) in {CnotGate, CXGate}  # pylint: disable=unidiomatic-typecheck
-
-
-class CXGate(ControlledGate, metaclass=CXMeta):
-    r"""Controlled-X gate.
-
-    **Circuit symbol:**
-
-    .. parsed-literal::
-
-        q_0: ──■──
-             ┌─┴─┐
-        q_1: ┤ X ├
-             └───┘
-
-    **Matrix representation:**
-
-    .. math::
-
-        CX\ q_0, q_1 =
-            I \otimes |0\rangle\langle0| + X \otimes |1\rangle\langle1| =
-            \begin{pmatrix}
-                1 & 0 & 0 & 0 \\
-                0 & 0 & 0 & 1 \\
-                0 & 0 & 1 & 0 \\
-                0 & 1 & 0 & 0
-            \end{pmatrix}
-
-    .. note::
-
-        In Qiskit's convention, higher qubit indices are more significant
-        (little endian convention). In many textbooks, controlled gates are
-        presented with the assumption of more significant qubits as control,
-        which in our case would be q_1. Thus a textbook matrix for this
-        gate will be:
-
-        .. parsed-literal::
-                 ┌───┐
-            q_0: ┤ X ├
-                 └─┬─┘
-            q_1: ──■──
-
-        .. math::
-
-            CX\ q_1, q_0 =
-                |0 \rangle\langle 0| \otimes I + |1 \rangle\langle 1| \otimes X =
-                \begin{pmatrix}
-                    1 & 0 & 0 & 0 \\
-                    0 & 1 & 0 & 0 \\
-                    0 & 0 & 0 & 1 \\
-                    0 & 0 & 1 & 0
-                \end{pmatrix}
-
-
-    In the computational basis, this gate flips the target qubit
-    if the control qubit is in the :math:`|1\rangle` state.
-    In this sense it is similar to a classical XOR gate.
-
-    .. math::
-        `|a, b\rangle \rightarrow |a, a \oplus b\rangle`
-    """
-
-    def __init__(self):
-        """Create new CX gate."""
-        super().__init__('cx', 2, [], num_ctrl_qubits=1)
-        self.base_gate = XGate()
-
-    def control(self, num_ctrl_qubits=1, label=None, ctrl_state=None):
-        """Return a controlled-X gate with more control lines.
-
-        Args:
-            num_ctrl_qubits (int): number of control qubits.
-            label (str or None): An optional label for the gate [Default: None]
-            ctrl_state (int or str or None): control state expressed as integer,
-                string (e.g. '110'), or None. If None, use all 1s.
-
-        Returns:
-            ControlledGate: controlled version of this gate.
-        """
-        if ctrl_state is None:
-            if num_ctrl_qubits == 1:
-                return CCXGate()
-        return super().control(num_ctrl_qubits=num_ctrl_qubits, label=label,
-                               ctrl_state=ctrl_state)
-
-    def inverse(self):
-        """Return inverted CX gate (itself)."""
-        return CXGate()  # self-inverse
-
-    def to_matrix(self):
-        """Return a numpy.array for the CX gate."""
-        return numpy.array([[1, 0, 0, 0],
-                            [0, 0, 0, 1],
-                            [0, 0, 1, 0],
-                            [0, 1, 0, 0]], dtype=complex)
-
-
-class CnotGate(CXGate, metaclass=CXMeta):
-    """The deprecated CXGate class."""
-
-    def __init__(self):
-        import warnings
-        warnings.warn('The class CnotGate is deprecated as of 0.14.0, and '
-                      'will be removed no earlier than 3 months after that release date. '
-                      'You should use the class CXGate instead.',
-                      DeprecationWarning, stacklevel=2)
-        super().__init__()
-
-
-@deprecate_arguments({'ctl': 'control_qubit',
-                      'tgt': 'target_qubit'})
-def cx(self, control_qubit, target_qubit,  # pylint: disable=invalid-name
-       *, ctl=None, tgt=None):  # pylint: disable=unused-argument
-    """Apply :class:`~qiskit.extensions.standard.CXGate`.
-    """
-    return self.append(CXGate(), [control_qubit, target_qubit], [])
-
-
-# support both cx and cnot in QuantumCircuits
-QuantumCircuit.cx = cx
-QuantumCircuit.cnot = cx
-
-
-class CCXMeta(type):
-    """A metaclass to ensure that CCXGate and ToffoliGate are of the same type.
-
-    Can be removed when ToffoliGate gets removed.
-    """
-    @classmethod
-    def __instancecheck__(mcs, inst):
-        return type(inst) in {CCXGate, ToffoliGate}  # pylint: disable=unidiomatic-typecheck
-
-
-class CCXGate(ControlledGate, metaclass=CCXMeta):
-    r"""CCX gate, also known as Toffoli gate.
-
-    **Circuit symbol:**
-
-    .. parsed-literal::
-
-        q_0: ──■──
-               │
-        q_1: ──■──
-             ┌─┴─┐
-        q_2: ┤ X ├
-             └───┘
-
-    **Matrix representation:**
-
-    .. math::
-
-        CCX q_0, q_1, q_2 =
-            |0 \rangle \langle 0| \otimes I \otimes I + |1 \rangle \langle 1| \otimes CX =
-           \begin{pmatrix}
-                1 & 0 & 0 & 0 & 0 & 0 & 0 & 0\\
-                0 & 1 & 0 & 0 & 0 & 0 & 0 & 0\\
-                0 & 0 & 1 & 0 & 0 & 0 & 0 & 0\\
-                0 & 0 & 0 & 0 & 0 & 0 & 0 & 1\\
-                0 & 0 & 0 & 0 & 1 & 0 & 0 & 0\\
-                0 & 0 & 0 & 0 & 0 & 1 & 0 & 0\\
-                0 & 0 & 0 & 0 & 0 & 0 & 1 & 0\\
-                0 & 0 & 0 & 1 & 0 & 0 & 0 & 0
-            \end{pmatrix}
-
-    .. note::
-
-        In Qiskit's convention, higher qubit indices are more significant
-        (little endian convention). In many textbooks, controlled gates are
-        presented with the assumption of more significant qubits as control,
-        which in our case would be q_2 and q_1. Thus a textbook matrix for this
-        gate will be:
-
-        .. parsed-literal::
-                 ┌───┐
-            q_0: ┤ X ├
-                 └─┬─┘
-            q_1: ──■──
-                   │
-            q_2: ──■──
-
-        .. math::
-
-            CCX\ q_2, q_1, q_0 =
-                I \otimes I \otimes |0 \rangle \langle 0| + CX \otimes |1 \rangle \langle 1| =
-                \begin{pmatrix}
-                    1 & 0 & 0 & 0 & 0 & 0 & 0 & 0\\
-                    0 & 1 & 0 & 0 & 0 & 0 & 0 & 0\\
-                    0 & 0 & 1 & 0 & 0 & 0 & 0 & 0\\
-                    0 & 0 & 0 & 1 & 0 & 0 & 0 & 0\\
-                    0 & 0 & 0 & 0 & 1 & 0 & 0 & 0\\
-                    0 & 0 & 0 & 0 & 0 & 1 & 0 & 0\\
-                    0 & 0 & 0 & 0 & 0 & 0 & 0 & 1\\
-                    0 & 0 & 0 & 0 & 0 & 0 & 1 & 0
-                \end{pmatrix}
-
-    """
-
-    def __init__(self):
-        """Create new CCX gate."""
-        super().__init__('ccx', 3, [], num_ctrl_qubits=2)
-        self.base_gate = XGate()
-
-    def _define(self):
-        """
-        gate ccx a,b,c
-        {
-        h c; cx b,c; tdg c; cx a,c;
-        t c; cx b,c; tdg c; cx a,c;
-        t b; t c; h c; cx a,b;
-        t a; tdg b; cx a,b;}
-        """
-        definition = []
-        q = QuantumRegister(3, 'q')
-        rule = [
-            (HGate(), [q[2]], []),
-            (CXGate(), [q[1], q[2]], []),
-            (TdgGate(), [q[2]], []),
-            (CXGate(), [q[0], q[2]], []),
-            (TGate(), [q[2]], []),
-            (CXGate(), [q[1], q[2]], []),
-            (TdgGate(), [q[2]], []),
-            (CXGate(), [q[0], q[2]], []),
-            (TGate(), [q[1]], []),
-            (TGate(), [q[2]], []),
-            (HGate(), [q[2]], []),
-            (CXGate(), [q[0], q[1]], []),
-            (TGate(), [q[0]], []),
-            (TdgGate(), [q[1]], []),
-            (CXGate(), [q[0], q[1]], [])
-        ]
-        for inst in rule:
-            definition.append(inst)
-        self.definition = definition
-
-    def inverse(self):
-        """Return an inverted CCX gate (also a CCX)."""
-        return CCXGate()  # self-inverse
-
-    def to_matrix(self):
-        """Return a numpy.array for the CCX gate."""
-        return numpy.array([[1, 0, 0, 0, 0, 0, 0, 0],
-                            [0, 1, 0, 0, 0, 0, 0, 0],
-                            [0, 0, 1, 0, 0, 0, 0, 0],
-                            [0, 0, 0, 0, 0, 0, 0, 1],
-                            [0, 0, 0, 0, 1, 0, 0, 0],
-                            [0, 0, 0, 0, 0, 1, 0, 0],
-                            [0, 0, 0, 0, 0, 0, 1, 0],
-                            [0, 0, 0, 1, 0, 0, 0, 0]], dtype=complex)
-
-
-class ToffoliGate(CCXGate, metaclass=CCXMeta):
-    """The deprecated CCXGate class."""
-
-    def __init__(self):
-        import warnings
-        warnings.warn('The class ToffoliGate is deprecated as of 0.14.0, and '
-                      'will be removed no earlier than 3 months after that release date. '
-                      'You should use the class CCXGate instead.',
-                      DeprecationWarning, stacklevel=2)
-        super().__init__()
-
-
-@deprecate_arguments({'ctl1': 'control_qubit1',
-                      'ctl2': 'control_qubit2',
-                      'tgt': 'target_qubit'})
-def ccx(self, control_qubit1, control_qubit2, target_qubit,
-        *, ctl1=None, ctl2=None, tgt=None):  # pylint: disable=unused-argument
-    """Apply :class:`~qiskit.extensions.standard.CCXGate` (Toffoli).
-    """
-
-    return self.append(CCXGate(),
-                       [control_qubit1, control_qubit2, target_qubit], [])
-
-
-# support both ccx and toffoli as methods of QuantumCircuit
-QuantumCircuit.ccx = ccx
-QuantumCircuit.toffoli = ccx
->>>>>>> c5897468
+__all__ = ['XGate', 'CXGate', 'CCXGate', 'CnotGate', 'ToffoliGate']