--- conflicted
+++ resolved
@@ -16,50 +16,4 @@
 
 from qiskit.circuit.library.standard_gates.ms import MSGate
 
-<<<<<<< HEAD
-
-from qiskit.circuit import Gate
-from qiskit.circuit import QuantumCircuit
-from qiskit.circuit import QuantumRegister
-from qiskit.util import deprecate_arguments
-
-
-class MSGate(Gate):
-    """Global Mølmer–Sørensen gate.
-
-    The Mølmer–Sørensen gate is native to ion-trap systems. The global MS can be
-    applied to multiple ions to entangle multiple qubits simultaneously.
-
-    In the two-qubit case, this is equivalent to an XX(theta) interaction,
-    and is thus reduced to the RXXGate.
-    """
-
-    @deprecate_arguments({'n_qubits': 'num_qubits'})
-    def __init__(self, num_qubits, theta, *, n_qubits=None,  # pylint:disable=unused-argument
-                 label=None):
-        """Create new MS gate."""
-        super().__init__('ms', num_qubits, [theta], label=label)
-
-    def _define(self):
-        from qiskit.extensions.standard.rxx import RXXGate
-        definition = []
-        q = QuantumRegister(self.num_qubits, 'q')
-        rule = []
-        for i in range(self.num_qubits):
-            for j in range(i + 1, self.num_qubits):
-                rule += [(RXXGate(self.params[0]), [q[i], q[j]], [])]
-
-        for inst in rule:
-            definition.append(inst)
-        self.definition = definition
-
-
-def ms(self, theta, qubits):
-    """Apply :class:`~qiskit.extensions.standard.MSGate`."""
-    return self.append(MSGate(len(qubits), theta), qubits)
-
-
-QuantumCircuit.ms = ms
-=======
-__all__ = ['MSGate']
->>>>>>> c1828fee
+__all__ = ['MSGate']