--- conflicted
+++ resolved
@@ -53,12 +53,7 @@
 def cx(self, ctl, tgt):
     """Apply CX from ctl to tgt."""
     if isinstance(ctl, QuantumRegister) and \
-<<<<<<< HEAD
-            isinstance(tgt, QuantumRegister) and len(ctl) == len(tgt):
-        # apply cx to qubits between two registers
-=======
        isinstance(tgt, QuantumRegister) and len(ctl) == len(tgt):
->>>>>>> cbe17d10
         instructions = InstructionSet()
         for i in range(ctl.size):
             instructions.add(self.cx((ctl, i), (tgt, i)))
