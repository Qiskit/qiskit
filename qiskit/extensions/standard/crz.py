--- conflicted
+++ resolved
@@ -54,12 +54,7 @@
 def crz(self, theta, ctl, tgt):
     """Apply crz from ctl to tgt with angle theta."""
     if isinstance(ctl, QuantumRegister) and \
-<<<<<<< HEAD
-            isinstance(tgt, QuantumRegister) and len(ctl) == len(tgt):
-        # apply cx to qubits between two registers
-=======
        isinstance(tgt, QuantumRegister) and len(ctl) == len(tgt):
->>>>>>> cbe17d10
         instructions = InstructionSet()
         for i in range(ctl.size):
             instructions.add(self.crz(theta, (ctl, i), (tgt, i)))
