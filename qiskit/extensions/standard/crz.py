--- conflicted
+++ resolved
@@ -15,81 +15,9 @@
 """
 Controlled-rz gate.
 """
-<<<<<<< HEAD
 import warnings
 # pylint: disable=unused-import
 from qiskit.extensions.standard.rz import CrzGate, crz
 
 warnings.warn('This module is deprecated. The CrzGate can now be found in rz.py',
-              category=DeprecationWarning, stacklevel=2)
-=======
-from qiskit.circuit import ControlledGate
-from qiskit.circuit import QuantumCircuit
-from qiskit.circuit import QuantumRegister
-from qiskit.extensions.standard.u1 import U1Gate
-from qiskit.extensions.standard.cx import CXGate
-from qiskit.extensions.standard.rz import RZGate
-
-
-class CRZMeta(type):
-    """A metaclass to ensure that CrzGate and CRZGate are of the same type.
-
-    Can be removed when CrzGate gets removed.
-    """
-    @classmethod
-    def __instancecheck__(mcs, inst):
-        return type(inst) in {CRZGate, CrzGate}  # pylint: disable=unidiomatic-typecheck
-
-
-class CRZGate(ControlledGate, metaclass=CRZMeta):
-    """The controlled-rz gate."""
-
-    def __init__(self, theta):
-        """Create new crz gate."""
-        super().__init__('crz', 2, [theta], num_ctrl_qubits=1)
-        self.base_gate = RZGate
-        self.base_gate_name = 'rz'
-
-    def _define(self):
-        """
-        gate crz(lambda) a,b
-        { u1(lambda/2) b; cx a,b;
-          u1(-lambda/2) b; cx a,b;
-        }
-        """
-        definition = []
-        q = QuantumRegister(2, 'q')
-        rule = [
-            (U1Gate(self.params[0] / 2), [q[1]], []),
-            (CXGate(), [q[0], q[1]], []),
-            (U1Gate(-self.params[0] / 2), [q[1]], []),
-            (CXGate(), [q[0], q[1]], [])
-        ]
-        for inst in rule:
-            definition.append(inst)
-        self.definition = definition
-
-    def inverse(self):
-        """Invert this gate."""
-        return CRZGate(-self.params[0])
-
-
-class CrzGate(CRZGate, metaclass=CRZMeta):
-    """The deprecated CRZGate class."""
-
-    def __init__(self, theta):
-        import warnings
-        warnings.warn('The class CrzGate is deprecated as of 0.12.0, and '
-                      'will be removed no earlier than 3 months after that release date. '
-                      'You should use the class CRZGate instead.',
-                      DeprecationWarning, stacklevel=2)
-        super().__init__(theta)
-
-
-def crz(self, theta, ctl, tgt):
-    """Apply crz from ctl to tgt with angle theta."""
-    return self.append(CRZGate(theta), [ctl, tgt], [])
-
-
-QuantumCircuit.crz = crz
->>>>>>> 6aa4e7b6
+              category=DeprecationWarning, stacklevel=2)