# -*- coding: utf-8 -*-
# pylint: disable=invalid-name

# Copyright 2017 IBM RESEARCH. All Rights Reserved.
#
# Licensed under the Apache License, Version 2.0 (the "License");
# you may not use this file except in compliance with the License.
# You may obtain a copy of the License at
#
#     http://www.apache.org/licenses/LICENSE-2.0
#
# Unless required by applicable law or agreed to in writing, software
# distributed under the License is distributed on an "AS IS" BASIS,
# WITHOUT WARRANTIES OR CONDITIONS OF ANY KIND, either express or implied.
# See the License for the specific language governing permissions and
# limitations under the License.
# =============================================================================

"""
Rotation around the y-axis.
"""
from qiskit import CompositeGate
from qiskit import Gate
from qiskit import InstructionSet
from qiskit import QuantumCircuit
from qiskit import QuantumRegister
from qiskit.extensions.standard import header  # pylint: disable=unused-import


class RYGate(Gate):
    """rotation around the y-axis."""

    def __init__(self, theta, qubit, circ=None):
        """Create new ry single qubit gate."""
        super().__init__("ry", [theta], [qubit], circ)

    def qasm(self):
        """Return OPENQASM string."""
        qubit = self.arg[0]
        theta = self.param[0]
        return self._qasmif("ry(%s) %s[%d];" % (theta, qubit[0].openqasm_name,
                                                qubit[1]))

    def inverse(self):
        """Invert this gate.

        ry(theta)^dagger = ry(-theta)
        """
        self.param[0] = -self.param[0]
        return self

    def reapply(self, circ):
        """Reapply this gate to corresponding qubits in circ."""
        self._modifiers(circ.ry(self.param[0], self.arg[0]))


def ry(self, theta, q):
    """Apply Ry to q."""
    if isinstance(q, QuantumRegister):
<<<<<<< HEAD
        gs = InstructionSet()
        for j in range(q.size):
            gs.add(self.ry(theta, (q, j)))
        return gs
=======
        instructions = InstructionSet()
        for j in range(q.size):
            instructions.add(self.ry(theta, (q, j)))
        return instructions
>>>>>>> cbe17d10

    self._check_qubit(q)
    return self._attach(RYGate(theta, q, self))


QuantumCircuit.ry = ry
CompositeGate.ry = ry<|MERGE_RESOLUTION|>--- conflicted
+++ resolved
@@ -57,17 +57,10 @@
 def ry(self, theta, q):
     """Apply Ry to q."""
     if isinstance(q, QuantumRegister):
-<<<<<<< HEAD
-        gs = InstructionSet()
-        for j in range(q.size):
-            gs.add(self.ry(theta, (q, j)))
-        return gs
-=======
         instructions = InstructionSet()
         for j in range(q.size):
             instructions.add(self.ry(theta, (q, j)))
         return instructions
->>>>>>> cbe17d10
 
     self._check_qubit(q)
     return self._attach(RYGate(theta, q, self))
