--- conflicted
+++ resolved
@@ -24,11 +24,7 @@
 
 
 class RZGate(Gate):
-<<<<<<< HEAD
-    r"""rotation around the z-axis.
-=======
     r"""The rotation around the z-axis.
->>>>>>> becf84a0
 
     **Matrix Definition**
 
@@ -45,13 +41,8 @@
     """
 
     def __init__(self, phi, phase=0, label=None):
-<<<<<<< HEAD
-        """Create new rz single qubit gate."""
-        super().__init__("rz", 1, [phi],
-=======
         """Create new RZ single qubit gate."""
         super().__init__('rz', 1, [phi],
->>>>>>> becf84a0
                          phase=phase, label=label)
 
     def _define(self):
@@ -59,12 +50,8 @@
         gate rz(phi) a { u1(phi) a; }
         """
         from qiskit.extensions.standard.u1 import U1Gate
-<<<<<<< HEAD
-        q = QuantumRegister(1, "q")
-=======
         definition = []
         q = QuantumRegister(1, 'q')
->>>>>>> becf84a0
         self.definition = [
             (U1Gate(self.params[0], phase=self.phase), [q[0]], [])
         ]
@@ -81,17 +68,11 @@
         Returns:
             ControlledGate: controlled version of this gate.
         """
-<<<<<<< HEAD
-        if num_ctrl_qubits == 1 and not self.phase:
-            return CrzGate(self.params[0], label=label)
-        return super().control(num_ctrl_qubits=num_ctrl_qubits, label=label)
-=======
         if ctrl_state is None:
             if num_ctrl_qubits == 1:
                 return CRZGate(self.params[0])
         return super().control(num_ctrl_qubits=num_ctrl_qubits, label=label,
                                ctrl_state=ctrl_state)
->>>>>>> becf84a0
 
     def inverse(self):
         """Invert this gate.
@@ -132,31 +113,6 @@
 QuantumCircuit.rz = rz
 
 
-<<<<<<< HEAD
-class CrzGate(ControlledGate):
-    r"""Controlled rotation around the z axis.
-
-    **Matrix Definition**
-
-    The matrix for this gate is given by:
-
-    .. math::
-
-        U_{\text{Crz}}(\theta) =
-            I \otimes |0 \rangle\!\langle 0| +
-            U_{\text{RZ}}(\theta) \otimes |1 \rangle\!\langle 1|
-            = \begin{bmatrix}
-                1 & 0 & 0 & 0 \\
-                0 & e^{-i \theta/2} & 0 & 0 \\
-                0 & 0 & 1 & 0 \\
-                0 & 0 & 0 & e^{i \theta/2}
-            \end{bmatrix}
-    """
-
-    def __init__(self, theta, phase=0, label=None):
-        """Create new crz gate."""
-        super().__init__("crz", 2, [theta], phase=phase, label=label,
-=======
 class CRZMeta(type):
     """A metaclass to ensure that CrzGate and CRZGate are of the same type.
 
@@ -190,7 +146,6 @@
     def __init__(self, theta, phase=0, label=None):
         """Create new crz gate."""
         super().__init__('crz', 2, [theta], phase=0, label=None,
->>>>>>> becf84a0
                          num_ctrl_qubits=1)
         self.base_gate = RZGate(theta)
 
@@ -202,35 +157,17 @@
         }
         """
         from qiskit.extensions.standard.u1 import U1Gate
-<<<<<<< HEAD
-        q = QuantumRegister(2, "q")
-        self.definition = [
-            (U1Gate(self.params[0] / 2, phase=self.phase), [q[1]], []),
-            (CnotGate(), [q[0], q[1]], []),
-=======
         from qiskit.extensions.standard.x import CXGate
         q = QuantumRegister(2, 'q')
         self.definition = [
             (U1Gate(self.params[0] / 2, phase=self.phase), [q[1]], []),
             (CXGate(), [q[0], q[1]], []),
->>>>>>> becf84a0
             (U1Gate(-self.params[0] / 2), [q[1]], []),
             (CXGate(), [q[0], q[1]], [])
         ]
 
     def inverse(self):
         """Invert this gate."""
-<<<<<<< HEAD
-        return CrzGate(-self.params[0], phase=-self.phase)
-
-    def _matrix_definition(self):
-        """Return a Numpy.array for the Controlled-Rz gate."""
-        theta = float(self.params[0])
-        return numpy.array([[1, 0, 0, 0],
-                            [0, numpy.exp(-1j * theta / 2), 0, 0],
-                            [0, 0, 1, 0],
-                            [0, 0, 0, numpy.exp(1j * theta / 2)]], dtype=complex)
-=======
         return CRZGate(-self.params[0])
 
 
@@ -244,7 +181,6 @@
                       'You should use the class CRZGate instead.',
                       DeprecationWarning, stacklevel=2)
         super().__init__(theta)
->>>>>>> becf84a0
 
 
 @deprecate_arguments({'ctl': 'control_qubit', 'tgt': 'target_qubit'})
