--- conflicted
+++ resolved
@@ -12,240 +12,8 @@
 # copyright notice, and modified files need to carry a notice indicating
 # that they have been altered from the originals.
 
-<<<<<<< HEAD
-"""The standard gates moved to qiskit/circuit/gates."""
-=======
-"""
-Rotation around the Z axis.
-"""
-from qiskit.circuit import Gate
-from qiskit.circuit import ControlledGate
-from qiskit.circuit import QuantumCircuit
-from qiskit.circuit import QuantumRegister
-from qiskit.util import deprecate_arguments
->>>>>>> c5897468
-
 from qiskit.circuit.gates.rz import RZGate, CRZGate, CrzGate
 
-<<<<<<< HEAD
-__all__ = ['RZGate', 'CRZGate', 'CrzGate']
-=======
-class RZGate(Gate):
-    r"""Single-qubit rotation about the Z axis.
+"""The standard gates moved to qiskit/circuit/gates."""
 
-    This is a diagonal gate. It can be implemented virtually in hardware
-    via framechanges (i.e. at zero error and duration).
-
-    **Circuit symbol:**
-
-    .. parsed-literal::
-
-             ┌───────┐
-        q_0: ┤ Rz(λ) ├
-             └───────┘
-
-    **Matrix Representation:**
-
-    .. math::
-
-        RZ(\lambda) = exp(-i\frac{\lambda}{2}Z) =
-            \begin{pmatrix}
-                e^{-i\frac{\lambda}{2}} & 0 \\
-                0 & e^{i\frac{\lambda}{2}}
-            \end{pmatrix}
-
-    .. seealso::
-
-        :class:`~qiskit.extensions.standard.U1Gate`
-        This gate is equivalent to U1 up to a phase factor.
-
-            .. math::
-
-                U1(\lambda) = e^{i{\lambda}/2}RZ(\lambda)
-
-        Reference for virtual Z gate implementation:
-        `1612.00858 <https://arxiv.org/abs/1612.00858>`_
-    """
-    def __init__(self, phi):
-        """Create new RZ gate."""
-        super().__init__('rz', 1, [phi])
-
-    def _define(self):
-        """
-        gate rz(phi) a { u1(phi) a; }
-        """
-        from qiskit.extensions.standard.u1 import U1Gate
-        definition = []
-        q = QuantumRegister(1, 'q')
-        rule = [
-            (U1Gate(self.params[0]), [q[0]], [])
-        ]
-        for inst in rule:
-            definition.append(inst)
-        self.definition = definition
-
-    def control(self, num_ctrl_qubits=1, label=None, ctrl_state=None):
-        """Return a (mutli-)controlled-RZ gate.
-
-        Args:
-            num_ctrl_qubits (int): number of control qubits.
-            label (str or None): An optional label for the gate [Default: None]
-            ctrl_state (int or str or None): control state expressed as integer,
-                string (e.g. '110'), or None. If None, use all 1s.
-
-        Returns:
-            ControlledGate: controlled version of this gate.
-        """
-        if ctrl_state is None:
-            if num_ctrl_qubits == 1:
-                return CRZGate(self.params[0])
-        return super().control(num_ctrl_qubits=num_ctrl_qubits, label=label,
-                               ctrl_state=ctrl_state)
-
-    def inverse(self):
-        r"""Return inverted RZ gate
-
-        :math:`RZ(\lambda){\dagger} = RZ(-\lambda)`
-        """
-        return RZGate(-self.params[0])
-
-    # TODO: this is the correct matrix however the control mechanism
-    # cannot distinguish U1 and RZ yet.
-    # def to_matrix(self):
-    #    """Return a numpy.array for the RZ gate."""
-    #    lam = float(self.params[0])
-    #    return np.array([[np.exp(-1j * lam / 2), 0],
-    #                     [0, np.exp(1j * lam / 2)]], dtype=complex)
-
-
-@deprecate_arguments({'q': 'qubit'})
-def rz(self, phi, qubit, *, q=None):  # pylint: disable=invalid-name,unused-argument
-    """Apply :class:`~qiskit.extensions.standard.RZGate`."""
-    return self.append(RZGate(phi), [qubit], [])
-
-
-QuantumCircuit.rz = rz
-
-
-class CRZMeta(type):
-    """A metaclass to ensure that CrzGate and CRZGate are of the same type.
-
-    Can be removed when CrzGate gets removed.
-    """
-    @classmethod
-    def __instancecheck__(mcs, inst):
-        return type(inst) in {CRZGate, CrzGate}  # pylint: disable=unidiomatic-typecheck
-
-
-class CRZGate(ControlledGate, metaclass=CRZMeta):
-    r"""Controlled-RZ gate.
-
-    This is a diagonal but non-symmetric gate that induces a
-    phase on the state of the target qubit, depending on the control state.
-
-    **Circuit symbol:**
-
-    .. parsed-literal::
-
-        q_0: ────■────
-             ┌───┴───┐
-        q_1: ┤ Rz(λ) ├
-             └───────┘
-
-    **Matrix representation:**
-
-    .. math::
-
-        CRZ(\lambda)\ q_0, q_1 =
-            I \otimes |0\rangle\langle 0| + RZ(\lambda) \otimes |1\rangle\langle 1| =
-            \begin{pmatrix}
-                1 & 0 & 0 & 0 \\
-                0 & e^{-i\frac{\lambda}{2}} & 0 & 0 \\
-                0 & 0 & 1 & 0 \\
-                0 & 0 & 0 & e^{i\frac{\lambda}{2}}
-            \end{pmatrix}
-
-    .. note::
-
-        In Qiskit's convention, higher qubit indices are more significant
-        (little endian convention). In many textbooks, controlled gates are
-        presented with the assumption of more significant qubits as control,
-        which in our case would be q_1. Thus a textbook matrix for this
-        gate will be:
-
-        .. parsed-literal::
-                 ┌───────┐
-            q_0: ┤ Rz(λ) ├
-                 └───┬───┘
-            q_1: ────■────
-
-        .. math::
-
-            CRZ(\lambda)\ q_1, q_0 =
-                |0\rangle\langle 0| \otimes I + |1\rangle\langle 1| \otimes RZ(\lambda) =
-                \begin{pmatrix}
-                    1 & 0 & 0 & 0 \\
-                    0 & 1 & 0 & 0 \\
-                    0 & 0 & e^{-i\frac{\lambda}{2}} & 0 \\
-                    0 & 0 & 0 & e^{i\frac{\lambda}{2}}
-                \end{pmatrix}
-
-    .. seealso::
-
-        :class:`~qiskit.extensions.standard.CU1Gate`:
-        Due to the global phase difference in the matrix definitions
-        of U1 and RZ, CU1 and CRZ are different gates with a relative
-        phase difference.
-    """
-    def __init__(self, theta):
-        """Create new CRZ gate."""
-        super().__init__('crz', 2, [theta], num_ctrl_qubits=1)
-        self.base_gate = RZGate(theta)
-
-    def _define(self):
-        """
-        gate crz(lambda) a,b
-        { u1(lambda/2) b; cx a,b;
-          u1(-lambda/2) b; cx a,b;
-        }
-        """
-        from qiskit.extensions.standard.u1 import U1Gate
-        from qiskit.extensions.standard.x import CXGate
-        definition = []
-        q = QuantumRegister(2, 'q')
-        rule = [
-            (U1Gate(self.params[0] / 2), [q[1]], []),
-            (CXGate(), [q[0], q[1]], []),
-            (U1Gate(-self.params[0] / 2), [q[1]], []),
-            (CXGate(), [q[0], q[1]], [])
-        ]
-        for inst in rule:
-            definition.append(inst)
-        self.definition = definition
-
-    def inverse(self):
-        """Return inverse RZ gate (i.e. with the negative rotation angle)."""
-        return CRZGate(-self.params[0])
-
-
-class CrzGate(CRZGate, metaclass=CRZMeta):
-    """The deprecated CRZGate class."""
-
-    def __init__(self, theta):
-        import warnings
-        warnings.warn('The class CrzGate is deprecated as of 0.14.0, and '
-                      'will be removed no earlier than 3 months after that release date. '
-                      'You should use the class CRZGate instead.',
-                      DeprecationWarning, stacklevel=2)
-        super().__init__(theta)
-
-
-@deprecate_arguments({'ctl': 'control_qubit', 'tgt': 'target_qubit'})
-def crz(self, theta, control_qubit, target_qubit,
-        *, ctl=None, tgt=None):  # pylint: disable=unused-argument
-    """Apply :class:`~qiskit.extensions.standard.CRZGate`."""
-    return self.append(CRZGate(theta), [control_qubit, target_qubit], [])
-
-
-QuantumCircuit.crz = crz
->>>>>>> c5897468
+__all__ = ['RZGate', 'CRZGate', 'CrzGate']