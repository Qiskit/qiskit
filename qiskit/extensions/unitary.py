--- conflicted
+++ resolved
@@ -147,16 +147,8 @@
             raise ExtensionError('controlled unitary generation failed')
         phase = numpy.angle(diag[0])
         if phase:
-<<<<<<< HEAD
-            qreg = cunitary.definition.qregs[0]
-            cunitary.definition.u3(numpy.pi, phase, phase - numpy.pi, qreg[0])
-            cunitary.definition.u3(numpy.pi, 0, numpy.pi, qreg[0])
-=======
             # need to apply to _definition since open controls creates temporary definition
             cunitary._definition.global_phase = phase
-        cunitary.base_gate = self.copy()
-        cunitary.base_gate.label = self.label
->>>>>>> 023693b6
         return cunitary
 
     def qasm(self):
