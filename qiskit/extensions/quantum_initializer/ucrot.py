# -*- coding: utf-8 -*-

# This code is part of Qiskit.
#
# (C) Copyright IBM 2019.
#
# This code is licensed under the Apache License, Version 2.0. You may
# obtain a copy of this license in the LICENSE.txt file in the root directory
# of this source tree or at http://www.apache.org/licenses/LICENSE-2.0.
#
# Any modifications or derivative works of this code must retain this
# copyright notice, and modified files need to carry a notice indicating
# that they have been altered from the originals.

# The structure of the code is based on Emanuel Malvetti's semester thesis at ETH in 2018,
# which was supervised by Raban Iten and Prof. Renato Renner.

"""
(Abstract) base class for uniformly controlled (also called multiplexed) single-qubit rotations R_t.
This class provides a basis for the decomposition of uniformly controlled R_x,R_y and R_z gates
(i.e., for t=x,y,z). These gates can have several control qubits and a single target qubit.
If the k control qubits are in the state ket(i) (in the computational bases),
a single-qubit rotation R_t(a_i) is applied to the target qubit for a (real) angle a_i.
"""

import math

import numpy as np

from qiskit.circuit import Gate, QuantumCircuit
from qiskit.circuit.quantumcircuit import QuantumRegister
from qiskit.exceptions import QiskitError

_EPS = 1e-10  # global variable used to chop very small numbers to zero


class UCRot(Gate):
    """
    Uniformly controlled rotations (also called multiplexed rotations).
    The decomposition is based on 'Synthesis of Quantum Logic Circuits'
    by Shende et al. (https://arxiv.org/pdf/quant-ph/0406176.pdf)

    Input:
    angle_list = list of (real) rotation angles [a_0,...,a_{2^k-1}]. Must have at least one entry.

    rot_axis = rotation axis for the single qubit rotations
               (currently, "X","Y" and "Z" are supported)
    """

    def __init__(self, angle_list, rot_axis):
        self.rot_axes = rot_axis
        # Check if angle_list has type "list"
        if not isinstance(angle_list, list):
            raise QiskitError("The angles are not provided in a list.")
        # Check if the angles in angle_list are real numbers
        for angle in angle_list:
            try:
                float(angle)
            except TypeError:
                raise QiskitError(
                    "An angle cannot be converted to type float (real angles are expected).")
        num_contr = math.log2(len(angle_list))
        if num_contr < 0 or not num_contr.is_integer():
            raise QiskitError(
                "The number of controlled rotation gates is not a non-negative power of 2.")
        if rot_axis not in ("X", "Y", "Z"):
            raise QiskitError("Rotation axis is not supported.")
        # Create new gate.
        num_qubits = int(num_contr) + 1
        super().__init__("ucrot" + rot_axis, num_qubits, angle_list)

    def _define(self):
        ucr_circuit = self._dec_ucrot()
        gate_num = len(ucr_circuit.data)
        gate = ucr_circuit.to_instruction()
        q = QuantumRegister(self.num_qubits)
        ucr_circuit = QuantumCircuit(q)
        if gate_num == 0:
            # ToDo: if we would not add the identity here, this would lead to troubles
            # ToDo: simulating the circuit afterwards.
            #  this should probably be fixed in the bahaviour of QuantumCircuit.
            ucr_circuit.iden(q[0])
        else:
            ucr_circuit.append(gate, q[:])
        self.definition = ucr_circuit.data

    def _dec_ucrot(self):
        """
        finds a decomposition of a UC rotation gate into elementary gates
        (C-NOTs and single-qubit rotations).
        """
        q = QuantumRegister(self.num_qubits)
        circuit = QuantumCircuit(q)
        q_target = q[0]
        q_controls = q[1:]
        if not q_controls:  # equivalent to: if len(q_controls) == 0
            if self.rot_axes == "X":
                if np.abs(self.params[0]) > _EPS:
                    circuit.rx(self.params[0], q_target)
            if self.rot_axes == "Y":
                if np.abs(self.params[0]) > _EPS:
                    circuit.ry(self.params[0], q_target)
            if self.rot_axes == "Z":
                if np.abs(self.params[0]) > _EPS:
                    circuit.rz(self.params[0], q_target)
        else:
            # First, we find the rotation angles of the single-qubit rotations acting
            #  on the target qubit
            angles = self.params.copy()
            UCRot._dec_uc_rotations(angles, 0, len(angles), False)
            # Now, it is easy to place the C-NOT gates to get back the full decomposition.s
            for (i, angle) in enumerate(angles):
                if self.rot_axes == "X":
                    if np.abs(angle) > _EPS:
                        circuit.rx(angle, q_target)
                if self.rot_axes == "Y":
                    if np.abs(angle) > _EPS:
                        circuit.ry(angle, q_target)
                if self.rot_axes == "Z":
                    if np.abs(angle) > _EPS:
                        circuit.rz(angle, q_target)
                # Determine the index of the qubit we want to control the C-NOT gate.
                # Note that it corresponds
                # to the number of trailing zeros in the binary representaiton of i+1
                if not i == len(angles) - 1:
                    binary_rep = np.binary_repr(i + 1)
                    q_contr_index = len(binary_rep) - len(binary_rep.rstrip('0'))
                else:
                    # Handle special case:
                    q_contr_index = len(q_controls) - 1
                # For X rotations, we have to additionally place some Ry gates around the
                # C-NOT gates. They change the basis of the NOT operation, such that the
                # decomposition of for uniformly controlled X rotations works correctly by symmetry
                # with the decomposition of uniformly controlled Z or Y rotations
                if self.rot_axes == "X":
                    circuit.ry(np.pi / 2, q_target)
                circuit.cx(q_controls[q_contr_index], q_target)
                if self.rot_axes == "X":
                    circuit.ry(-np.pi / 2, q_target)
        return circuit

    @staticmethod
    def _dec_uc_rotations(angles, start_index, end_index, reversedDec):
        """
        Calculates rotation angles for a uniformly controlled R_t gate with a C-NOT gate at
        the end of the circuit. The rotation angles of the gate R_t are stored in
        angles[start_index:end_index]. If reversed == True, it decomposes the gate such that
        there is a C-NOT gate at the start of the circuit (in fact, the circuit topology for
        the reversed decomposition is the reversed one of the original decomposition)
        """
        interval_len_half = (end_index - start_index) // 2
        for i in range(start_index, start_index + interval_len_half):
            if not reversedDec:
                angles[i], angles[i + interval_len_half] = UCRot._update_angles(angles[i], angles[
                    i + interval_len_half])
            else:
                angles[i + interval_len_half], angles[i] = UCRot._update_angles(angles[i], angles[
                    i + interval_len_half])
        if interval_len_half <= 1:
            return
        else:
            UCRot._dec_uc_rotations(angles, start_index, start_index + interval_len_half, False)
            UCRot._dec_uc_rotations(angles, start_index + interval_len_half, end_index, True)

<<<<<<< HEAD
    @staticmethod
    def _update_angles(a1, a2):
        """Calculate the new rotation angles according to Shende's decomposition"""
        return (a1 + a2) / 2.0, (a1 - a2) / 2.0
=======
def _update_angles(angle1, angle2):
    return (angle1 + angle2) / 2.0, (angle1 - angle2) / 2.0
>>>>>>> 998c232b
<|MERGE_RESOLUTION|>--- conflicted
+++ resolved
@@ -162,12 +162,7 @@
             UCRot._dec_uc_rotations(angles, start_index, start_index + interval_len_half, False)
             UCRot._dec_uc_rotations(angles, start_index + interval_len_half, end_index, True)
 
-<<<<<<< HEAD
     @staticmethod
-    def _update_angles(a1, a2):
+    def _update_angles(angle1, angle2):
         """Calculate the new rotation angles according to Shende's decomposition"""
-        return (a1 + a2) / 2.0, (a1 - a2) / 2.0
-=======
-def _update_angles(angle1, angle2):
-    return (angle1 + angle2) / 2.0, (angle1 - angle2) / 2.0
->>>>>>> 998c232b
+        return (angle1 + angle2) / 2.0, (angle1 - angle2) / 2.0