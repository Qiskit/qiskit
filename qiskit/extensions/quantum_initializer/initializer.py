# This code is part of Qiskit.
#
# (C) Copyright IBM 2017.
#
# This code is licensed under the Apache License, Version 2.0. You may
# obtain a copy of this license in the LICENSE.txt file in the root directory
# of this source tree or at http://www.apache.org/licenses/LICENSE-2.0.
#
# Any modifications or derivative works of this code must retain this
# copyright notice, and modified files need to carry a notice indicating
# that they have been altered from the originals.

"""
Initialize qubit registers to desired arbitrary state.
"""
from qiskit.circuit import QuantumCircuit
from qiskit.circuit import QuantumRegister
from qiskit.circuit import Instruction, Operation
from .state_preparation import StatePreparation

_EPS = 1e-10  # global variable used to chop very small numbers to zero


class Initialize(Instruction, Operation):
    """Complex amplitude initialization.

    Class that initializes some flexible collection of qubit registers, implemented by calling
    the :class:`qiskit.extensions.StatePreparation` Class.
    Note that Initialize is an Instruction and not a Gate since it contains a reset instruction,
    which is not unitary.
    """

    def __init__(self, params, num_qubits=None):
        r"""Create new initialize composite.

        Args:
            params (str, list, int or Statevector):
                * Statevector: Statevector to initialize to.
                * list: vector of complex amplitudes to initialize to.
                * string: labels of basis states of the Pauli eigenstates Z, X, Y. See
                  :meth:`.Statevector.from_label`.
                  Notice the order of the labels is reversed with respect to the qubit index to
                  be applied to. Example label '01' initializes the qubit zero to :math:`|1\rangle`
                  and the qubit one to :math:`|0\rangle`.
                * int: an integer that is used as a bitmap indicating which qubits to initialize
                  to :math:`|1\rangle`. Example: setting params to 5 would initialize qubit 0 and qubit 2
                  to :math:`|1\rangle` and qubit 1 to :math:`|0\rangle`.

            num_qubits (int): This parameter is only used if params is an int. Indicates the total
                number of qubits in the `initialize` call. Example: `initialize` covers 5 qubits
                and params is 3. This allows qubits 0 and 1 to be initialized to :math:`|1\rangle`
                and the remaining 3 qubits to be initialized to :math:`|0\rangle`.
        """
        self._stateprep = StatePreparation(params, num_qubits)

        super().__init__("initialize", self._stateprep.num_qubits, 0, self._stateprep.params)

    def _define(self):
        q = QuantumRegister(self.num_qubits, "q")
        initialize_circuit = QuantumCircuit(q, name="init_def")
        initialize_circuit.reset(q)
        initialize_circuit.append(self._stateprep, q)
        self.definition = initialize_circuit

    def gates_to_uncompute(self):
        """Call to create a circuit with gates that take the desired vector to zero.

        Returns:
            QuantumCircuit: circuit to take self.params vector to :math:`|{00\\ldots0}\\rangle`
        """
        return self._stateprep.gates_to_uncompute()

    @property
    def params(self):
        """Return initialize params."""
        return self._stateprep.params

    @params.setter
    def params(self, parameters):
        """Set initialize params."""
        self._stateprep.params = parameters


def initialize(self, params, qubits=None):
    r"""Initialize qubits in a specific state.

    Qubit initialization is done by first resetting the qubits to :math:`|0\rangle`
    followed by calling :class:`qiskit.extensions.StatePreparation`
    class to prepare the qubits in a specified state.
    Both these steps are included in the
    :class:`qiskit.extensions.Initialize` instruction.

    Args:
        params (str or list or int):
            * str: labels of basis states of the Pauli eigenstates Z, X, Y. See
              :meth:`.Statevector.from_label`. Notice the order of the labels is reversed with respect
              to the qubit index to be applied to. Example label '01' initializes the qubit zero to
              :math:`|1\rangle` and the qubit one to :math:`|0\rangle`.
            * list: vector of complex amplitudes to initialize to.
            * int: an integer that is used as a bitmap indicating which qubits to initialize
              to :math:`|1\rangle`. Example: setting params to 5 would initialize qubit 0 and qubit 2
              to :math:`|1\rangle` and qubit 1 to :math:`|0\rangle`.

        qubits (QuantumRegister or int):
            * QuantumRegister: A list of qubits to be initialized [Default: None].
            * int: Index of qubit to be initialized [Default: None].
            * list: Indexes of qubits to be initialized [Default: None].

    Returns:
        qiskit.circuit.Instruction: a handle to the instruction that was just initialized

    Examples:
        Prepare a qubit in the state :math:`(|0\rangle - |1\rangle) / \sqrt{2}`.

        .. jupyter-execute::

            import numpy as np
            from qiskit import QuantumCircuit

            circuit = QuantumCircuit(1)
            circuit.initialize([1/np.sqrt(2), -1/np.sqrt(2)], 0)
            circuit.draw()

        output:

        .. parsed-literal::

                 ┌──────────────────────────────┐
            q_0: ┤ Initialize(0.70711,-0.70711) ├
                 └──────────────────────────────┘


        Initialize from a string two qubits in the state :math:`|10\rangle`.
        The order of the labels is reversed with respect to qubit index.
        More information about labels for basis states are in
        :meth:`.Statevector.from_label`.

        .. jupyter-execute::

            import numpy as np
            from qiskit import QuantumCircuit

            circuit = QuantumCircuit(2)
            circuit.initialize('01', circuit.qubits)
            circuit.draw()

        output:

        .. parsed-literal::

                 ┌──────────────────┐
            q_0: ┤0                 ├
                 │  Initialize(0,1) │
            q_1: ┤1                 ├
                 └──────────────────┘

        Initialize two qubits from an array of complex amplitudes
        .. jupyter-execute::

            import numpy as np
            from qiskit import QuantumCircuit

            circuit = QuantumCircuit(2)
            circuit.initialize([0, 1/np.sqrt(2), -1.j/np.sqrt(2), 0], circuit.qubits)
            circuit.draw()

        output:

        .. parsed-literal::

                 ┌────────────────────────────────────┐
            q_0: ┤0                                   ├
                 │  Initialize(0,0.70711,-0.70711j,0) │
            q_1: ┤1                                   ├
                 └────────────────────────────────────┘
    """
    if qubits is None:
        qubits = self.qubits
<<<<<<< HEAD
    else:
        if isinstance(qubits, int):
            qubits = [qubits]
        qubits = self._bit_argument_conversion(qubits, self.qubits)

    num_qubits = None if not isinstance(params, int) else len(qubits)

=======
    elif isinstance(qubits, (int, np.integer, slice)):
        qubits = [qubits]
    num_qubits = len(qubits) if isinstance(params, int) else None
>>>>>>> 44f794aa
    return self.append(Initialize(params, num_qubits), qubits)


QuantumCircuit.initialize = initialize<|MERGE_RESOLUTION|>--- conflicted
+++ resolved
@@ -176,19 +176,10 @@
     """
     if qubits is None:
         qubits = self.qubits
-<<<<<<< HEAD
-    else:
-        if isinstance(qubits, int):
-            qubits = [qubits]
-        qubits = self._bit_argument_conversion(qubits, self.qubits)
-
-    num_qubits = None if not isinstance(params, int) else len(qubits)
-
-=======
     elif isinstance(qubits, (int, np.integer, slice)):
         qubits = [qubits]
     num_qubits = len(qubits) if isinstance(params, int) else None
->>>>>>> 44f794aa
+
     return self.append(Initialize(params, num_qubits), qubits)
 
 
