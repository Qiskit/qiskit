--- conflicted
+++ resolved
@@ -33,129 +33,8 @@
     which is not unitary.
     """
 
-<<<<<<< HEAD
     def __init__(self, params, num_qubits=None, normalize=False):
-        """Create new initialize composite.
-
-        Args:
-            params (str, list, int or Statevector):
-                * Statevector: Statevector to initialize to.
-                * list: vector of complex amplitudes to initialize to.
-                * string: labels of basis states of the Pauli eigenstates Z, X, Y. See
-                    :meth:`~qiskit.quantum_info.states.statevector.Statevector.from_label`.
-                    Notice the order of the labels is reversed with respect to the qubit index to
-                    be applied to. Example label '01' initializes the qubit zero to `|1>` and the
-                    qubit one to `|0>`.
-                * int: an integer that is used as a bitmap indicating which qubits to initialize
-                    to `|1>`. Example: setting params to 5 would initialize qubit 0 and qubit 2
-                    to `|1>` and qubit 1 to `|0>`.
-
-            num_qubits (int): This parameter is only used if params is an int. Indicates the total
-                number of qubits in the `initialize` call. Example: `initialize` covers 5 qubits
-                and params is 3. This allows qubits 0 and 1 to be initialized to `|1>` and the
-                remaining 3 qubits to be initialized to `|0>`.
-
-            normalize (bool): Whether to normalize an input array to a unit vector.
-        """
-        # pylint: disable=cyclic-import
-        from qiskit.quantum_info import Statevector
-
-        if isinstance(params, Statevector):
-            params = params.data
-
-        if not isinstance(params, int) and num_qubits is not None:
-            raise QiskitError(
-                "The num_qubits parameter to Initialize should only be"
-                " used when params is an integer"
-            )
-        self._from_label = False
-        self._from_int = False
-
-        if isinstance(params, str):
-            self._from_label = True
-            num_qubits = len(params)
-        elif isinstance(params, int):
-            self._from_int = True
-            if num_qubits is None:
-                num_qubits = int(math.log2(params)) + 1
-            params = [params]
-        else:
-            num_qubits = math.log2(len(params))
-
-            # Check if param is a power of 2
-            if num_qubits == 0 or not num_qubits.is_integer():
-                raise QiskitError("Desired statevector length not a positive power of 2.")
-
-            if normalize:
-                params = np.array(params, dtype=np.complex128) / np.linalg.norm(params)
-            else:
-                # Check if probabilities (amplitudes squared) sum to 1
-                if not math.isclose(sum(np.absolute(params) ** 2), 1.0, abs_tol=_EPS):
-                    raise QiskitError("Sum of amplitudes-squared does not equal one.")
-
-            num_qubits = int(num_qubits)
-
-        super().__init__("initialize", num_qubits, 0, params)
-
-    def _define(self):
-        if self._from_label:
-            self.definition = self._define_from_label()
-        elif self._from_int:
-            self.definition = self._define_from_int()
-        else:
-            self.definition = self._define_synthesis()
-
-    def _define_from_label(self):
-        q = QuantumRegister(self.num_qubits, "q")
-        initialize_circuit = QuantumCircuit(q, name="init_def")
-
-        for qubit, param in enumerate(reversed(self.params)):
-            initialize_circuit.append(Reset(), [q[qubit]])
-
-            if param == "1":
-                initialize_circuit.append(XGate(), [q[qubit]])
-            elif param == "+":
-                initialize_circuit.append(HGate(), [q[qubit]])
-            elif param == "-":
-                initialize_circuit.append(XGate(), [q[qubit]])
-                initialize_circuit.append(HGate(), [q[qubit]])
-            elif param == "r":  # |+i>
-                initialize_circuit.append(HGate(), [q[qubit]])
-                initialize_circuit.append(SGate(), [q[qubit]])
-            elif param == "l":  # |-i>
-                initialize_circuit.append(HGate(), [q[qubit]])
-                initialize_circuit.append(SdgGate(), [q[qubit]])
-
-        return initialize_circuit
-
-    def _define_from_int(self):
-        q = QuantumRegister(self.num_qubits, "q")
-        initialize_circuit = QuantumCircuit(q, name="init_def")
-
-        # Convert to int since QuantumCircuit converted to complex
-        # and make a bit string and reverse it
-        intstr = f"{int(np.real(self.params[0])):0{self.num_qubits}b}"[::-1]
-
-        # Raise if number of bits is greater than num_qubits
-        if len(intstr) > self.num_qubits:
-            raise QiskitError(
-                "Initialize integer has %s bits, but this exceeds the"
-                " number of qubits in the circuit, %s." % (len(intstr), self.num_qubits)
-            )
-
-        for qubit, bit in enumerate(intstr):
-            initialize_circuit.append(Reset(), [q[qubit]])
-            if bit == "1":
-                initialize_circuit.append(XGate(), [q[qubit]])
-
-        return initialize_circuit
-
-    def _define_synthesis(self):
-        """Calculate a subcircuit that implements this initialization
-=======
-    def __init__(self, params, num_qubits=None):
         r"""Create new initialize composite.
->>>>>>> 0e44c5e3
 
         Args:
             params (str, list, int or Statevector):
@@ -174,6 +53,7 @@
                 number of qubits in the `initialize` call. Example: `initialize` covers 5 qubits
                 and params is 3. This allows qubits 0 and 1 to be initialized to :math:`|1\rangle`
                 and the remaining 3 qubits to be initialized to :math:`|0\rangle`.
+            normalize (bool): Whether to normalize an input array to a unit vector.
         """
         self._stateprep = StatePreparation(params, num_qubits)
 
@@ -225,17 +105,10 @@
               :math:`|1\rangle` and the qubit one to :math:`|0\rangle`.
             * list: vector of complex amplitudes to initialize to.
             * int: an integer that is used as a bitmap indicating which qubits to initialize
-<<<<<<< HEAD
-               to `|1>`. Example: setting params to 5 would initialize qubit 0 and qubit 2
-               to `|1>` and qubit 1 to `|0>`.
-
-        qubits (QuantumRegister or int):
-=======
               to :math:`|1\rangle`. Example: setting params to 5 would initialize qubit 0 and qubit 2
               to :math:`|1\rangle` and qubit 1 to :math:`|0\rangle`.
 
         qubits (QuantumRegister or Qubit or int):
->>>>>>> 0e44c5e3
             * QuantumRegister: A list of qubits to be initialized [Default: None].
             * Qubit: Single qubit to be initialized [Default: None].
             * int: Index of qubit to be initialized [Default: None].
@@ -318,11 +191,7 @@
         qubits = [qubits]
     num_qubits = len(qubits) if isinstance(params, int) else None
 
-<<<<<<< HEAD
     return self.append(Initialize(params, num_qubits, normalize), qubits)
-=======
-    return self.append(Initialize(params, num_qubits), qubits)
->>>>>>> 0e44c5e3
 
 
 QuantumCircuit.initialize = initialize