# This code is part of Qiskit.
#
# (C) Copyright IBM 2017.
#
# This code is licensed under the Apache License, Version 2.0. You may
# obtain a copy of this license in the LICENSE.txt file in the root directory
# of this source tree or at http://www.apache.org/licenses/LICENSE-2.0.
#
# Any modifications or derivative works of this code must retain this
# copyright notice, and modified files need to carry a notice indicating
# that they have been altered from the originals.

"""
Initialize qubit registers to desired arbitrary state.
"""

import math
import numpy as np

from qiskit.exceptions import QiskitError
from qiskit.circuit import QuantumCircuit
from qiskit.circuit import QuantumRegister
from qiskit.circuit import Instruction
from qiskit.circuit.exceptions import CircuitError
from qiskit.circuit.library.standard_gates.x import CXGate, XGate
from qiskit.circuit.library.standard_gates.h import HGate
from qiskit.circuit.library.standard_gates.s import SGate, SdgGate
from qiskit.circuit.library.standard_gates.ry import RYGate
from qiskit.circuit.library.standard_gates.u1 import U1Gate
from qiskit.circuit.reset import Reset
from qiskit.quantum_info import Statevector

_EPS = 1e-10  # global variable used to chop very small numbers to zero


class Initialize(Instruction):
    """Complex amplitude initialization.

    Class that implements the (complex amplitude) initialization of some
    flexible collection of qubit registers.
    Note that Initialize is an Instruction and not a Gate since it contains a reset instruction,
    which is not unitary.
    """

    def __init__(self, params, num_qubits=None):
        """Create new initialize composite.

        params (str, list, int or Statevector):
          * Statevector: Statevector to initialize to.
          * list: vector of complex amplitudes to initialize to.
          * string: labels of basis states of the Pauli eigenstates Z, X, Y. See
               :meth:`~qiskit.quantum_info.states.statevector.Statevector.from_label`.
               Notice the order of the labels is reversed with respect to the qubit index to
               be applied to. Example label '01' initializes the qubit zero to `|1>` and the
               qubit one to `|0>`.
          * int: an integer that is used as a bitmap indicating which qubits to initialize
               to `|1>`. Example: setting params to 5 would initialize qubit 0 and qubit 2
               to `|1>` and qubit 1 to `|0>`.
        num_qubits (int): This parameter is only used if params is an int. Indicates the total
            number of qubits in the `initialize` call. Example: `initialize` covers 5 qubits
            and params is 3. This allows qubits 0 and 1 to be initialized to `|1>` and the
            remaining 3 qubits to be initialized to `|0>`.
        """
        if isinstance(params, Statevector):
            params = params.data

        if not isinstance(params, int) and num_qubits is not None:
            raise QiskitError("The num_qubits parameter to Initialize should only be"
                              " used when params is an integer")
        self._from_label = False
        self._from_int = False

        if isinstance(params, str):
            self._from_label = True
            num_qubits = len(params)
        elif isinstance(params, int):
            self._from_int = True
            if num_qubits is None:
                num_qubits = int(math.log2(params)) + 1
            params = [params]
        else:
            num_qubits = math.log2(len(params))

            # Check if param is a power of 2
            if num_qubits == 0 or not num_qubits.is_integer():
                raise QiskitError("Desired statevector length not a positive power of 2.")

            # Check if probabilities (amplitudes squared) sum to 1
            if not math.isclose(sum(np.absolute(params) ** 2), 1.0,
                                abs_tol=_EPS):
                raise QiskitError("Sum of amplitudes-squared does not equal one.")

            num_qubits = int(num_qubits)

        super().__init__("initialize", num_qubits, 0, params)

    def _define(self):
        if self._from_label:
            self.definition = self._define_from_label()
        elif self._from_int:
            self.definition = self._define_from_int()
        else:
            self.definition = self._define_synthesis()

    def _define_from_label(self):
        q = QuantumRegister(self.num_qubits, 'q')
        initialize_circuit = QuantumCircuit(q, name='init_def')

        for qubit, param in enumerate(reversed(self.params)):
            initialize_circuit.append(Reset(), [q[qubit]])

            if param == '1':
                initialize_circuit.append(XGate(), [q[qubit]])
            elif param == '+':
                initialize_circuit.append(HGate(), [q[qubit]])
            elif param == '-':
                initialize_circuit.append(XGate(), [q[qubit]])
                initialize_circuit.append(HGate(), [q[qubit]])
            elif param == 'r':  # |+i>
                initialize_circuit.append(HGate(), [q[qubit]])
                initialize_circuit.append(SGate(), [q[qubit]])
            elif param == 'l':  # |-i>
                initialize_circuit.append(HGate(), [q[qubit]])
                initialize_circuit.append(SdgGate(), [q[qubit]])

        return initialize_circuit

    def _define_from_int(self):
        q = QuantumRegister(self.num_qubits, 'q')
        initialize_circuit = QuantumCircuit(q, name='init_def')

        # Convert to int since QuantumCircuit converted to complex
        # and make a bit string and reverse it
        intstr = f'{int(np.real(self.params[0])):0{self.num_qubits}b}'[::-1]

        # Raise if number of bits is greater than num_qubits
        if len(intstr) > self.num_qubits:
            raise QiskitError("Initialize integer has %s bits, but this exceeds the"
                              " number of qubits in the circuit, %s." %
                              (len(intstr), self.num_qubits))

        for qubit, bit in enumerate(intstr):
            initialize_circuit.append(Reset(), [q[qubit]])
            if bit == '1':
                initialize_circuit.append(XGate(), [q[qubit]])

        return initialize_circuit

    def _define_synthesis(self):
        """Calculate a subcircuit that implements this initialization

        Implements a recursive initialization algorithm, including optimizations,
        from "Synthesis of Quantum Logic Circuits" Shende, Bullock, Markov
        https://arxiv.org/abs/quant-ph/0406176v5

        Additionally implements some extra optimizations: remove zero rotations and
        double cnots.
        """
        # call to generate the circuit that takes the desired vector to zero
        disentangling_circuit = self.gates_to_uncompute()

        # invert the circuit to create the desired vector from zero (assuming
        # the qubits are in the zero state)
        initialize_instr = disentangling_circuit.to_instruction().inverse()

        q = QuantumRegister(self.num_qubits, 'q')
        initialize_circuit = QuantumCircuit(q, name='init_def')
        for qubit in q:
            initialize_circuit.append(Reset(), [qubit])
        initialize_circuit.append(initialize_instr, q[:])

        return initialize_circuit

    def gates_to_uncompute(self):
        """Call to create a circuit with gates that take the desired vector to zero.

        Returns:
            QuantumCircuit: circuit to take self.params vector to :math:`|{00\\ldots0}\\rangle`
        """
        q = QuantumRegister(self.num_qubits)
        circuit = QuantumCircuit(q, name='disentangler')

        # kick start the peeling loop, and disentangle one-by-one from LSB to MSB
        remaining_param = self.params

        for i in range(self.num_qubits):
            # work out which rotations must be done to disentangle the LSB
            # qubit (we peel away one qubit at a time)
            (remaining_param,
             thetas,
             phis) = Initialize._rotations_to_disentangle(remaining_param)

            # perform the required rotations to decouple the LSB qubit (so that
            # it can be "factored" out, leaving a shorter amplitude vector to peel away)

            add_last_cnot = True
            if np.linalg.norm(phis) != 0 and np.linalg.norm(thetas) != 0:
                add_last_cnot = False

            if np.linalg.norm(phis) != 0:
                rz_mult = self._multiplex(U1Gate, phis, last_cnot=add_last_cnot)
                circuit.append(rz_mult.to_instruction(), q[i:self.num_qubits])

            if np.linalg.norm(thetas) != 0:
                ry_mult = self._multiplex(RYGate, thetas, last_cnot=add_last_cnot)
                circuit.append(ry_mult.to_instruction().reverse_ops(), q[i:self.num_qubits])

        return circuit

    @staticmethod
    def _rotations_to_disentangle(local_param):
        """
        Static internal method to work out Ry and Rz rotation angles used
        to disentangle the LSB qubit.
        These rotations make up the block diagonal matrix U (i.e. multiplexor)
        that disentangles the LSB.

        [[Ry(theta_1).Rz(phi_1)  0   .   .   0],
         [0         Ry(theta_2).Rz(phi_2) .  0],
                                    .
                                        .
          0         0           Ry(theta_2^n).Rz(phi_2^n)]]
        """
        remaining_vector = []
        thetas = []
        phis = []

        param_len = len(local_param)

        for i in range(param_len // 2):
            # Ry and Rz rotations to move bloch vector from 0 to "imaginary"
            # qubit
            # (imagine a qubit state signified by the amplitudes at index 2*i
            # and 2*(i+1), corresponding to the select qubits of the
            # multiplexor being in state |i>)
            (remains,
             add_theta,
             add_phi) = Initialize._bloch_angles(local_param[2 * i: 2 * (i + 1)])

            remaining_vector.append(remains)

            # rotations for all imaginary qubits of the full vector
            # to move from where it is to zero, hence the negative sign
            thetas.append(-add_theta)
            phis.append(-add_phi)

        return remaining_vector, thetas, phis

    @staticmethod
    def _bloch_angles(pair_of_complex):
        """
        Static internal method to work out rotation to create the passed-in
        qubit from the zero vector.
        """
        [a_complex, b_complex] = pair_of_complex
        # Force a and b to be complex, as otherwise numpy.angle might fail.
        a_complex = complex(a_complex)
        b_complex = complex(b_complex)
        mag_a = np.absolute(a_complex)
        final_r = float(np.sqrt(mag_a ** 2 + np.absolute(b_complex) ** 2))
        if final_r < _EPS:
            theta = 0
            phi = 0
            final_r = 0
            final_t = 0
        else:
            theta = float(2 * np.arccos(mag_a / final_r))
            a_arg = np.angle(a_complex)
            b_arg = np.angle(b_complex)
            final_t = a_arg + b_arg
            phi = b_arg - a_arg

        return final_r * np.exp(1.J * final_t / 2), theta, phi

    def _multiplex(self, target_gate, list_of_angles, last_cnot=True):
        """
        Return a recursive implementation of a multiplexor circuit,
        where each instruction itself has a decomposition based on
        smaller multiplexors.

        The LSB is the multiplexor "data" and the other bits are multiplexor "select".

        Args:
            target_gate (Gate): Ry or Rz gate to apply to target qubit, multiplexed
                over all other "select" qubits
            list_of_angles (list[float]): list of rotation angles to apply Ry and Rz
            last_cnot (bool): add the last cnot if last_cnot = True

        Returns:
            DAGCircuit: the circuit implementing the multiplexor's action
        """
        list_len = len(list_of_angles)
        local_num_qubits = int(math.log2(list_len)) + 1

        q = QuantumRegister(local_num_qubits)
        circuit = QuantumCircuit(q, name="multiplex" + local_num_qubits.__str__())

        lsb = q[0]
        msb = q[local_num_qubits - 1]

        # case of no multiplexing: base case for recursion
        if local_num_qubits == 1:
            circuit.append(target_gate(list_of_angles[0]), [q[0]])
            return circuit

        # calc angle weights, assuming recursion (that is the lower-level
        # requested angles have been correctly implemented by recursion
        angle_weight = np.kron([[0.5, 0.5], [0.5, -0.5]],
                               np.identity(2 ** (local_num_qubits - 2)))

        # calc the combo angles
        list_of_angles = angle_weight.dot(np.array(list_of_angles)).tolist()

        # recursive step on half the angles fulfilling the above assumption
        multiplex_1 = self._multiplex(target_gate, list_of_angles[0:(list_len // 2)], False)
        circuit.append(multiplex_1.to_instruction(), q[0:-1])

        # attach CNOT as follows, thereby flipping the LSB qubit
        circuit.append(CXGate(), [msb, lsb])

        # implement extra efficiency from the paper of cancelling adjacent
        # CNOTs (by leaving out last CNOT and reversing (NOT inverting) the
        # second lower-level multiplex)
        multiplex_2 = self._multiplex(target_gate, list_of_angles[(list_len // 2):], False)
        if list_len > 1:
            circuit.append(multiplex_2.to_instruction().reverse_ops(), q[0:-1])
        else:
            circuit.append(multiplex_2.to_instruction(), q[0:-1])

        # attach a final CNOT
        if last_cnot:
            circuit.append(CXGate(), [msb, lsb])

        return circuit

    def broadcast_arguments(self, qargs, cargs):
        flat_qargs = [qarg for sublist in qargs for qarg in sublist]

        if self.num_qubits != len(flat_qargs):
            raise QiskitError("Initialize parameter vector has %d elements, therefore expects %s "
                              "qubits. However, %s were provided." %
                              (2**self.num_qubits, self.num_qubits, len(flat_qargs)))
        yield flat_qargs, []

    def validate_parameter(self, parameter):
        """Initialize instruction parameter can be str, int, float, and complex."""

        # Initialize instruction parameter can be str
        if self._from_label:
            if parameter in ['0', '1', '+', '-', 'l', 'r']:
                return parameter
            raise CircuitError("invalid param label {0} for instruction {1}. Label should be "
                               "0, 1, +, -, l, or r ".format(type(parameter), self.name))

        # Initialize instruction parameter can be int, float, and complex.
        if isinstance(parameter, (int, float, complex)):
            return complex(parameter)
        elif isinstance(parameter, np.number):
            return complex(parameter.item())
        else:
            raise CircuitError("invalid param type {0} for instruction  "
                               "{1}".format(type(parameter), self.name))


def initialize(self, params, qubits=None):
<<<<<<< HEAD
    """
    Qubit initializalition is done by appending instructions to the quantum circuit (by
    calling Initialize(params)) and the qubits we wish to iniatilize. Note that the
    qubits are first set to |0> and then the desired state is achieved by applying
    a state preparing unitary.

    Args:
        params (str or list):
            * list: vector of complex amplitudes to initialize to.
            * string: labels of basis states of the Pauli eigenstates Z, X, Y. See
                :meth:`~qiskit.quantum_info.states.statevector.Statevector.from_label`.
                Notice the order of the labels is reversed with respect to the qubit index to
                be applied to. Example label '01' initializes the qubit zero to `|1>` and the
                qubit one to `|0>`
        qubits (QuantumRegister or int):
            * QuantumRegister: A list of qubits to be initialized
            * int: Index of qubit to initialzied

    Returns:
        qiskit.circuit.Instruction: a handle to the instruction that was just initialized


    Examples:
        Prepare a qubit in the anti-symmetric state 1/sqrt(2)(|0> - |1>).

        .. jupyter-execute::
            import numpy as np
            from qiskit import QuantumCircuit
            circuit = QuantumCircuit(1)
            circuit.initialize([1/np.sqrt(2), -1/np.sqrt(2)], 0)
            circuit.draw()

             ┌──────────────────────────────┐
        q_0: ┤ initialize(0.70711,-0.70711) ├
             └──────────────────────────────┘


        Initialize from a string two qubits in the state |10>.
        The order of the labels is reversed with respect to qubit index.
        More information about labels for basis states are in
        :meth:`~qiskit.quantum_info.states.statevector.Statevector.from_label`.

        .. jupyter-execute::
            import numpy as np
            from qiskit import QuantumCircuit
            circuit = QuantumCircuit(2)
            circuit.initialize('01', circuit.qubits)
            circuit.draw()

             ┌──────────────────┐
        q_0: ┤0                 ├
             │  initialize(0,1) │
        q_1: ┤1                 ├
             └──────────────────┘


        Initialize two qubits from an array of complex amplitudes
        .. jupyter-execute::
            import numpy as np
            from qiskit import QuantumCircuit
            circuit = QuantumCircuit(2)
            circuit.initialize([0, 1/np.sqrt(2), -1.j/np.sqrt(2), 0], circuit.qubits)
            circuit.draw()

             ┌────────────────────────────────────┐
        q_0: ┤0                                   ├
             │  initialize(0,0.70711,-0.70711j,0) │
        q_1: ┤1                                   ├
             └────────────────────────────────────┘

    """
=======
    """Apply initialize to circuit."""
>>>>>>> c06f50c0
    if qubits is None:
        qubits = self.qubits
    else:
        if isinstance(qubits, int):
            qubits = [qubits]
        qubits = self._bit_argument_conversion(qubits, self.qubits)

    num_qubits = None if not isinstance(params, int) else len(qubits)
    return self.append(Initialize(params, num_qubits), qubits)


QuantumCircuit.initialize = initialize<|MERGE_RESOLUTION|>--- conflicted
+++ resolved
@@ -363,7 +363,6 @@
 
 
 def initialize(self, params, qubits=None):
-<<<<<<< HEAD
     """
     Qubit initializalition is done by appending instructions to the quantum circuit (by
     calling Initialize(params)) and the qubits we wish to iniatilize. Note that the
@@ -435,9 +434,6 @@
              └────────────────────────────────────┘
 
     """
-=======
-    """Apply initialize to circuit."""
->>>>>>> c06f50c0
     if qubits is None:
         qubits = self.qubits
     else:
