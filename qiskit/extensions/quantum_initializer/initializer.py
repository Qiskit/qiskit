--- conflicted
+++ resolved
@@ -462,20 +462,11 @@
     """
     if qubits is None:
         qubits = self.qubits
-<<<<<<< HEAD
-    else:
-        if isinstance(qubits, int):
-            qubits = [qubits]
-        qubits = self._bit_argument_conversion(qubits, self.qubits)
-
-    num_qubits = None if not isinstance(params, int) else len(qubits)
-    return self.append(Initialize(params, num_qubits, normalize), qubits)
-=======
     elif isinstance(qubits, (int, np.integer, slice)):
         qubits = [qubits]
     num_qubits = len(qubits) if isinstance(params, int) else None
-    return self.append(Initialize(params, num_qubits), qubits)
->>>>>>> a7d66f9a
+
+    return self.append(Initialize(params, num_qubits, normalize), qubits)
 
 
 QuantumCircuit.initialize = initialize