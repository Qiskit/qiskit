# This code is part of Qiskit.
#
# (C) Copyright IBM 2019.
#
# This code is licensed under the Apache License, Version 2.0. You may
# obtain a copy of this license in the LICENSE.txt file in the root directory
# of this source tree or at http://www.apache.org/licenses/LICENSE-2.0.
#
# Any modifications or derivative works of this code must retain this
# copyright notice, and modified files need to carry a notice indicating
# that they have been altered from the originals.

# pylint: disable=invalid-name,redefined-builtin
# pylint: disable=super-init-not-called

"""Module providing definitions of Pulse Qobj classes."""

import copy
import pprint
from typing import Union, List
<<<<<<< HEAD
=======

>>>>>>> ccf78ae5
import numpy
from qiskit.qobj.common import QobjDictField
from qiskit.qobj.common import QobjHeader
from qiskit.qobj.common import QobjExperimentHeader
from qiskit.utils.deprecation import deprecate_arg


class QobjMeasurementOption:
    """An individual measurement option."""

    def __init__(self, name, params=None):
        """Instantiate a new QobjMeasurementOption object.

        Args:
            name (str): The name of the measurement option
            params (list): The parameters of the measurement option.
        """
        self.name = name
        if params is not None:
            self.params = params

    def to_dict(self):
        """Return a dict format representation of the QobjMeasurementOption.

        Returns:
            dict: The dictionary form of the QasmMeasurementOption.
        """
        out_dict = {"name": self.name}
        if hasattr(self, "params"):
            out_dict["params"] = self.params
        return out_dict

    @classmethod
    def from_dict(cls, data):
        """Create a new QobjMeasurementOption object from a dictionary.

        Args:
            data (dict): A dictionary for the experiment config

        Returns:
            QobjMeasurementOption: The object from the input dictionary.
        """
        name = data.pop("name")
        return cls(name, **data)

    def __eq__(self, other):
        if isinstance(other, QobjMeasurementOption):
            if self.to_dict() == other.to_dict():
                return True
        return False


class PulseQobjInstruction:
    """A class representing a single instruction in an PulseQobj Experiment."""

    _COMMON_ATTRS = [
        "ch",
        "conditional",
        "val",
        "phase",
        "frequency",
        "duration",
        "qubits",
        "memory_slot",
        "register_slot",
        "label",
        "type",
        "pulse_shape",
        "parameters",
    ]

    def __init__(
        self,
        name,
        t0,
        ch=None,
        conditional=None,
        val=None,
        phase=None,
        duration=None,
        qubits=None,
        memory_slot=None,
        register_slot=None,
        kernels=None,
        discriminators=None,
        label=None,
        type=None,
        pulse_shape=None,
        parameters=None,
        frequency=None,
    ):
        """Instantiate a new PulseQobjInstruction object.

        Args:
            name (str): The name of the instruction
            t0 (int): Pulse start time in integer **dt** units.
            ch (str): The channel to apply the pulse instruction.
            conditional (int): The register to use for a conditional for this
                instruction
            val (complex): Complex value to apply, bounded by an absolute value
                of 1.
            phase (float): if a ``fc`` instruction, the frame change phase in
                radians.
            frequency (float): if a ``sf`` instruction, the frequency in Hz.
            duration (int): The duration of the pulse in **dt** units.
            qubits (list): A list of ``int`` representing the qubits the
                instruction operates on
            memory_slot (list): If a ``measure`` instruction this is a list
                of ``int`` containing the list of memory slots to store the
                measurement results in (must be the same length as qubits).
                If a ``bfunc`` instruction this is a single ``int`` of the
                memory slot to store the boolean function result in.
            register_slot (list): If a ``measure`` instruction this is a list
                of ``int`` containing the list of register slots in which to
                store the measurement results (must be the same length as
                qubits). If a ``bfunc`` instruction this is a single ``int``
                of the register slot in which to store the result.
            kernels (list): List of :class:`QobjMeasurementOption` objects
                defining the measurement kernels and set of parameters if the
                measurement level is 1 or 2. Only used for ``acquire``
                instructions.
            discriminators (list): A list of :class:`QobjMeasurementOption`
                used to set the discriminators to be used if the measurement
                level is 2. Only used for ``acquire`` instructions.
            label (str): Label of instruction
            type (str): Type of instruction
            pulse_shape (str): The shape of the parametric pulse
            parameters (dict): The parameters for a parametric pulse
        """
        self.name = name
        self.t0 = t0
        if ch is not None:
            self.ch = ch
        if conditional is not None:
            self.conditional = conditional
        if val is not None:
            self.val = val
        if phase is not None:
            self.phase = phase
        if frequency is not None:
            self.frequency = frequency
        if duration is not None:
            self.duration = duration
        if qubits is not None:
            self.qubits = qubits
        if memory_slot is not None:
            self.memory_slot = memory_slot
        if register_slot is not None:
            self.register_slot = register_slot
        if kernels is not None:
            self.kernels = kernels
        if discriminators is not None:
            self.discriminators = discriminators
        if label is not None:
            self.label = label
        if type is not None:
            self.type = type
        if pulse_shape is not None:
            self.pulse_shape = pulse_shape
        if parameters is not None:
            self.parameters = parameters

    def to_dict(self):
        """Return a dictionary format representation of the Instruction.

        Returns:
            dict: The dictionary form of the PulseQobjInstruction.
        """
        out_dict = {"name": self.name, "t0": self.t0}
        for attr in self._COMMON_ATTRS:
            if hasattr(self, attr):
                out_dict[attr] = getattr(self, attr)
        if hasattr(self, "kernels"):
            out_dict["kernels"] = [x.to_dict() for x in self.kernels]
        if hasattr(self, "discriminators"):
            out_dict["discriminators"] = [x.to_dict() for x in self.discriminators]
        return out_dict

    def __repr__(self):
        out = f'PulseQobjInstruction(name="{self.name}", t0={self.t0}'
        for attr in self._COMMON_ATTRS:
            attr_val = getattr(self, attr, None)
            if attr_val is not None:
                if isinstance(attr_val, str):
                    out += f', {attr}="{attr_val}"'
                else:
                    out += f", {attr}={attr_val}"
        out += ")"
        return out

    def __str__(self):
        out = "Instruction: %s\n" % self.name
        out += "\t\tt0: %s\n" % self.t0
        for attr in self._COMMON_ATTRS:
            if hasattr(self, attr):
                out += f"\t\t{attr}: {getattr(self, attr)}\n"
        return out

    @classmethod
    def from_dict(cls, data):
        """Create a new PulseQobjExperimentConfig object from a dictionary.

        Args:
            data (dict): A dictionary for the experiment config

        Returns:
            PulseQobjInstruction: The object from the input dictionary.
        """
        schema = {
            "discriminators": QobjMeasurementOption,
            "kernels": QobjMeasurementOption,
        }
        skip = ["t0", "name"]

        # Pulse instruction data is nested dictionary.
        # To avoid deepcopy and avoid mutating the source object, create new dict here.
        in_data = {}
        for key, value in data.items():
            if key in skip:
                continue
            if key == "parameters":
                # This is flat dictionary of parametric pulse parameters
                formatted_value = value.copy()
                if "amp" in formatted_value:
                    formatted_value["amp"] = _to_complex(formatted_value["amp"])
                in_data[key] = formatted_value
                continue
            if key in schema:
                if isinstance(value, list):
                    in_data[key] = list(map(schema[key].from_dict, value))
                else:
                    in_data[key] = schema[key].from_dict(value)
            else:
                in_data[key] = value

        return cls(data["name"], data["t0"], **in_data)

    def __eq__(self, other):
        if isinstance(other, PulseQobjInstruction):
            if self.to_dict() == other.to_dict():
                return True
        return False


def _to_complex(value: Union[List[float], complex]) -> complex:
    """Convert the input value to type ``complex``.
    Args:
        value: Value to be converted.
    Returns:
        Input value in ``complex``.
    Raises:
        TypeError: If the input value is not in the expected format.
    """
    if isinstance(value, list) and len(value) == 2:
        return complex(value[0], value[1])
    elif isinstance(value, complex):
        return value

    raise TypeError(f"{value} is not in a valid complex number format.")


class PulseQobjConfig(QobjDictField):
    """A configuration for a Pulse Qobj."""

    @deprecate_arg(
        "max_credits",
        since="0.20.0",
        additional_msg=(
            "This argument has no effect on modern IBM Quantum systems, and no alternative is"
            "necessary."
        ),
    )
    def __init__(
        self,
        meas_level,
        meas_return,
        pulse_library,
        qubit_lo_freq,
        meas_lo_freq,
        memory_slot_size=None,
        rep_time=None,
        rep_delay=None,
        shots=None,
        seed_simulator=None,
        memory_slots=None,
        **kwargs,
    ):
        """Instantiate a PulseQobjConfig object.

        Args:
            meas_level (int): The measurement level to use.
            meas_return (int): The level of measurement information to return.
            pulse_library (list): A list of :class:`PulseLibraryItem` objects
                which define the set of primitive pulses
            qubit_lo_freq (list): List of frequencies (as floats) for the qubit
                driver LO's in GHz.
            meas_lo_freq (list): List of frequencies (as floats) for the'
                measurement driver LO's in GHz.
            memory_slot_size (int): Size of each memory slot if the output is
                Level 0.
            rep_time (int): Time per program execution in sec. Must be from the list provided
                by the backend (``backend.configuration().rep_times``). Defaults to the first entry
                in ``backend.configuration().rep_times``.
            rep_delay (float): Delay between programs in sec. Only supported on certain
                backends (``backend.configuration().dynamic_reprate_enabled`` ). If supported,
                ``rep_delay`` will be used instead of ``rep_time`` and must be from the range
                supplied by the backend (``backend.configuration().rep_delay_range``). Default is
                ``backend.configuration().default_rep_delay``.
            shots (int): The number of shots
            seed_simulator (int): the seed to use in the simulator
            memory_slots (list): The number of memory slots on the device
            kwargs: Additional free form key value fields to add to the
                configuration
        """
        self.meas_level = meas_level
        self.meas_return = meas_return
        self.pulse_library = pulse_library
        self.qubit_lo_freq = qubit_lo_freq
        self.meas_lo_freq = meas_lo_freq
        if memory_slot_size is not None:
            self.memory_slot_size = memory_slot_size
        if rep_time is not None:
            self.rep_time = rep_time
        if rep_delay is not None:
            self.rep_delay = rep_delay
        if shots is not None:
            self.shots = int(shots)

<<<<<<< HEAD
=======
        if max_credits is not None:
            self.max_credits = int(max_credits)

>>>>>>> ccf78ae5
        if seed_simulator is not None:
            self.seed_simulator = int(seed_simulator)

        if memory_slots is not None:
            self.memory_slots = int(memory_slots)

        if kwargs:
            self.__dict__.update(kwargs)

    def to_dict(self):
        """Return a dictionary format representation of the Pulse Qobj config.

        Returns:
            dict: The dictionary form of the PulseQobjConfig.
        """
        out_dict = copy.copy(self.__dict__)
        if hasattr(self, "pulse_library"):
            out_dict["pulse_library"] = [x.to_dict() for x in self.pulse_library]

        return out_dict

    @classmethod
    def from_dict(cls, data):
        """Create a new PulseQobjConfig object from a dictionary.

        Args:
            data (dict): A dictionary for the config

        Returns:
            PulseQobjConfig: The object from the input dictionary.
        """
        if "pulse_library" in data:
            pulse_lib = data.pop("pulse_library")
            pulse_lib_obj = [PulseLibraryItem.from_dict(x) for x in pulse_lib]
            data["pulse_library"] = pulse_lib_obj
        return cls(**data)


class PulseQobjExperiment:
    """A Pulse Qobj Experiment.

    Each instance of this class is used to represent an individual Pulse
    experiment as part of a larger Pulse Qobj.
    """

    def __init__(self, instructions, config=None, header=None):
        """Instantiate a PulseQobjExperiment.

        Args:
            config (PulseQobjExperimentConfig): A config object for the experiment
            header (PulseQobjExperimentHeader): A header object for the experiment
            instructions (list): A list of :class:`PulseQobjInstruction` objects
        """
        if config is not None:
            self.config = config
        if header is not None:
            self.header = header
        self.instructions = instructions

    def to_dict(self):
        """Return a dictionary format representation of the Experiment.

        Returns:
            dict: The dictionary form of the PulseQobjExperiment.
        """
        out_dict = {"instructions": [x.to_dict() for x in self.instructions]}
        if hasattr(self, "config"):
            out_dict["config"] = self.config.to_dict()
        if hasattr(self, "header"):
            out_dict["header"] = self.header.to_dict()
        return out_dict

    def __repr__(self):
        instructions_str = [repr(x) for x in self.instructions]
        instructions_repr = "[" + ", ".join(instructions_str) + "]"
        out = "PulseQobjExperiment("
        out += instructions_repr
        if hasattr(self, "config") or hasattr(self, "header"):
            out += ", "
        if hasattr(self, "config"):
            out += "config=" + str(repr(self.config)) + ", "
        if hasattr(self, "header"):
            out += "header=" + str(repr(self.header)) + ", "
        out += ")"
        return out

    def __str__(self):
        out = "\nPulse Experiment:\n"
        if hasattr(self, "config"):
            config = pprint.pformat(self.config.to_dict())
        else:
            config = "{}"
        if hasattr(self, "header"):
            header = pprint.pformat(self.header.to_dict() or {})
        else:
            header = "{}"
        out += "Header:\n%s\n" % header
        out += "Config:\n%s\n\n" % config
        for instruction in self.instructions:
            out += "\t%s\n" % instruction
        return out

    @classmethod
    def from_dict(cls, data):
        """Create a new PulseQobjExperiment object from a dictionary.

        Args:
            data (dict): A dictionary for the experiment config

        Returns:
            PulseQobjExperiment: The object from the input dictionary.
        """
        config = None
        if "config" in data:
            config = PulseQobjExperimentConfig.from_dict(data.pop("config"))
        header = None
        if "header" in data:
            header = QobjExperimentHeader.from_dict(data.pop("header"))
        instructions = None
        if "instructions" in data:
            instructions = [
                PulseQobjInstruction.from_dict(inst) for inst in data.pop("instructions")
            ]
        return cls(instructions, config, header)

    def __eq__(self, other):
        if isinstance(other, PulseQobjExperiment):
            if self.to_dict() == other.to_dict():
                return True
        return False


class PulseQobjExperimentConfig(QobjDictField):
    """A config for a single Pulse experiment in the qobj."""

    def __init__(self, qubit_lo_freq=None, meas_lo_freq=None, **kwargs):
        """Instantiate a PulseQobjExperimentConfig object.

        Args:
            qubit_lo_freq (List[float]): List of qubit LO frequencies in GHz.
            meas_lo_freq (List[float]): List of meas readout LO frequencies in GHz.
            kwargs: Additional free form key value fields to add to the configuration
        """
        if qubit_lo_freq is not None:
            self.qubit_lo_freq = qubit_lo_freq
        if meas_lo_freq is not None:
            self.meas_lo_freq = meas_lo_freq
        if kwargs:
            self.__dict__.update(kwargs)


class PulseLibraryItem:
    """An item in a pulse library."""

    def __init__(self, name, samples):
        """Instantiate a pulse library item.

        Args:
            name (str): A name for the pulse.
            samples (list[complex]): A list of complex values defining pulse
                shape.
        """
        self.name = name
        if isinstance(samples[0], list):
            self.samples = numpy.array([complex(sample[0], sample[1]) for sample in samples])
        else:
            self.samples = samples

    def to_dict(self):
        """Return a dictionary format representation of the pulse library item.

        Returns:
            dict: The dictionary form of the PulseLibraryItem.
        """
        return {"name": self.name, "samples": self.samples}

    @classmethod
    def from_dict(cls, data):
        """Create a new PulseLibraryItem object from a dictionary.

        Args:
            data (dict): A dictionary for the experiment config

        Returns:
            PulseLibraryItem: The object from the input dictionary.
        """
        return cls(**data)

    def __repr__(self):
        return f"PulseLibraryItem({self.name}, {repr(self.samples)})"

    def __str__(self):
        return f"Pulse Library Item:\n\tname: {self.name}\n\tsamples: {self.samples}"

    def __eq__(self, other):
        if isinstance(other, PulseLibraryItem):
            if self.to_dict() == other.to_dict():
                return True
        return False


class PulseQobj:
    """A Pulse Qobj."""

    def __init__(self, qobj_id, config, experiments, header=None):
        """Instantiate a new Pulse Qobj Object.

        Each Pulse Qobj object is used to represent a single payload that will
        be passed to a Qiskit provider. It mirrors the Qobj the published
        `Qobj specification <https://arxiv.org/abs/1809.03452>`_ for Pulse
        experiments.

        Args:
            qobj_id (str): An identifier for the qobj
            config (PulseQobjConfig): A config for the entire run
            header (QobjHeader): A header for the entire run
            experiments (list): A list of lists of :class:`PulseQobjExperiment`
                objects representing an experiment
        """
        self.qobj_id = qobj_id
        self.config = config
        self.header = header or QobjHeader()
        self.experiments = experiments
        self.type = "PULSE"
        self.schema_version = "1.2.0"

    def __repr__(self):
        experiments_str = [repr(x) for x in self.experiments]
        experiments_repr = "[" + ", ".join(experiments_str) + "]"
        out = "PulseQobj(qobj_id='{}', config={}, experiments={}, header={})".format(
            self.qobj_id,
            repr(self.config),
            experiments_repr,
            repr(self.header),
        )
        return out

    def __str__(self):
        out = "Pulse Qobj: %s:\n" % self.qobj_id
        config = pprint.pformat(self.config.to_dict())
        out += "Config: %s\n" % str(config)
        header = pprint.pformat(self.header.to_dict())
        out += "Header: %s\n" % str(header)
        out += "Experiments:\n"
        for experiment in self.experiments:
            out += "%s" % str(experiment)
        return out

    def to_dict(self):
        """Return a dictionary format representation of the Pulse Qobj.

        Note this dict is not in the json wire format expected by IBMQ and qobj
        specification because complex numbers are still of type complex. Also
        this may contain native numpy arrays. When serializing this output
        for use with IBMQ you can leverage a json encoder that converts these
        as expected. For example:

        .. code-block::

            import json
            import numpy

            class QobjEncoder(json.JSONEncoder):
                def default(self, obj):
                    if isinstance(obj, numpy.ndarray):
                        return obj.tolist()
                    if isinstance(obj, complex):
                        return (obj.real, obj.imag)
                    return json.JSONEncoder.default(self, obj)

            json.dumps(qobj.to_dict(), cls=QobjEncoder)

        Returns:
            dict: A dictionary representation of the PulseQobj object
        """
        out_dict = {
            "qobj_id": self.qobj_id,
            "header": self.header.to_dict(),
            "config": self.config.to_dict(),
            "schema_version": self.schema_version,
            "type": self.type,
            "experiments": [x.to_dict() for x in self.experiments],
        }
        return out_dict

    @classmethod
    def from_dict(cls, data):
        """Create a new PulseQobj object from a dictionary.

        Args:
            data (dict): A dictionary representing the PulseQobj to create. It
                will be in the same format as output by :func:`to_dict`.

        Returns:
            PulseQobj: The PulseQobj from the input dictionary.
        """
        config = None
        if "config" in data:
            config = PulseQobjConfig.from_dict(data["config"])
        experiments = None
        if "experiments" in data:
            experiments = [PulseQobjExperiment.from_dict(exp) for exp in data["experiments"]]
        header = None
        if "header" in data:
            header = QobjHeader.from_dict(data["header"])

        return cls(
            qobj_id=data.get("qobj_id"), config=config, experiments=experiments, header=header
        )

    def __eq__(self, other):
        if isinstance(other, PulseQobj):
            if self.to_dict() == other.to_dict():
                return True
        return False<|MERGE_RESOLUTION|>--- conflicted
+++ resolved
@@ -18,15 +18,11 @@
 import copy
 import pprint
 from typing import Union, List
-<<<<<<< HEAD
-=======
-
->>>>>>> ccf78ae5
+
 import numpy
 from qiskit.qobj.common import QobjDictField
 from qiskit.qobj.common import QobjHeader
 from qiskit.qobj.common import QobjExperimentHeader
-from qiskit.utils.deprecation import deprecate_arg
 
 
 class QobjMeasurementOption:
@@ -286,14 +282,6 @@
 class PulseQobjConfig(QobjDictField):
     """A configuration for a Pulse Qobj."""
 
-    @deprecate_arg(
-        "max_credits",
-        since="0.20.0",
-        additional_msg=(
-            "This argument has no effect on modern IBM Quantum systems, and no alternative is"
-            "necessary."
-        ),
-    )
     def __init__(
         self,
         meas_level,
@@ -350,12 +338,6 @@
         if shots is not None:
             self.shots = int(shots)
 
-<<<<<<< HEAD
-=======
-        if max_credits is not None:
-            self.max_credits = int(max_credits)
-
->>>>>>> ccf78ae5
         if seed_simulator is not None:
             self.seed_simulator = int(seed_simulator)
 
