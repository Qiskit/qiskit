--- conflicted
+++ resolved
@@ -18,12 +18,8 @@
 import re
 import warnings
 from enum import Enum
-<<<<<<< HEAD
 from typing import Union, List, Iterator, Optional
-=======
-from typing import Union
 import numpy as np
->>>>>>> 9c1c18ce
 
 from qiskit.circuit import Parameter, ParameterExpression
 from qiskit.pulse import channels, instructions, library
@@ -873,15 +869,7 @@
         if "amp" in params and isinstance(params["amp"], complex):
             params["angle"] = np.angle(params["amp"])
             params["amp"] = np.abs(params["amp"])
-
-<<<<<<< HEAD
-        pulse = ParametricPulseShapes.to_type(instruction.pulse_shape)(
-            **instruction.parameters, name=pulse_name
-        )
-=======
         pulse = ParametricPulseShapes.to_type(instruction.pulse_shape)(**params, name=pulse_name)
-        return instructions.Play(pulse, channel) << t0
->>>>>>> 9c1c18ce
 
         yield instructions.Play(pulse, channel)
 
