# -*- coding: utf-8 -*-

# This code is part of Qiskit.
#
# (C) Copyright IBM 2017, 2019.
#
# This code is licensed under the Apache License, Version 2.0. You may
# obtain a copy of this license in the LICENSE.txt file in the root directory
# of this source tree or at http://www.apache.org/licenses/LICENSE-2.0.
#
# Any modifications or derivative works of this code must retain this
# copyright notice, and modified files need to carry a notice indicating
# that they have been altered from the originals.

"""Helper class used to convert a pulse instruction into PulseQobjInstruction."""

import re
import warnings

from enum import Enum

from qiskit.pulse import commands, channels, instructions
from qiskit.pulse.exceptions import PulseError
from qiskit.pulse.parser import parse_string_expr
from qiskit.pulse.schedule import ParameterizedSchedule, Schedule
from qiskit.qobj import QobjMeasurementOption
from qiskit.qobj.utils import MeasLevel


class ParametricPulseShapes(Enum):
    """Map the assembled pulse names to the pulse module commands.

    The enum name is the transport layer name for pulse shapes, the
    value is its mapping to the OpenPulse Command in Qiskit.
    """
    gaussian = commands.Gaussian
    gaussian_square = commands.GaussianSquare
    drag = commands.Drag
    constant = commands.ConstantPulse


class ConversionMethodBinder:
    """Conversion method registrar."""
    def __init__(self):
        """Acts as method registration decorator and tracker for conversion methods."""
        self._bound_instructions = {}

    def __call__(self, bound):
        """ Converter decorator method.

        Converter is defined for object to be converted matched on hash

        Args:
            bound (Hashable): Hashable object to bind to the converter.

        """
        # pylint: disable=missing-return-doc, missing-return-type-doc

        def _apply_converter(converter):
            """Return decorated converter function."""
            # Track conversion methods for class.
            self._bound_instructions[bound] = converter
            return converter

        return _apply_converter

    def get_bound_method(self, bound):
        """Get conversion method for bound object."""
        try:
            return self._bound_instructions[bound]
        except KeyError:
            raise PulseError('Bound method for %s is not found.' % bound)


class InstructionToQobjConverter:
    """Converts pulse Instructions to Qobj models.

    Converter is constructed with qobj model and experimental configuration,
    and returns proper qobj instruction to each backend.

    Third party providers can be add their own custom pulse instructions by
    providing custom converter methods.


    To create a custom converter for custom instruction::

        class CustomConverter(InstructionToQobjConverter):

            @bind_instruction(CustomInstruction)
            def convert_custom_command(self, shift, instruction):
                command_dict = {
                    'name': 'custom_command',
                    't0': shift + instruction.start_time,
                    'param1': instruction.param1,
                    'param2': instruction.param2
                }
                if self._run_config('option1', True):
                    command_dict.update({
                        'param3': instruction.param3
                    })
                return self.qobj_model(**command_dict)
    """
    # class level tracking of conversion methods
    bind_instruction = ConversionMethodBinder()

    def __init__(self, qobj_model, **run_config):
        """Create new converter.

        Args:
             qobj_model (QobjInstruction): marshmallow model to serialize to object.
             run_config (dict): experimental configuration.
        """
        self._qobj_model = qobj_model
        self._run_config = run_config

    def __call__(self, shift, instruction):

        method = self.bind_instruction.get_bound_method(type(instruction))
        return method(self, shift, instruction)

    @bind_instruction(commands.AcquireInstruction)
    def convert_acquire(self, shift, instruction):
        """Return converted `AcquireInstruction`.

        Args:
            shift(int): Offset time.
            instruction (AcquireInstruction): acquire instruction.
        Returns:
            dict: Dictionary of required parameters.
        """
        meas_level = self._run_config.get('meas_level', 2)

        command_dict = {
            'name': 'acquire',
            't0': shift + instruction.start_time,
            'duration': instruction.duration,
            'qubits': [q.index for q in instruction.acquires],
            'memory_slot': [m.index for m in instruction.mem_slots]
        }
        if meas_level == MeasLevel.CLASSIFIED:
            # setup discriminators
            if instruction.command.discriminator:
                command_dict.update({
                    'discriminators': [
                        QobjMeasurementOption(
                            name=instruction.command.discriminator.name,
                            params=instruction.command.discriminator.params)
                    ]
                })
            # setup register_slots
            if instruction.reg_slots:
                command_dict.update({
                    'register_slot': [regs.index for regs in instruction.reg_slots]
                })
        if meas_level in [MeasLevel.KERNELED, MeasLevel.CLASSIFIED]:
            # setup kernels
            if instruction.command.kernel:
                command_dict.update({
                    'kernels': [
                        QobjMeasurementOption(
                            name=instruction.command.kernel.name,
                            params=instruction.command.kernel.params)
                    ]
                })
        return self._qobj_model(**command_dict)

    def convert_single_acquires(self, shift, instruction,
                                qubits=None, memory_slot=None, register_slot=None):
        """Return converted `AcquireInstruction`, with options to override the qubits,
        memory_slot, and register_slot fields. This is useful for grouping
        AcquisitionInstructions which are operated on a single AcquireChannel and
        a single MemorySlot.

        Args:
            shift (int): Offset time.
            instruction (AcquireInstruction): acquire instruction.
            qubits (list(int)): A list of qubit indices to acquire.
            memory_slot (list(int)): A list of memory slot indices to store results.
            register_slot (list(int)): A list of register slot addresses to store results.
        Returns:
            dict: Dictionary of required parameters.
        """
        res = self.convert_acquire(shift, instruction)
        if qubits:
            res.qubits = qubits
        if memory_slot:
            res.memory_slot = memory_slot
        if register_slot:
            res.register_slot = register_slot
        return res

    @bind_instruction(commands.FrameChangeInstruction)
    def convert_frame_change(self, shift, instruction):
        """Return converted `FrameChangeInstruction`.

        Args:
            shift(int): Offset time.
            instruction (FrameChangeInstruction): frame change instruction.
        Returns:
            dict: Dictionary of required parameters.
        """
        command_dict = {
            'name': 'fc',
            't0': shift + instruction.start_time,
            'ch': instruction.channels[0].name,
            'phase': instruction.command.phase
        }
        return self._qobj_model(**command_dict)

<<<<<<< HEAD
    @bind_instruction(instructions.SetFrequency)
    def convert_set_frequency(self, shift, instruction):
        """ Return converted `SetFrequencyInstruction`.

        Args:
            shift (int): Offset time.
            instruction (SetFrequency): set frequency instruction.

=======
    @bind_instruction(instructions.ShiftPhase)
    def convert_shift_phase(self, shift, instruction):
        """Return converted `ShiftPhase`.

        Args:
            shift(int): Offset time.
            instruction (ShiftPhase): Shift phase instruction.
>>>>>>> d710f2e4
        Returns:
            dict: Dictionary of required parameters.
        """
        command_dict = {
<<<<<<< HEAD
            'name': 'sf',
            't0': shift+instruction.start_time,
            'ch': instruction.channel.name,
            'frequency': instruction.frequency
=======
            'name': 'fc',
            't0': shift + instruction.start_time,
            'ch': instruction.channel.name,
            'phase': instruction.phase
>>>>>>> d710f2e4
        }
        return self._qobj_model(**command_dict)

    @bind_instruction(commands.PersistentValueInstruction)
    def convert_persistent_value(self, shift, instruction):
        """Return converted `PersistentValueInstruction`.

        Args:
            shift(int): Offset time.
            instruction (PersistentValueInstruction): persistent value instruction.
        Returns:
            dict: Dictionary of required parameters.
        """
        warnings.warn("The PersistentValue command is deprecated. Use qiskit.pulse.ConstantPulse "
                      "instead.", DeprecationWarning)
        command_dict = {
            'name': 'pv',
            't0': shift + instruction.start_time,
            'ch': instruction.channels[0].name,
            'val': instruction.command.value
        }
        return self._qobj_model(**command_dict)

    @bind_instruction(commands.PulseInstruction)
    def convert_drive(self, shift, instruction):
        """Return converted `PulseInstruction`.

        Args:
            shift(int): Offset time.
            instruction (PulseInstruction): drive instruction.
        Returns:
            dict: Dictionary of required parameters.
        """
        command_dict = {
            'name': instruction.command.name,
            't0': shift + instruction.start_time,
            'ch': instruction.channels[0].name
        }
        return self._qobj_model(**command_dict)

    @bind_instruction(commands.ParametricInstruction)
    def convert_parametric(self, shift, instruction):
        """Return the converted `ParametricInstruction`.

        Args:
            shift (int): Offset time.
            instruction (ParametricInstruction): An instance of a ParametricInstruction subclass.
        Returns:
            dict: Dictionary of required parameters.
        """
        command_dict = {
            'name': 'parametric_pulse',
            'pulse_shape': ParametricPulseShapes(type(instruction.command)).name,
            't0': shift + instruction.start_time,
            'ch': instruction.channels[0].name,
            'parameters': instruction.command.parameters
        }
        return self._qobj_model(**command_dict)

    @bind_instruction(commands.Snapshot)
    def convert_snapshot(self, shift, instruction):
        """Return converted `Snapshot`.

        Args:
            shift(int): Offset time.
            instruction (Snapshot): snapshot instruction.
        Returns:
            dict: Dictionary of required parameters.
        """
        command_dict = {
            'name': 'snapshot',
            't0': shift + instruction.start_time,
            'label': instruction.label,
            'type': instruction.type
        }
        return self._qobj_model(**command_dict)


class QobjToInstructionConverter:
    """Converts Qobj models to pulse Instructions
    """
    # pylint: disable=invalid-name,missing-return-type-doc
    # class level tracking of conversion methods
    bind_name = ConversionMethodBinder()
    chan_regex = re.compile(r'([a-zA-Z]+)(\d+)')

    def __init__(self, pulse_library, buffer=0, **run_config):
        """Create new converter.

        Args:
             pulse_library (List[PulseLibraryItem]): Pulse library to be used in conversion
             buffer (int): Channel buffer
             run_config (dict): experimental configuration.
        """
        if buffer:
            warnings.warn("Buffers are no longer supported. Please use an explicit Delay.")
        self._run_config = run_config

        # bind pulses to conversion methods
        for pulse in pulse_library:
            self.bind_pulse(pulse)

    def __call__(self, instruction):

        method = self.bind_name.get_bound_method(instruction.name)
        return method(self, instruction)

    def get_channel(self, channel):
        """Parse and retrieve channel from ch string.

        Args:
            channel (str): Channel to match

        Returns:
            (Channel, int): Matched channel

        Raises:
            PulseError: Is raised if valid channel is not matched
        """
        match = self.chan_regex.match(channel)
        if match:
            prefix, index = match.group(1), int(match.group(2))

            if prefix == channels.DriveChannel.prefix:
                return channels.DriveChannel(index)
            elif prefix == channels.MeasureChannel.prefix:
                return channels.MeasureChannel(index)
            elif prefix == channels.ControlChannel.prefix:
                return channels.ControlChannel(index)

        raise PulseError('Channel %s is not valid' % channel)

    @bind_name('acquire')
    def convert_acquire(self, instruction):
        """Return converted `AcquireInstruction`.

        Args:
            instruction (PulseQobjInstruction): acquire qobj
        Returns:
            Schedule: Converted and scheduled Instruction
        """
        t0 = instruction.t0
        duration = instruction.duration
        qubits = instruction.qubits
        acquire_channels = [channels.AcquireChannel(qubit) for qubit in qubits]

        mem_slots = [channels.MemorySlot(instruction.memory_slot[i]) for i in range(len(qubits))]

        if hasattr(instruction, 'register_slot'):
            register_slots = [channels.RegisterSlot(instruction.register_slot[i])
                              for i in range(len(qubits))]
        else:
            register_slots = [None] * len(qubits)

        discriminators = (instruction.discriminators
                          if hasattr(instruction, 'discriminators') else None)
        if not isinstance(discriminators, list):
            discriminators = [discriminators]
        if any(discriminators[i] != discriminators[0] for i in range(len(discriminators))):
            warnings.warn("Can currently only support one discriminator per acquire. Defaulting "
                          "to first discriminator entry.")
        discriminator = discriminators[0]
        if discriminator:
            discriminator = commands.Discriminator(name=discriminators[0].name,
                                                   params=discriminators[0].params)

        kernels = (instruction.kernels
                   if hasattr(instruction, 'kernels') else None)
        if not isinstance(kernels, list):
            kernels = [kernels]
        if any(kernels[0] != kernels[i] for i in range(len(kernels))):
            warnings.warn("Can currently only support one kernel per acquire. Defaulting to first "
                          "kernel entry.")
        kernel = kernels[0]
        if kernel:
            kernel = commands.Kernel(name=kernels[0].name, params=kernels[0].params)

        cmd = commands.Acquire(duration, discriminator=discriminator, kernel=kernel)
        schedule = Schedule()

        for acquire_channel, mem_slot, reg_slot in zip(acquire_channels, mem_slots, register_slots):
            schedule |= commands.AcquireInstruction(cmd, acquire_channel, mem_slot, reg_slot) << t0

        return schedule

    @bind_name('fc')
    def convert_shift_phase(self, instruction):
        """Return converted `ShiftPhase`.

        Args:
            instruction (PulseQobjInstruction): phase shift qobj instruction
        Returns:
            Schedule: Converted and scheduled Instruction
        """
        t0 = instruction.t0
        channel = self.get_channel(instruction.ch)
        phase = instruction.phase

        # This is parameterized
        if isinstance(phase, str):
            phase_expr = parse_string_expr(phase, partial_binding=False)

            def gen_fc_sched(*args, **kwargs):
                # this should be real value
                _phase = phase_expr(*args, **kwargs)
                return instructions.ShiftPhase(_phase, channel) << t0

            return ParameterizedSchedule(gen_fc_sched, parameters=phase_expr.params)

        return instructions.ShiftPhase(phase, channel) << t0

    @bind_name('sf')
    def convert_set_frequency(self, instruction):
        """Return converted `SetFrequencyInstruction`.

        Args:
            instruction (PulseQobjInstruction): set frequency qobj instruction
        Returns:
            Schedule: Converted and scheduled Instruction
        """
        t0 = instruction.t0
        channel = self.get_channel(instruction.ch)
        frequency = instruction.frequency

        if isinstance(frequency, str):
            frequency_expr = parse_string_expr(frequency, partial_binding=False)

            def gen_sf_schedule(*args, **kwargs):
                _frequency = frequency_expr(*args, **kwargs)
                return instructions.SetFrequency(_frequency, channel) << t0

            return ParameterizedSchedule(gen_sf_schedule, parameters=frequency_expr.params)

        return instructions.SetFrequency(frequency, channel) << t0

    @bind_name('pv')
    def convert_persistent_value(self, instruction):
        """Return converted `PersistentValueInstruction`.

        Args:
            instruction (PulseQobjInstruction): persistent value qobj
        Returns:
            Schedule: Converted and scheduled Instruction
        """
        t0 = instruction.t0
        channel = self.get_channel(instruction.ch)
        val = instruction.val

        # This is parameterized
        if isinstance(val, str):
            val_expr = parse_string_expr(val, partial_binding=False)

            def gen_pv_sched(*args, **kwargs):
                val = complex(val_expr(*args, **kwargs))
                return commands.PersistentValue(val)(channel) << t0

            return ParameterizedSchedule(gen_pv_sched, parameters=val_expr.params)

        return commands.PersistentValue(val)(channel) << t0

    def bind_pulse(self, pulse):
        """Bind the supplied pulse to a converter method by pulse name.

        Args:
            pulse (PulseLibraryItem): Pulse to bind
        """
        # pylint: disable=unused-variable
        pulse = commands.SamplePulse(pulse.samples, pulse.name)

        @self.bind_name(pulse.name)
        def convert_named_drive(self, instruction):
            """Return converted `PulseInstruction`.

            Args:
                instruction (PulseQobjInstruction): pulse qobj
            Returns:
                Schedule: Converted and scheduled pulse
            """
            t0 = instruction.t0
            channel = self.get_channel(instruction.ch)
            return pulse(channel) << t0

    @bind_name('parametric_pulse')
    def convert_parametric(self, instruction):
        """Return the ParametricPulse implementation that is described by the instruction.

        Args:
            instruction (PulseQobjInstruction): pulse qobj
        Returns:
            Schedule: Schedule containing the converted pulse
        """
        t0 = instruction.t0
        channel = self.get_channel(instruction.ch)
        command = ParametricPulseShapes[instruction.pulse_shape].value(**instruction.parameters)
        return command(channel) << t0

    @bind_name('snapshot')
    def convert_snapshot(self, instruction):
        """Return converted `Snapshot`.

        Args:
            instruction (PulseQobjInstruction): snapshot qobj
        Returns:
            Schedule: Converted and scheduled Snapshot
        """
        t0 = instruction.t0
        return commands.Snapshot(instruction.label, instruction.type) << t0<|MERGE_RESOLUTION|>--- conflicted
+++ resolved
@@ -207,7 +207,6 @@
         }
         return self._qobj_model(**command_dict)
 
-<<<<<<< HEAD
     @bind_instruction(instructions.SetFrequency)
     def convert_set_frequency(self, shift, instruction):
         """ Return converted `SetFrequencyInstruction`.
@@ -216,30 +215,32 @@
             shift (int): Offset time.
             instruction (SetFrequency): set frequency instruction.
 
-=======
-    @bind_instruction(instructions.ShiftPhase)
-    def convert_shift_phase(self, shift, instruction):
-        """Return converted `ShiftPhase`.
-
-        Args:
-            shift(int): Offset time.
-            instruction (ShiftPhase): Shift phase instruction.
->>>>>>> d710f2e4
-        Returns:
-            dict: Dictionary of required parameters.
-        """
-        command_dict = {
-<<<<<<< HEAD
+        Returns:
+            dict: Dictionary of required parameters.
+        """
+        command_dict = {
             'name': 'sf',
             't0': shift+instruction.start_time,
             'ch': instruction.channel.name,
             'frequency': instruction.frequency
-=======
+        }
+        return self._qobj_model(**command_dict)
+
+    @bind_instruction(instructions.ShiftPhase)
+    def convert_shift_phase(self, shift, instruction):
+        """Return converted `ShiftPhase`.
+
+        Args:
+            shift(int): Offset time.
+            instruction (ShiftPhase): Shift phase instruction.
+        Returns:
+            dict: Dictionary of required parameters.
+        """
+        command_dict = {
             'name': 'fc',
             't0': shift + instruction.start_time,
             'ch': instruction.channel.name,
             'phase': instruction.phase
->>>>>>> d710f2e4
         }
         return self._qobj_model(**command_dict)
 
