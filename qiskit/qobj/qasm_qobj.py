# This code is part of Qiskit.
#
# (C) Copyright IBM 2019.
#
# This code is licensed under the Apache License, Version 2.0. You may
# obtain a copy of this license in the LICENSE.txt file in the root directory
# of this source tree or at http://www.apache.org/licenses/LICENSE-2.0.
#
# Any modifications or derivative works of this code must retain this
# copyright notice, and modified files need to carry a notice indicating
# that they have been altered from the originals.

# pylint: disable=method-hidden,arguments-differ

"""Module providing definitions of QASM Qobj classes."""

import copy
import pprint
import json
from types import SimpleNamespace
import warnings

import numpy

from qiskit.circuit.parameterexpression import ParameterExpression
from qiskit.qobj.pulse_qobj import PulseQobjInstruction, PulseLibraryItem
from qiskit.qobj.common import QobjDictField, QobjHeader, validator


class QasmQobjInstruction:
    """A class representing a single instruction in an QasmQobj Experiment."""

    def __init__(
        self,
        name,
        params=None,
        qubits=None,
        register=None,
        memory=None,
        condition=None,
        conditional=None,
        label=None,
        mask=None,
        relation=None,
        val=None,
        snapshot_type=None,
    ):
        """Instantiate a new QasmQobjInstruction object.

        Args:
            name (str): The name of the instruction
            params (list): The list of parameters for the gate
            qubits (list): A list of ``int`` representing the qubits the
                instruction operates on
            register (list): If a ``measure`` instruction this is a list
                of ``int`` containing the list of register slots in which to
                store the measurement results (must be the same length as
                qubits). If a ``bfunc`` instruction this is a single ``int``
                of the register slot in which to store the result.
            memory (list): If a ``measure`` instruction this is a list
                of ``int`` containing the list of memory slots to store the
                measurement results in (must be the same length as qubits).
                If a ``bfunc`` instruction this is a single ``int`` of the
                memory slot to store the boolean function result in.
            condition (tuple): A tuple of the form ``(int, int)`` where the
                first ``int`` is the control register and the second ``int`` is
                the control value if the gate has a condition.
            conditional (int):  The register index of the condition
            label (str): An optional label assigned to the instruction
            mask (int): For a ``bfunc`` instruction the hex value which is
                applied as an ``AND`` to the register bits.
            relation (str): Relational  operator  for  comparing  the  masked
                register to the ``val`` kwarg. Can be either ``==`` (equals) or
                ``!=`` (not equals).
            val (int): Value to which to compare the masked register. In other
                words, the output of the function is ``(register AND mask)``
            snapshot_type (str): For snapshot instructions the type of snapshot
                to use
        """
        self.name = name
        if params is not None:
            self.params = params
        if qubits is not None:
            self.qubits = qubits
        if register is not None:
            self.register = register
        if memory is not None:
            self.memory = memory
        if condition is not None:
            self._condition = condition
        if conditional is not None:
            self.conditional = conditional
        if label is not None:
            self.label = label
        if mask is not None:
            self.mask = mask
        if relation is not None:
            self.relation = relation
        if val is not None:
            self.val = val
        if snapshot_type is not None:
            self.snapshot_type = snapshot_type

    def to_dict(self):
        """Return a dictionary format representation of the Instruction.

        Returns:
            dict: The dictionary form of the QasmQobjInstruction.
        """
        out_dict = {"name": self.name}
        for attr in [
            "params",
            "qubits",
            "register",
            "memory",
            "_condition",
            "conditional",
            "label",
            "mask",
            "relation",
            "val",
            "snapshot_type",
        ]:
            if hasattr(self, attr):
                # TODO: Remove the param type conversion when Aer understands
                # ParameterExpression type
                if attr == "params":
                    params = []
                    for param in list(getattr(self, attr)):
                        if isinstance(param, ParameterExpression):
                            params.append(float(param))
                        else:
                            params.append(param)
                    out_dict[attr] = params
                else:
                    out_dict[attr] = getattr(self, attr)

        return out_dict

    def __repr__(self):
        out = "QasmQobjInstruction(name='%s'" % self.name
        for attr in [
            "params",
            "qubits",
            "register",
            "memory",
            "_condition",
            "conditional",
            "label",
            "mask",
            "relation",
            "val",
            "snapshot_type",
        ]:
            attr_val = getattr(self, attr, None)
            if attr_val is not None:
                if isinstance(attr_val, str):
                    out += ', %s="%s"' % (attr, attr_val)
                else:
                    out += ", %s=%s" % (attr, attr_val)
        out += ")"
        return out

    def __str__(self):
        out = "Instruction: %s\n" % self.name
        for attr in [
            "params",
            "qubits",
            "register",
            "memory",
            "_condition",
            "conditional",
            "label",
            "mask",
            "relation",
            "val",
            "snapshot_type",
        ]:
            if hasattr(self, attr):
                out += "\t\t%s: %s\n" % (attr, getattr(self, attr))
        return out

    @classmethod
    def from_dict(cls, data):
        """Create a new QasmQobjInstruction object from a dictionary.

        Args:
            data (dict): A dictionary for the experiment config

        Returns:
            QasmQobjInstruction: The object from the input dictionary.
        """
        name = data.pop("name")
        return cls(name, **data)

    def __eq__(self, other):
        if isinstance(other, QasmQobjInstruction):
            if self.to_dict() == other.to_dict():
                return True
        return False


class QasmQobjExperiment:
    """A QASM Qobj Experiment.

    Each instance of this class is used to represent a QASM experiment as
    part of a larger QASM qobj.
    """

    def __init__(self, config=None, header=None, instructions=None):
        """Instantiate a QasmQobjExperiment.

        Args:
            config (QasmQobjExperimentConfig): A config object for the experiment
            header (QasmQobjExperimentHeader): A header object for the experiment
            instructions (list): A list of :class:`QasmQobjInstruction` objects
        """
        self.config = config or QasmQobjExperimentConfig()
        self.header = header or QasmQobjExperimentHeader()
        self.instructions = instructions or []

    def __repr__(self):
        instructions_str = [repr(x) for x in self.instructions]
        instructions_repr = "[" + ", ".join(instructions_str) + "]"
        out = "QasmQobjExperiment(config=%s, header=%s, instructions=%s)" % (
            repr(self.config),
            repr(self.header),
            instructions_repr,
        )
        return out

    def __str__(self):
        out = "\nQASM Experiment:\n"
        config = pprint.pformat(self.config.to_dict())
        header = pprint.pformat(self.header.to_dict())
        out += "Header:\n%s\n" % header
        out += "Config:\n%s\n\n" % config
        for instruction in self.instructions:
            out += "\t%s\n" % instruction
        return out

    def to_dict(self):
        """Return a dictionary format representation of the Experiment.

        Returns:
            dict: The dictionary form of the QasmQObjExperiment.
        """
        out_dict = {
            "config": self.config.to_dict(),
            "header": self.header.to_dict(),
            "instructions": [x.to_dict() for x in self.instructions],
        }
        return out_dict

    @classmethod
    def from_dict(cls, data):
        """Create a new QasmQobjExperiment object from a dictionary.

        Args:
            data (dict): A dictionary for the experiment config

        Returns:
            QasmQobjExperiment: The object from the input dictionary.
        """
        config = None
        if "config" in data:
            config = QasmQobjExperimentConfig.from_dict(data.pop("config"))
        header = None
        if "header" in data:
            header = QasmQobjExperimentHeader.from_dict(data.pop("header"))
        instructions = None
        if "instructions" in data:
            instructions = [
                QasmQobjInstruction.from_dict(inst) for inst in data.pop("instructions")
            ]
        return cls(config, header, instructions)

    def __eq__(self, other):
        if isinstance(other, QasmQobjExperiment):
            if self.to_dict() == other.to_dict():
                return True
        return False


class QasmQobjConfig(SimpleNamespace):
    """A configuration for a QASM Qobj."""

<<<<<<< HEAD
    def __init__(self,
                 shots=None,
                 max_credits=None,
                 seed_simulator=None,
                 memory=None,
                 parameter_binds=None,
                 meas_level=None,
                 meas_return=None,
                 memory_slots=None,
                 n_qubits=None,
                 pulse_library=None,
                 calibrations=None,
                 rep_delay=None,
                 qubit_lo_freq=None,
                 meas_lo_freq=None,
                 **kwargs):
=======
    def __init__(
        self,
        shots=None,
        max_credits=None,
        seed_simulator=None,
        memory=None,
        parameter_binds=None,
        meas_level=None,
        meas_return=None,
        memory_slots=None,
        n_qubits=None,
        pulse_library=None,
        calibrations=None,
        rep_delay=None,
        **kwargs,
    ):
>>>>>>> 65656458
        """Model for RunConfig.

        Args:
            shots (int): the number of shots.
            max_credits (int): the max_credits to use on the IBMQ public devices.
            seed_simulator (int): the seed to use in the simulator
            memory (bool): whether to request memory from backend (per-shot readouts)
            parameter_binds (list[dict]): List of parameter bindings
            meas_level (int): Measurement level 0, 1, or 2
            meas_return (str): For measurement level < 2, whether single or avg shots are returned
            memory_slots (int): The number of memory slots on the device
            n_qubits (int): The number of qubits on the device
            pulse_library (list): List of :class:`PulseLibraryItem`.
            calibrations (QasmExperimentCalibrations): Information required for Pulse gates.
            rep_delay (float): Delay between programs in sec. Only supported on certain
                backends (``backend.configuration().dynamic_reprate_enabled`` ). Must be from the
                range supplied by the backend (``backend.configuration().rep_delay_range``). Default
                is ``backend.configuration().default_rep_delay``.
            kwargs: Additional free form key value fields to add to the
                configuration.
        """
        if shots is not None:
            self.shots = int(shots)

        if max_credits is not None:
            self.max_credits = int(max_credits)

        if seed_simulator is not None:
            self.seed_simulator = int(seed_simulator)

        if memory is not None:
            self.memory = bool(memory)

        if parameter_binds is not None:
            self.parameter_binds = parameter_binds

        if meas_level is not None:
            self.meas_level = meas_level

        if meas_return is not None:
            self.meas_return = meas_return

        if memory_slots is not None:
            self.memory_slots = memory_slots

        if n_qubits is not None:
            self.n_qubits = n_qubits

        if pulse_library is not None:
            self.pulse_library = pulse_library

        if calibrations is not None:
            self.calibrations = calibrations

        if rep_delay is not None:
            self.rep_delay = rep_delay

        if qubit_lo_freq is not None:
            self.qubit_lo_freq = qubit_lo_freq

        if meas_lo_freq is not None:
            self.meas_lo_freq = meas_lo_freq

        if kwargs:
            self.__dict__.update(kwargs)

    def to_dict(self):
        """Return a dictionary format representation of the QASM Qobj config.

        Returns:
            dict: The dictionary form of the QasmQobjConfig.
        """
        out_dict = copy.copy(self.__dict__)
        if hasattr(self, "pulse_library"):
            out_dict["pulse_library"] = [x.to_dict() for x in self.pulse_library]

        if hasattr(self, "calibrations"):
            out_dict["calibrations"] = self.calibrations.to_dict()

        return out_dict

    @classmethod
    def from_dict(cls, data):
        """Create a new QasmQobjConfig object from a dictionary.

        Args:
            data (dict): A dictionary for the config

        Returns:
            QasmQobjConfig: The object from the input dictionary.
        """
        if "pulse_library" in data:
            pulse_lib = data.pop("pulse_library")
            pulse_lib_obj = [PulseLibraryItem.from_dict(x) for x in pulse_lib]
            data["pulse_library"] = pulse_lib_obj

        if "calibrations" in data:
            calibrations = data.pop("calibrations")
            data["calibrations"] = QasmExperimentCalibrations.from_dict(calibrations)

        return cls(**data)

    def __eq__(self, other):
        if isinstance(other, QasmQobjConfig):
            if self.to_dict() == other.to_dict():
                return True
        return False


class QasmQobjExperimentHeader(QobjDictField):
    """A header for a single QASM experiment in the qobj."""

    pass


class QasmQobjExperimentConfig(QobjDictField):
    """Configuration for a single QASM experiment in the qobj."""

    def __init__(self, calibrations=None, qubit_lo_freq=None, meas_lo_freq=None, **kwargs):
        """
        Args:
            calibrations (QasmExperimentCalibrations): Information required for Pulse gates.
            qubit_lo_freq (List[float]): List of qubit LO frequencies in GHz.
            meas_lo_freq (List[float]): List of meas readout LO frequencies in GHz.
            kwargs: Additional free form key value fields to add to the configuration
        """
        if calibrations:
            self.calibrations = calibrations
        if qubit_lo_freq is not None:
            self.qubit_lo_freq = qubit_lo_freq
        if meas_lo_freq is not None:
            self.meas_lo_freq = meas_lo_freq

        super().__init__(**kwargs)

    def to_dict(self):
        out_dict = copy.copy(self.__dict__)
        if hasattr(self, "calibrations"):
            out_dict["calibrations"] = self.calibrations.to_dict()
        return out_dict

    @classmethod
    def from_dict(cls, data):
        if "calibrations" in data:
            calibrations = data.pop("calibrations")
            data["calibrations"] = QasmExperimentCalibrations.from_dict(calibrations)
        return cls(**data)


class QasmExperimentCalibrations:
    """A container for any calibrations data. The gates attribute contains a list of
    GateCalibrations.
    """

    def __init__(self, gates):
        """
        Initialize a container for calibrations.

        Args:
            gates (list(GateCalibration))
        """
        self.gates = gates

    def to_dict(self):
        """Return a dictionary format representation of the calibrations.

        Returns:
            dict: The dictionary form of the GateCalibration.

        """
        out_dict = copy.copy(self.__dict__)
        out_dict["gates"] = [x.to_dict() for x in self.gates]
        return out_dict

    @classmethod
    def from_dict(cls, data):
        """Create a new GateCalibration object from a dictionary.

        Args:
            data (dict): A dictionary representing the QasmExperimentCalibrations to
                         create. It will be in the same format as output by :func:`to_dict`.

        Returns:
            QasmExperimentCalibrations: The QasmExperimentCalibrations from the input dictionary.
        """
        gates = data.pop("gates")
        data["gates"] = [GateCalibration.from_dict(x) for x in gates]
        return cls(**data)


class GateCalibration:
    """Each calibration specifies a unique gate by name, qubits and params, and
    contains the Pulse instructions to implement it."""

    def __init__(self, name, qubits, params, instructions):
        """
        Initialize a single gate calibration. Instructions may reference waveforms which should be
        made available in the pulse_library.

        Args:
            name (str): Gate name.
            qubits (list(int)): Qubits the gate applies to.
            params (list(complex)): Gate parameter values, if any.
            instructions (list(PulseQobjInstruction)): The gate implementation.
        """
        self.name = name
        self.qubits = qubits
        self.params = params
        self.instructions = instructions

    def __hash__(self):
        return hash(
            (
                self.name,
                tuple(self.qubits),
                tuple(self.params),
                tuple(str(inst) for inst in self.instructions),
            )
        )

    def to_dict(self):
        """Return a dictionary format representation of the Gate Calibration.

        Returns:
            dict: The dictionary form of the GateCalibration.
        """
        out_dict = copy.copy(self.__dict__)
        out_dict["instructions"] = [x.to_dict() for x in self.instructions]
        return out_dict

    @classmethod
    def from_dict(cls, data):
        """Create a new GateCalibration object from a dictionary.

        Args:
            data (dict): A dictionary representing the GateCalibration to create. It
                will be in the same format as output by :func:`to_dict`.

        Returns:
            GateCalibration: The GateCalibration from the input dictionary.
        """
        instructions = data.pop("instructions")
        data["instructions"] = [PulseQobjInstruction.from_dict(x) for x in instructions]
        return cls(**data)


class QasmQobj:
    """A QASM Qobj."""

    def __init__(self, qobj_id=None, config=None, experiments=None, header=None):
        """Instantiate a new QASM Qobj Object.

        Each QASM Qobj object is used to represent a single payload that will
        be passed to a Qiskit provider. It mirrors the Qobj the published
        `Qobj specification <https://arxiv.org/abs/1809.03452>`_ for OpenQASM
        experiments.

        Args:
            qobj_id (str): An identifier for the qobj
            config (QasmQobjRunConfig): A config for the entire run
            header (QobjHeader): A header for the entire run
            experiments (list): A list of lists of :class:`QasmQobjExperiment`
                objects representing an experiment
        """
        self.header = header or QobjHeader()
        self.config = config or QasmQobjConfig()
        self.experiments = experiments or []
        self.qobj_id = qobj_id
        self.type = "QASM"
        self.schema_version = "1.3.0"

    def _validate_json_schema(self, out_dict):
        class QobjEncoder(json.JSONEncoder):
            """A json encoder for qobj"""

            def default(self, obj):
                if isinstance(obj, numpy.ndarray):
                    return obj.tolist()
                if isinstance(obj, complex):
                    return (obj.real, obj.imag)
                return json.JSONEncoder.default(self, obj)

        json_str = json.dumps(out_dict, cls=QobjEncoder)
        validator(json.loads(json_str))

    def __repr__(self):
        experiments_str = [repr(x) for x in self.experiments]
        experiments_repr = "[" + ", ".join(experiments_str) + "]"
        out = "QasmQobj(qobj_id='%s', config=%s, experiments=%s, header=%s)" % (
            self.qobj_id,
            repr(self.config),
            experiments_repr,
            repr(self.header),
        )
        return out

    def __str__(self):
        out = "QASM Qobj: %s:\n" % self.qobj_id
        config = pprint.pformat(self.config.to_dict())
        out += "Config: %s\n" % str(config)
        header = pprint.pformat(self.header.to_dict())
        out += "Header: %s\n" % str(header)
        out += "Experiments:\n"
        for experiment in self.experiments:
            out += "%s" % str(experiment)
        return out

    def to_dict(self, validate=False):
        """Return a dictionary format representation of the QASM Qobj.

        Note this dict is not in the json wire format expected by IBMQ and qobj
        specification because complex numbers are still of type complex. Also
        this may contain native numpy arrays. When serializing this output
        for use with IBMQ you can leverage a json encoder that converts these
        as expected. For example:

        .. code-block::

            import json
            import numpy

            class QobjEncoder(json.JSONEncoder):
                def default(self, obj):
                    if isinstance(obj, numpy.ndarray):
                        return obj.tolist()
                    if isinstance(obj, complex):
                        return (obj.real, obj.imag)
                    return json.JSONEncoder.default(self, obj)

            json.dumps(qobj.to_dict(), cls=QobjEncoder)


        Args:
            validate (bool): When set to true validate the output dictionary
                against the jsonschema for qobj spec.

        Returns:
            dict: A dictionary representation of the QasmQobj object
        """
        out_dict = {
            "qobj_id": self.qobj_id,
            "header": self.header.to_dict(),
            "config": self.config.to_dict(),
            "schema_version": self.schema_version,
            "type": "QASM",
            "experiments": [x.to_dict() for x in self.experiments],
        }
        if validate:
            warnings.warn(
                "The jsonschema validation included in qiskit-terra is "
                "deprecated and will be removed in a future release. "
                "If you're relying on this schema validation you should "
                "pull the schemas from the Qiskit/ibmq-schemas and directly "
                "validate your payloads with that",
                DeprecationWarning,
                stacklevel=2,
            )
            self._validate_json_schema(out_dict)
        return out_dict

    @classmethod
    def from_dict(cls, data):
        """Create a new QASMQobj object from a dictionary.

        Args:
            data (dict): A dictionary representing the QasmQobj to create. It
                will be in the same format as output by :func:`to_dict`.

        Returns:
            QasmQobj: The QasmQobj from the input dictionary.
        """
        config = None
        if "config" in data:
            config = QasmQobjConfig.from_dict(data["config"])
        experiments = None
        if "experiments" in data:
            experiments = [QasmQobjExperiment.from_dict(exp) for exp in data["experiments"]]
        header = None
        if "header" in data:
            header = QobjHeader.from_dict(data["header"])

        return cls(
            qobj_id=data.get("qobj_id"), config=config, experiments=experiments, header=header
        )

    def __eq__(self, other):
        if isinstance(other, QasmQobj):
            if self.to_dict() == other.to_dict():
                return True
        return False<|MERGE_RESOLUTION|>--- conflicted
+++ resolved
@@ -285,24 +285,6 @@
 class QasmQobjConfig(SimpleNamespace):
     """A configuration for a QASM Qobj."""
 
-<<<<<<< HEAD
-    def __init__(self,
-                 shots=None,
-                 max_credits=None,
-                 seed_simulator=None,
-                 memory=None,
-                 parameter_binds=None,
-                 meas_level=None,
-                 meas_return=None,
-                 memory_slots=None,
-                 n_qubits=None,
-                 pulse_library=None,
-                 calibrations=None,
-                 rep_delay=None,
-                 qubit_lo_freq=None,
-                 meas_lo_freq=None,
-                 **kwargs):
-=======
     def __init__(
         self,
         shots=None,
@@ -317,9 +299,10 @@
         pulse_library=None,
         calibrations=None,
         rep_delay=None,
+        qubit_lo_freq=None,
+        meas_lo_freq=None,
         **kwargs,
     ):
->>>>>>> 65656458
         """Model for RunConfig.
 
         Args:
@@ -338,6 +321,9 @@
                 backends (``backend.configuration().dynamic_reprate_enabled`` ). Must be from the
                 range supplied by the backend (``backend.configuration().rep_delay_range``). Default
                 is ``backend.configuration().default_rep_delay``.
+            qubit_lo_freq (list): List of frequencies (as floats) for the qubit driver LO's in GHz.
+            meas_lo_freq (list): List of frequencies (as floats) for the measurement driver LO's in
+                GHz.
             kwargs: Additional free form key value fields to add to the
                 configuration.
         """
