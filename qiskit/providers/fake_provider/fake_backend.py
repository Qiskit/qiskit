# This code is part of Qiskit.
#
# (C) Copyright IBM 2019, 2023.
#
# This code is licensed under the Apache License, Version 2.0. You may
# obtain a copy of this license in the LICENSE.txt file in the root directory
# of this source tree or at http://www.apache.org/licenses/LICENSE-2.0.
#
# Any modifications or derivative works of this code must retain this
# copyright notice, and modified files need to carry a notice indicating
# that they have been altered from the originals.

# pylint: disable=no-name-in-module

"""
Base class for dummy backends.
"""

import warnings
import collections
import json
import os
import re

from typing import List, Iterable

from qiskit import circuit
from qiskit.providers.models import BackendProperties, BackendConfiguration, PulseDefaults
from qiskit.providers import BackendV2, BackendV1
from qiskit import pulse
from qiskit.exceptions import QiskitError
from qiskit.utils import optionals as _optionals
from qiskit.providers import basic_provider
from qiskit.transpiler import Target
from qiskit.providers.backend_compat import convert_to_target

from .utils.json_decoder import (
    decode_backend_configuration,
    decode_backend_properties,
    decode_pulse_defaults,
)


class _Credentials:
    def __init__(self, token="123456", url="https://"):
        self.token = token
        self.url = url
        self.hub = "hub"
        self.group = "group"
        self.project = "project"


class FakeBackendV2(BackendV2):
    """A fake backend class for testing and noisy simulation using real backend
    snapshots.

    The class inherits :class:`~qiskit.providers.BackendV2` class. This version
    differs from earlier :class:`~qiskit.providers.fake_provider.FakeBackend` (V1) class in a
    few aspects. Firstly, configuration attribute no longer exsists. Instead,
    attributes exposing equivalent required immutable properties of the backend
    device are added. For example ``fake_backend.configuration().n_qubits`` is
    accessible from ``fake_backend.num_qubits`` now. Secondly, this version
    removes extra abstractions :class:`~qiskit.providers.fake_provider.FakeQasmBackend` and
    :class:`~qiskit.providers.fake_provider.FakePulseBackend` that were present in V1.
    """

    # directory and file names for real backend snapshots.
    dirname = None
    conf_filename = None
    props_filename = None
    defs_filename = None
    backend_name = None

    def __init__(self):
        """FakeBackendV2 initializer."""
        self._conf_dict = self._get_conf_dict_from_json()
        self._props_dict = None
        self._defs_dict = None
        super().__init__(
            provider=None,
            name=self._conf_dict.get("backend_name"),
            description=self._conf_dict.get("description"),
            online_date=self._conf_dict.get("online_date"),
            backend_version=self._conf_dict.get("backend_version"),
        )
        self._target = None
        self.sim = None

        if "channels" in self._conf_dict:
            self._parse_channels(self._conf_dict["channels"])

    def _parse_channels(self, channels):
        type_map = {
            "acquire": pulse.AcquireChannel,
            "drive": pulse.DriveChannel,
            "measure": pulse.MeasureChannel,
            "control": pulse.ControlChannel,
        }
        identifier_pattern = re.compile(r"\D+(?P<index>\d+)")

        channels_map = {
            "acquire": collections.defaultdict(list),
            "drive": collections.defaultdict(list),
            "measure": collections.defaultdict(list),
            "control": collections.defaultdict(list),
        }
        for identifier, spec in channels.items():
            channel_type = spec["type"]
            out = re.match(identifier_pattern, identifier)
            if out is None:
                # Identifier is not a valid channel name format
                continue
            channel_index = int(out.groupdict()["index"])
            qubit_index = tuple(spec["operates"]["qubits"])
            chan_obj = type_map[channel_type](channel_index)
            channels_map[channel_type][qubit_index].append(chan_obj)
        setattr(self, "channels_map", channels_map)

    def _setup_sim(self):
        if _optionals.HAS_AER:
            from qiskit_aer import AerSimulator

            self.sim = AerSimulator()
            if self.target and self._props_dict:
                noise_model = self._get_noise_model_from_backend_v2()
                self.sim.set_options(noise_model=noise_model)
                # Update fake backend default too to avoid overwriting
                # it when run() is called
                self.set_options(noise_model=noise_model)

        else:
            self.sim = basic_provider.BasicSimulator()

    def _get_conf_dict_from_json(self):
        if not self.conf_filename:
            return None
        conf_dict = self._load_json(self.conf_filename)
        decode_backend_configuration(conf_dict)
        conf_dict["backend_name"] = self.backend_name
        return conf_dict

    def _set_props_dict_from_json(self):
        if self.props_filename:
            props_dict = self._load_json(self.props_filename)
            decode_backend_properties(props_dict)
            self._props_dict = props_dict

    def _set_defs_dict_from_json(self):
        if self.defs_filename:
            defs_dict = self._load_json(self.defs_filename)
            decode_pulse_defaults(defs_dict)
            self._defs_dict = defs_dict

    def _load_json(self, filename: str) -> dict:
        with open(os.path.join(self.dirname, filename)) as f_json:
            the_json = json.load(f_json)
        return the_json

    @property
    def target(self) -> Target:
        """A :class:`qiskit.transpiler.Target` object for the backend.

        :rtype: Target
        """
        if self._target is None:
            self._get_conf_dict_from_json()
            if self._props_dict is None:
                self._set_props_dict_from_json()
            if self._defs_dict is None:
                self._set_defs_dict_from_json()
            conf = BackendConfiguration.from_dict(self._conf_dict)
            props = None
            if self._props_dict is not None:
                props = BackendProperties.from_dict(self._props_dict)
            defaults = None
            if self._defs_dict is not None:
                defaults = PulseDefaults.from_dict(self._defs_dict)

            self._target = convert_to_target(
                configuration=conf, properties=props, defaults=defaults
            )
        return self._target

    @property
    def max_circuits(self):
        return None

    @classmethod
    def _default_options(cls):
        """Return the default options

        This method will return a :class:`qiskit.providers.Options`
        subclass object that will be used for the default options. These
        should be the default parameters to use for the options of the
        backend.

        Returns:
            qiskit.providers.Options: A options object with
                default values set
        """
        if _optionals.HAS_AER:
            from qiskit_aer import AerSimulator

            return AerSimulator._default_options()
        else:
            return basic_provider.BasicSimulator._default_options()

    @property
    def dtm(self) -> float:
        """Return the system time resolution of output signals

        Returns:
            The output signal timestep in seconds.
        """
        dtm = self._conf_dict.get("dtm")
        if dtm is not None:
            # converting `dtm` in nanoseconds in configuration file to seconds
            return dtm * 1e-9
        else:
            return None

    @property
    def meas_map(self) -> List[List[int]]:
        """Return the grouping of measurements which are multiplexed
        This is required to be implemented if the backend supports Pulse
        scheduling.

        Returns:
            The grouping of measurements which are multiplexed
        """
        return self._conf_dict.get("meas_map")

    def drive_channel(self, qubit: int):
        """Return the drive channel for the given qubit.

        This is required to be implemented if the backend supports Pulse
        scheduling.

        Returns:
            DriveChannel: The Qubit drive channel
        """
        drive_channels_map = getattr(self, "channels_map", {}).get("drive", {})
        qubits = (qubit,)
        if qubits in drive_channels_map:
            return drive_channels_map[qubits][0]
        return None

    def measure_channel(self, qubit: int):
        """Return the measure stimulus channel for the given qubit.

        This is required to be implemented if the backend supports Pulse
        scheduling.

        Returns:
            MeasureChannel: The Qubit measurement stimulus line
        """
        measure_channels_map = getattr(self, "channels_map", {}).get("measure", {})
        qubits = (qubit,)
        if qubits in measure_channels_map:
            return measure_channels_map[qubits][0]
        return None

    def acquire_channel(self, qubit: int):
        """Return the acquisition channel for the given qubit.

        This is required to be implemented if the backend supports Pulse
        scheduling.

        Returns:
            AcquireChannel: The Qubit measurement acquisition line.
        """
        acquire_channels_map = getattr(self, "channels_map", {}).get("acquire", {})
        qubits = (qubit,)
        if qubits in acquire_channels_map:
            return acquire_channels_map[qubits][0]
        return None

    def control_channel(self, qubits: Iterable[int]):
        """Return the secondary drive channel for the given qubit

        This is typically utilized for controlling multiqubit interactions.
        This channel is derived from other channels.

        This is required to be implemented if the backend supports Pulse
        scheduling.

        Args:
            qubits: Tuple or list of qubits of the form
                ``(control_qubit, target_qubit)``.

        Returns:
            List[ControlChannel]: The multi qubit control line.
        """
        control_channels_map = getattr(self, "channels_map", {}).get("control", {})
        qubits = tuple(qubits)
        if qubits in control_channels_map:
            return control_channels_map[qubits]
        return []

    def run(self, run_input, **options):
        """Run on the fake backend using a simulator.

        This method runs circuit jobs (an individual or a list of QuantumCircuit
        ) and pulse jobs (an individual or a list of Schedule or ScheduleBlock)
        using BasicProvider or Aer simulator and returns a
        :class:`~qiskit.providers.Job` object.

        If qiskit-aer is installed, jobs will be run using AerSimulator with
        noise model of the fake backend. Otherwise, jobs will be run using
        BasicProvider simulator without noise.

        Currently noisy simulation of a pulse job is not supported yet in
        FakeBackendV2.

        Args:
            run_input (QuantumCircuit or Schedule or ScheduleBlock or list): An
                individual or a list of
                :class:`~qiskit.circuit.QuantumCircuit`,
                :class:`~qiskit.pulse.ScheduleBlock`, or
                :class:`~qiskit.pulse.Schedule` objects to run on the backend.
            options: Any kwarg options to pass to the backend for running the
                config. If a key is also present in the options
                attribute/object then the expectation is that the value
                specified will be used instead of what's set in the options
                object.

        Returns:
            Job: The job object for the run

        Raises:
            QiskitError: If a pulse job is supplied and qiskit-aer is not installed.
        """
        circuits = run_input
        pulse_job = None
        if isinstance(circuits, (pulse.Schedule, pulse.ScheduleBlock)):
            pulse_job = True
        elif isinstance(circuits, circuit.QuantumCircuit):
            pulse_job = False
        elif isinstance(circuits, list):
            if circuits:
                if all(isinstance(x, (pulse.Schedule, pulse.ScheduleBlock)) for x in circuits):
                    pulse_job = True
                elif all(isinstance(x, circuit.QuantumCircuit) for x in circuits):
                    pulse_job = False
        if pulse_job is None:  # submitted job is invalid
            raise QiskitError(
                "Invalid input object %s, must be either a "
                "QuantumCircuit, Schedule, or a list of either" % circuits
            )
        if pulse_job:  # pulse job
            raise QiskitError("Pulse simulation is currently not supported for fake backends.")
        # circuit job
        if not _optionals.HAS_AER:
            warnings.warn("Aer not found using BasicProvider and no noise", RuntimeWarning)
        if self.sim is None:
            self._setup_sim()
        self.sim._options = self._options
        job = self.sim.run(circuits, **options)
        return job

    def _get_noise_model_from_backend_v2(
        self,
        gate_error=True,
        readout_error=True,
        thermal_relaxation=True,
        temperature=0,
        gate_lengths=None,
        gate_length_units="ns",
    ):
        """Build noise model from BackendV2.

        This is a temporary fix until qiskit-aer supports building noise model
        from a BackendV2 object.
        """

        from qiskit.circuit import Delay
        from qiskit.providers.exceptions import BackendPropertyError
        from qiskit_aer.noise import NoiseModel
        from qiskit_aer.noise.device.models import (
            _excited_population,
            basic_device_gate_errors,
            basic_device_readout_errors,
        )
        from qiskit_aer.noise.passes import RelaxationNoisePass

        if self._props_dict is None:
            self._set_props_dict_from_json()

        properties = BackendProperties.from_dict(self._props_dict)
        basis_gates = self.operation_names
        num_qubits = self.num_qubits
        dt = self.dt

        noise_model = NoiseModel(basis_gates=basis_gates)

        # Add single-qubit readout errors
        if readout_error:
            for qubits, error in basic_device_readout_errors(properties):
                noise_model.add_readout_error(error, qubits)

        # Add gate errors
        with warnings.catch_warnings():
            warnings.filterwarnings(
                "ignore",
                module="qiskit_aer.noise.device.models",
            )
            gate_errors = basic_device_gate_errors(
                properties,
                gate_error=gate_error,
                thermal_relaxation=thermal_relaxation,
                gate_lengths=gate_lengths,
                gate_length_units=gate_length_units,
                temperature=temperature,
            )
        for name, qubits, error in gate_errors:
            noise_model.add_quantum_error(error, name, qubits)

        if thermal_relaxation:
            # Add delay errors via RelaxationNiose pass
            try:
                excited_state_populations = [
                    _excited_population(freq=properties.frequency(q), temperature=temperature)
                    for q in range(num_qubits)
                ]
            except BackendPropertyError:
                excited_state_populations = None
            try:
                delay_pass = RelaxationNoisePass(
                    t1s=[properties.t1(q) for q in range(num_qubits)],
                    t2s=[properties.t2(q) for q in range(num_qubits)],
                    dt=dt,
                    op_types=Delay,
                    excited_state_populations=excited_state_populations,
                )
                noise_model._custom_noise_passes.append(delay_pass)
            except BackendPropertyError:
                # Device does not have the required T1 or T2 information
                # in its properties
                pass

        return noise_model


class FakeBackend(BackendV1):
    """This is a dummy backend just for testing purposes."""

    def __init__(self, configuration, time_alive=10):
        """FakeBackend initializer.

        Args:
            configuration (BackendConfiguration): backend configuration
            time_alive (int): time to wait before returning result
        """
        super().__init__(configuration)
        self.time_alive = time_alive
        self._credentials = _Credentials()
        self.sim = None

    def _setup_sim(self):
        if _optionals.HAS_AER:
            from qiskit_aer import AerSimulator
            from qiskit_aer.noise import NoiseModel

            self.sim = AerSimulator()
            if self.properties():
                noise_model = NoiseModel.from_backend(self)
                self.sim.set_options(noise_model=noise_model)
                # Update fake backend default options too to avoid overwriting
                # it when run() is called
                self.set_options(noise_model=noise_model)
        else:
            self.sim = basic_provider.BasicSimulator()

    def properties(self):
        """Return backend properties"""
        coupling_map = self.configuration().coupling_map
        if coupling_map is None:
            return None
        unique_qubits = list(set().union(*coupling_map))

        properties = {
            "backend_name": self.name(),
            "backend_version": self.configuration().backend_version,
            "last_update_date": "2000-01-01 00:00:00Z",
            "qubits": [
                [
                    {"date": "2000-01-01 00:00:00Z", "name": "T1", "unit": "\u00b5s", "value": 0.0},
                    {"date": "2000-01-01 00:00:00Z", "name": "T2", "unit": "\u00b5s", "value": 0.0},
                    {
                        "date": "2000-01-01 00:00:00Z",
                        "name": "frequency",
                        "unit": "GHz",
                        "value": 0.0,
                    },
                    {
                        "date": "2000-01-01 00:00:00Z",
                        "name": "readout_error",
                        "unit": "",
                        "value": 0.0,
                    },
                    {"date": "2000-01-01 00:00:00Z", "name": "operational", "unit": "", "value": 1},
                ]
                for _ in range(len(unique_qubits))
            ],
            "gates": [
                {
                    "gate": "cx",
                    "name": "CX" + str(pair[0]) + "_" + str(pair[1]),
                    "parameters": [
                        {
                            "date": "2000-01-01 00:00:00Z",
                            "name": "gate_error",
                            "unit": "",
                            "value": 0.0,
                        }
                    ],
                    "qubits": [pair[0], pair[1]],
                }
                for pair in coupling_map
            ],
            "general": [],
        }

        return BackendProperties.from_dict(properties)

    @classmethod
    def _default_options(cls):
        if _optionals.HAS_AER:
            from qiskit_aer import QasmSimulator

            return QasmSimulator._default_options()
        else:
            return basic_provider.BasicSimulator._default_options()

    def run(self, run_input, **kwargs):
        """Main job in simulator"""
        circuits = run_input
        pulse_job = None
        if isinstance(circuits, (pulse.Schedule, pulse.ScheduleBlock)):
            pulse_job = True
        elif isinstance(circuits, circuit.QuantumCircuit):
            pulse_job = False
        elif isinstance(circuits, list):
            if circuits:
                if all(isinstance(x, (pulse.Schedule, pulse.ScheduleBlock)) for x in circuits):
                    pulse_job = True
                elif all(isinstance(x, circuit.QuantumCircuit) for x in circuits):
                    pulse_job = False
        if pulse_job is None:
            raise QiskitError(
                "Invalid input object %s, must be either a "
                "QuantumCircuit, Schedule, or a list of either" % circuits
            )
        if pulse_job:
<<<<<<< HEAD
            if _optionals.HAS_AER:
                from qiskit.providers import aer
                from qiskit.providers.aer.pulse import PulseSystemModel

                system_model = PulseSystemModel.from_backend(self)
                sim = aer.Aer.get_backend("pulse_simulator")
                job = sim.run(circuits, system_model=system_model, **kwargs)
            else:
                raise QiskitError("Unable to run pulse schedules without qiskit-aer installed")
        else:
            if self.sim is None:
                self._setup_sim()
            if not _optionals.HAS_AER:
                warnings.warn("Aer not found using BasicSimulator and no noise", RuntimeWarning)
            self.sim._options = self._options
            job = self.sim.run(circuits, **kwargs)
=======
            raise QiskitError("Pulse simulation is currently not supported for fake backends.")
        # circuit job
        if not _optionals.HAS_AER:
            warnings.warn("Aer not found using BasicAer and no noise", RuntimeWarning)
        if self.sim is None:
            self._setup_sim()
        self.sim._options = self._options
        job = self.sim.run(circuits, **kwargs)
>>>>>>> 7da65840
        return job<|MERGE_RESOLUTION|>--- conflicted
+++ resolved
@@ -552,24 +552,6 @@
                 "QuantumCircuit, Schedule, or a list of either" % circuits
             )
         if pulse_job:
-<<<<<<< HEAD
-            if _optionals.HAS_AER:
-                from qiskit.providers import aer
-                from qiskit.providers.aer.pulse import PulseSystemModel
-
-                system_model = PulseSystemModel.from_backend(self)
-                sim = aer.Aer.get_backend("pulse_simulator")
-                job = sim.run(circuits, system_model=system_model, **kwargs)
-            else:
-                raise QiskitError("Unable to run pulse schedules without qiskit-aer installed")
-        else:
-            if self.sim is None:
-                self._setup_sim()
-            if not _optionals.HAS_AER:
-                warnings.warn("Aer not found using BasicSimulator and no noise", RuntimeWarning)
-            self.sim._options = self._options
-            job = self.sim.run(circuits, **kwargs)
-=======
             raise QiskitError("Pulse simulation is currently not supported for fake backends.")
         # circuit job
         if not _optionals.HAS_AER:
@@ -578,5 +560,4 @@
             self._setup_sim()
         self.sim._options = self._options
         job = self.sim.run(circuits, **kwargs)
->>>>>>> 7da65840
         return job