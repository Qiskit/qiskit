# This code is part of Qiskit.
#
# (C) Copyright IBM 2020.
#
# This code is licensed under the Apache License, Version 2.0. You may
# obtain a copy of this license in the LICENSE.txt file in the root directory
# of this source tree or at http://www.apache.org/licenses/LICENSE-2.0.
#
# Any modifications or derivative works of this code must retain this
# copyright notice, and modified files need to carry a notice indicating
# that they have been altered from the originals.

# pylint: disable=invalid-name

"""Backend abstract interface for providers."""


from abc import ABC
from abc import abstractmethod
import datetime
from typing import List, Union, Iterable, Tuple

<<<<<<< HEAD
from qiskit.providers.provider import Provider
=======
from qiskit.providers.models.backendstatus import BackendStatus
>>>>>>> 5184ca43
from qiskit.circuit.gate import Instruction
from qiskit.utils.deprecate_pulse import deprecate_pulse_dependency


class Backend:
    """Base common type for all versioned Backend abstract classes.

    Note this class should not be inherited from directly, it is intended
    to be used for type checking. When implementing a provider you should use
    the versioned abstract classes as the parent class and not this class
    directly.
    """

    version = 0


<<<<<<< HEAD
=======
class BackendV1(Backend, ABC):
    """Abstract class for Backends

    This abstract class is to be used for Backend objects.
    There are several classes of information contained in a Backend.
    The first are the attributes of the class itself. These should be used to
    define the immutable characteristics of the backend. The ``options``
    attribute of the backend is used to contain the dynamic user configurable
    options of the backend. It should be used more for runtime options
    that configure how the backend is used. For example, something like a
    ``shots`` field for a backend that runs experiments which would contain an
    int for how many shots to execute. The ``properties`` attribute is
    optionally defined :class:`~qiskit.providers.models.BackendProperties`
    object and is used to return measured properties, or properties
    of a backend that may change over time. The simplest example of this would
    be a version string, which will change as a backend is updated, but also
    could be something like noise parameters for backends that run experiments.

    This first version of the Backend abstract class is written to be mostly
    backwards compatible with the legacy providers interface. This includes reusing
    the model objects :class:`~qiskit.providers.models.BackendProperties` and
    :class:`~qiskit.providers.models.BackendConfiguration`. This was done to
    ease the transition for users and provider maintainers to the new versioned providers.
    Expect, future versions of this abstract class to change the data model and
    interface.

    Subclasses of this should override the public method :meth:`run` and the internal
    :meth:`_default_options`:

    .. automethod:: _default_options
    """

    version = 1

    @deprecate_func(
        since="1.2",
        removal_timeline="in the 2.0 release",
        additional_msg="If the backend only encapsulates a hardware description, "
        "consider constructing a Target directly. If it is part of a provider "
        "that gives access to execution, consider using Primitives instead. "
        "Alternatively, consider moving to BackendV2 (see https://qisk.it/backendV1-to-V2).",
    )
    def __init__(self, configuration, provider=None, **fields):
        """Initialize a backend class

        Args:
            configuration (BackendConfiguration): A backend configuration
                object for the backend object.
            provider: Optionally, the provider
                object that this Backend comes from.
            fields: kwargs for the values to use to override the default
                options.
        Raises:
            AttributeError: if input field not a valid options

        ..
            This next bit is necessary just because autosummary generally won't summarise private
            methods; changing that behavior would have annoying knock-on effects through all the
            rest of the documentation, so instead we just hard-code the automethod directive.
        """
        self._configuration = configuration
        self._options = self._default_options()
        self._provider = provider
        if fields:
            for field in fields:
                if field not in self._options.data:
                    raise AttributeError(f"Options field {field} is not valid for this backend")
            self._options.update_config(**fields)

    @classmethod
    @abstractmethod
    def _default_options(cls):
        """Return the default options

        This method will return a :class:`qiskit.providers.Options`
        subclass object that will be used for the default options. These
        should be the default parameters to use for the options of the
        backend.

        Returns:
            qiskit.providers.Options: A options object with
                default values set
        """

    def set_options(self, **fields):
        """Set the options fields for the backend

        This method is used to update the options of a backend. If
        you need to change any of the options prior to running just
        pass in the kwarg with the new value for the options.

        Args:
            fields: The fields to update the options

        Raises:
            AttributeError: If the field passed in is not part of the
                options
        """
        for field in fields:
            if not hasattr(self._options, field):
                raise AttributeError(f"Options field {field} is not valid for this backend")
        self._options.update_options(**fields)

    def configuration(self):
        """Return the backend configuration.

        Returns:
            BackendConfiguration: the configuration for the backend.
        """
        return self._configuration

    def properties(self):
        """Return the backend properties.

        Returns:
            BackendProperties: the configuration for the backend. If the backend
            does not support properties, it returns ``None``.
        """
        return None

    def provider(self):
        """Return the backend provider.

        Returns:
            provider: the provider responsible for the backend.
        """
        return self._provider

    def status(self):
        """Return the backend status.

        Returns:
            BackendStatus: the status of the backend.
        """
        return BackendStatus(
            backend_name=self.name(),
            backend_version="1",
            operational=True,
            pending_jobs=0,
            status_msg="",
        )

    def name(self):
        """Return the backend name.

        Returns:
            str: the name of the backend.
        """
        return self._configuration.backend_name

    def __str__(self):
        return self.name()

    def __repr__(self):
        """Official string representation of a Backend.

        Note that, by Qiskit convention, it is consciously *not* a fully valid
        Python expression. Subclasses should provide 'a string of the form
        <...some useful description...>'. [0]

        [0] https://docs.python.org/3/reference/datamodel.html#object.__repr__
        """
        return f"<{self.__class__.__name__}('{self.name()}')>"

    @property
    def options(self):
        """Return the options for the backend

        The options of a backend are the dynamic parameters defining
        how the backend is used. These are used to control the :meth:`run`
        method.
        """
        return self._options

    @abstractmethod
    def run(self, run_input, **options):
        """Run on the backend.

        This method returns a :class:`~qiskit.providers.Job` object
        that runs circuits. Depending on the backend this may be either an async
        or sync call. It is at the discretion of the provider to decide whether
        running should block until the execution is finished or not: the Job
        class can handle either situation.

        Args:
            run_input (QuantumCircuit or Schedule or list): An individual or a
                list of :class:`~qiskit.circuit.QuantumCircuit` or
                :class:`~qiskit.pulse.Schedule` objects to run on the backend.
                For legacy providers migrating to the new versioned providers,
                provider interface a :class:`~qiskit.qobj.QasmQobj` or
                :class:`~qiskit.qobj.PulseQobj` objects should probably be
                supported too (but deprecated) for backwards compatibility. Be
                sure to update the docstrings of subclasses implementing this
                method to document that. New provider implementations should not
                do this though as :mod:`qiskit.qobj` will be deprecated and
                removed along with the legacy providers interface.
            options: Any kwarg options to pass to the backend for running the
                config. If a key is also present in the options
                attribute/object then the expectation is that the value
                specified will be used instead of what's set in the options
                object.
        Returns:
            Job: The job object for the run
        """
        pass


>>>>>>> 5184ca43
class QubitProperties:
    """A representation of the properties of a qubit on a backend.

    This class provides the optional properties that a backend can provide for
    a qubit. These represent the set of qubit properties that Qiskit can
    currently work with if present. However if your backend provides additional
    properties of qubits you should subclass this to add additional custom
    attributes for those custom/additional properties provided by the backend.
    """

    __slots__ = ("t1", "t2", "frequency")

    def __init__(self, t1=None, t2=None, frequency=None):
        """Create a new :class:`QubitProperties` object.

        Args:
            t1: The T1 time for a qubit in seconds
            t2: The T2 time for a qubit in seconds
            frequency: The frequency of a qubit in Hz
        """
        self.t1 = t1
        self.t2 = t2
        self.frequency = frequency

    def __repr__(self):
        return f"QubitProperties(t1={self.t1}, t2={self.t2}, " f"frequency={self.frequency})"


class BackendV2(Backend, ABC):
    """Abstract class for Backends

    This abstract class is to be used for all Backend objects created by a
    provider. This version differs from earlier abstract Backend classes in
    that the configuration attribute no longer exists. Instead, attributes
    exposing equivalent required immutable properties of the backend device
    are added. For example ``backend.configuration().n_qubits`` is accessible
    from ``backend.num_qubits`` now.

    The ``options`` attribute of the backend is used to contain the dynamic
    user configurable options of the backend. It should be used more for
    runtime options that configure how the backend is used. For example,
    something like a ``shots`` field for a backend that runs experiments which
    would contain an int for how many shots to execute.

    A backend object can optionally contain methods named
    ``get_translation_stage_plugin`` and ``get_scheduling_stage_plugin``. If these
    methods are present on a backend object and this object is used for
    :func:`~.transpile` or :func:`~.generate_preset_pass_manager` the
    transpilation process will default to using the output from those methods
    as the scheduling stage and the translation compilation stage. This
    enables a backend which has custom requirements for compilation to specify a
    stage plugin for these stages to enable custom transformation of
    the circuit to ensure it is runnable on the backend. These hooks are enabled
    by default and should only be used to enable extra compilation steps
    if they are **required** to ensure a circuit is executable on the backend or
    have the expected level of performance. These methods are passed no input
    arguments and are expected to return a ``str`` representing the method name
    which should be a stage plugin (see: :mod:`qiskit.transpiler.preset_passmanagers.plugin`
    for more details on plugins). The typical expected use case is for a backend
    provider to implement a stage plugin for ``translation`` or ``scheduling``
    that contains the custom compilation passes and then for the hook methods on
    the backend object to return the plugin name so that :func:`~.transpile` will
    use it by default when targetting the backend.

    Subclasses of this should override the public method :meth:`run` and the internal
    :meth:`_default_options`:

    .. automethod:: _default_options
    """

    version = 2

    def __init__(
        self,
        provider=None,
        name: str = None,
        description: str = None,
        online_date: datetime.datetime = None,
        backend_version: str = None,
        **fields,
    ):
        """Initialize a BackendV2 based backend

        Args:
            provider: An optional backwards reference to the provider
                object that the backend is from
            name: An optional name for the backend
            description: An optional description of the backend
            online_date: An optional datetime the backend was brought online
            backend_version: An optional backend version string. This differs
                from the :attr:`~qiskit.providers.BackendV2.version` attribute
                as :attr:`~qiskit.providers.BackendV2.version` is for the
                abstract :attr:`~qiskit.providers.Backend` abstract interface
                version of the object while ``backend_version`` is for
                versioning the backend itself.
            fields: kwargs for the values to use to override the default
                options.

        Raises:
            AttributeError: If a field is specified that's outside the backend's
                options
        """

        self._options = self._default_options()
        self._provider = provider
        if fields:
            for field in fields:
                if field not in self._options:
                    raise AttributeError(f"Options field {field} is not valid for this backend")
            self._options.update_options(**fields)
        self.name = name
        """Name of the backend."""
        self.description = description
        """Optional human-readable description."""
        self.online_date = online_date
        """Date that the backend came online."""
        self.backend_version = backend_version
        """Version of the backend being provided.  This is not the same as
        :attr:`.BackendV2.version`, which is the version of the :class:`~.providers.Backend`
        abstract interface."""
        self._coupling_map = None

    @property
    def instructions(self) -> List[Tuple[Instruction, Tuple[int]]]:
        """A list of Instruction tuples on the backend of the form ``(instruction, (qubits)``"""
        return self.target.instructions

    @property
    def operations(self) -> List[Instruction]:
        """A list of :class:`~qiskit.circuit.Instruction` instances that the backend supports."""
        return list(self.target.operations)

    @property
    def operation_names(self) -> List[str]:
        """A list of instruction names that the backend supports."""
        return list(self.target.operation_names)

    @property
    @abstractmethod
    def target(self):
        """A :class:`qiskit.transpiler.Target` object for the backend.

        :rtype: Target
        """
        pass

    @property
    def num_qubits(self) -> int:
        """Return the number of qubits the backend has."""
        return self.target.num_qubits

    @property
    def coupling_map(self):
        """Return the :class:`~qiskit.transpiler.CouplingMap` object"""
        if self._coupling_map is None:
            self._coupling_map = self.target.build_coupling_map()
        return self._coupling_map

    @property
    def instruction_durations(self):
        """Return the :class:`~qiskit.transpiler.InstructionDurations` object."""
        return self.target.durations()

    @property
    @abstractmethod
    def max_circuits(self):
        """The maximum number of circuits (or Pulse schedules) that can be
        run in a single job.

        If there is no limit this will return None
        """
        pass

    @classmethod
    @abstractmethod
    def _default_options(cls):
        """Return the default options

        This method will return a :class:`qiskit.providers.Options`
        subclass object that will be used for the default options. These
        should be the default parameters to use for the options of the
        backend.

        Returns:
            qiskit.providers.Options: A options object with
                default values set
        """
        pass

    @property
    def dt(self) -> Union[float, None]:
        """Return the system time resolution of input signals

        This is required to be implemented if the backend supports Pulse
        scheduling.

        Returns:
            The input signal timestep in seconds. If the backend doesn't define ``dt``, ``None`` will
            be returned.
        """
        return self.target.dt

    @property
    def dtm(self) -> float:
        """Return the system time resolution of output signals

        Returns:
            The output signal timestep in seconds.

        Raises:
            NotImplementedError: if the backend doesn't support querying the
                output signal timestep
        """
        raise NotImplementedError

    @property
    def meas_map(self) -> List[List[int]]:
        """Return the grouping of measurements which are multiplexed

        This is required to be implemented if the backend supports Pulse
        scheduling.

        Returns:
            The grouping of measurements which are multiplexed

        Raises:
            NotImplementedError: if the backend doesn't support querying the
                measurement mapping
        """
        raise NotImplementedError

    @property
    @deprecate_pulse_dependency(is_property=True)
    def instruction_schedule_map(self):
        """Return the :class:`~qiskit.pulse.InstructionScheduleMap` for the
        instructions defined in this backend's target."""
        return self._instruction_schedule_map

    @property
    def _instruction_schedule_map(self):
        """An alternative private path to be used internally to avoid pulse deprecation warnings."""
        return self.target._get_instruction_schedule_map()

    def qubit_properties(
        self, qubit: Union[int, List[int]]
    ) -> Union[QubitProperties, List[QubitProperties]]:
        """Return QubitProperties for a given qubit.

        If there are no defined or the backend doesn't support querying these
        details this method does not need to be implemented.

        Args:
            qubit: The qubit to get the
                :class:`.QubitProperties` object for. This can
                be a single integer for 1 qubit or a list of qubits and a list
                of :class:`.QubitProperties` objects will be
                returned in the same order
        Returns:
            The :class:`~.QubitProperties` object for the
            specified qubit. If a list of qubits is provided a list will be
            returned. If properties are missing for a qubit this can be
            ``None``.

        Raises:
            NotImplementedError: if the backend doesn't support querying the
                qubit properties
        """
        # Since the target didn't always have a qubit properties attribute
        # to ensure the behavior here is backwards compatible with earlier
        # BacekendV2 implementations where this would raise a NotImplemented
        # error.
        if self.target.qubit_properties is None:
            raise NotImplementedError
        if isinstance(qubit, int):
            return self.target.qubit_properties[qubit]
        return [self.target.qubit_properties[q] for q in qubit]

    @deprecate_pulse_dependency
    def drive_channel(self, qubit: int):
        """Return the drive channel for the given qubit.

        This is required to be implemented if the backend supports Pulse
        scheduling.

        Returns:
            DriveChannel: The Qubit drive channel

        Raises:
            NotImplementedError: if the backend doesn't support querying the
                measurement mapping
        """
        raise NotImplementedError

    @deprecate_pulse_dependency
    def measure_channel(self, qubit: int):
        """Return the measure stimulus channel for the given qubit.

        This is required to be implemented if the backend supports Pulse
        scheduling.

        Returns:
            MeasureChannel: The Qubit measurement stimulus line

        Raises:
            NotImplementedError: if the backend doesn't support querying the
                measurement mapping
        """
        raise NotImplementedError

    @deprecate_pulse_dependency
    def acquire_channel(self, qubit: int):
        """Return the acquisition channel for the given qubit.

        This is required to be implemented if the backend supports Pulse
        scheduling.

        Returns:
            AcquireChannel: The Qubit measurement acquisition line.

        Raises:
            NotImplementedError: if the backend doesn't support querying the
                measurement mapping
        """
        raise NotImplementedError

    @deprecate_pulse_dependency
    def control_channel(self, qubits: Iterable[int]):
        """Return the secondary drive channel for the given qubit

        This is typically utilized for controlling multiqubit interactions.
        This channel is derived from other channels.

        This is required to be implemented if the backend supports Pulse
        scheduling.

        Args:
            qubits: Tuple or list of qubits of the form
                ``(control_qubit, target_qubit)``.

        Returns:
            List[ControlChannel]: The multi qubit control line.

        Raises:
            NotImplementedError: if the backend doesn't support querying the
                measurement mapping
        """
        raise NotImplementedError

    def set_options(self, **fields):
        """Set the options fields for the backend

        This method is used to update the options of a backend. If
        you need to change any of the options prior to running just
        pass in the kwarg with the new value for the options.

        Args:
            fields: The fields to update the options

        Raises:
            AttributeError: If the field passed in is not part of the
                options
        """
        for field in fields:
            if not hasattr(self._options, field):
                raise AttributeError(f"Options field {field} is not valid for this backend")
        self._options.update_options(**fields)

    @property
    def options(self):
        """Return the options for the backend

        The options of a backend are the dynamic parameters defining
        how the backend is used. These are used to control the :meth:`run`
        method.
        """
        return self._options

    @property
    def provider(self):
        """Return the backend provider.

        Returns:
            provider: the provider responsible for the backend.
        """
        return self._provider

    @abstractmethod
    def run(self, run_input, **options):
        """Run on the backend.

        This method returns a :class:`~qiskit.providers.Job` object
        that runs circuits. Depending on the backend this may be either an async
        or sync call. It is at the discretion of the provider to decide whether
        running should block until the execution is finished or not: the Job
        class can handle either situation.

        Args:
            run_input (QuantumCircuit or Schedule or ScheduleBlock or list): An
                individual or a list of :class:`.QuantumCircuit`,
                :class:`~qiskit.pulse.ScheduleBlock`, or :class:`~qiskit.pulse.Schedule` objects to
                run on the backend.
            options: Any kwarg options to pass to the backend for running the
                config. If a key is also present in the options
                attribute/object then the expectation is that the value
                specified will be used instead of what's set in the options
                object.

        Returns:
            Job: The job object for the run
        """
        pass<|MERGE_RESOLUTION|>--- conflicted
+++ resolved
@@ -20,11 +20,6 @@
 import datetime
 from typing import List, Union, Iterable, Tuple
 
-<<<<<<< HEAD
-from qiskit.providers.provider import Provider
-=======
-from qiskit.providers.models.backendstatus import BackendStatus
->>>>>>> 5184ca43
 from qiskit.circuit.gate import Instruction
 from qiskit.utils.deprecate_pulse import deprecate_pulse_dependency
 
@@ -41,216 +36,6 @@
     version = 0
 
 
-<<<<<<< HEAD
-=======
-class BackendV1(Backend, ABC):
-    """Abstract class for Backends
-
-    This abstract class is to be used for Backend objects.
-    There are several classes of information contained in a Backend.
-    The first are the attributes of the class itself. These should be used to
-    define the immutable characteristics of the backend. The ``options``
-    attribute of the backend is used to contain the dynamic user configurable
-    options of the backend. It should be used more for runtime options
-    that configure how the backend is used. For example, something like a
-    ``shots`` field for a backend that runs experiments which would contain an
-    int for how many shots to execute. The ``properties`` attribute is
-    optionally defined :class:`~qiskit.providers.models.BackendProperties`
-    object and is used to return measured properties, or properties
-    of a backend that may change over time. The simplest example of this would
-    be a version string, which will change as a backend is updated, but also
-    could be something like noise parameters for backends that run experiments.
-
-    This first version of the Backend abstract class is written to be mostly
-    backwards compatible with the legacy providers interface. This includes reusing
-    the model objects :class:`~qiskit.providers.models.BackendProperties` and
-    :class:`~qiskit.providers.models.BackendConfiguration`. This was done to
-    ease the transition for users and provider maintainers to the new versioned providers.
-    Expect, future versions of this abstract class to change the data model and
-    interface.
-
-    Subclasses of this should override the public method :meth:`run` and the internal
-    :meth:`_default_options`:
-
-    .. automethod:: _default_options
-    """
-
-    version = 1
-
-    @deprecate_func(
-        since="1.2",
-        removal_timeline="in the 2.0 release",
-        additional_msg="If the backend only encapsulates a hardware description, "
-        "consider constructing a Target directly. If it is part of a provider "
-        "that gives access to execution, consider using Primitives instead. "
-        "Alternatively, consider moving to BackendV2 (see https://qisk.it/backendV1-to-V2).",
-    )
-    def __init__(self, configuration, provider=None, **fields):
-        """Initialize a backend class
-
-        Args:
-            configuration (BackendConfiguration): A backend configuration
-                object for the backend object.
-            provider: Optionally, the provider
-                object that this Backend comes from.
-            fields: kwargs for the values to use to override the default
-                options.
-        Raises:
-            AttributeError: if input field not a valid options
-
-        ..
-            This next bit is necessary just because autosummary generally won't summarise private
-            methods; changing that behavior would have annoying knock-on effects through all the
-            rest of the documentation, so instead we just hard-code the automethod directive.
-        """
-        self._configuration = configuration
-        self._options = self._default_options()
-        self._provider = provider
-        if fields:
-            for field in fields:
-                if field not in self._options.data:
-                    raise AttributeError(f"Options field {field} is not valid for this backend")
-            self._options.update_config(**fields)
-
-    @classmethod
-    @abstractmethod
-    def _default_options(cls):
-        """Return the default options
-
-        This method will return a :class:`qiskit.providers.Options`
-        subclass object that will be used for the default options. These
-        should be the default parameters to use for the options of the
-        backend.
-
-        Returns:
-            qiskit.providers.Options: A options object with
-                default values set
-        """
-
-    def set_options(self, **fields):
-        """Set the options fields for the backend
-
-        This method is used to update the options of a backend. If
-        you need to change any of the options prior to running just
-        pass in the kwarg with the new value for the options.
-
-        Args:
-            fields: The fields to update the options
-
-        Raises:
-            AttributeError: If the field passed in is not part of the
-                options
-        """
-        for field in fields:
-            if not hasattr(self._options, field):
-                raise AttributeError(f"Options field {field} is not valid for this backend")
-        self._options.update_options(**fields)
-
-    def configuration(self):
-        """Return the backend configuration.
-
-        Returns:
-            BackendConfiguration: the configuration for the backend.
-        """
-        return self._configuration
-
-    def properties(self):
-        """Return the backend properties.
-
-        Returns:
-            BackendProperties: the configuration for the backend. If the backend
-            does not support properties, it returns ``None``.
-        """
-        return None
-
-    def provider(self):
-        """Return the backend provider.
-
-        Returns:
-            provider: the provider responsible for the backend.
-        """
-        return self._provider
-
-    def status(self):
-        """Return the backend status.
-
-        Returns:
-            BackendStatus: the status of the backend.
-        """
-        return BackendStatus(
-            backend_name=self.name(),
-            backend_version="1",
-            operational=True,
-            pending_jobs=0,
-            status_msg="",
-        )
-
-    def name(self):
-        """Return the backend name.
-
-        Returns:
-            str: the name of the backend.
-        """
-        return self._configuration.backend_name
-
-    def __str__(self):
-        return self.name()
-
-    def __repr__(self):
-        """Official string representation of a Backend.
-
-        Note that, by Qiskit convention, it is consciously *not* a fully valid
-        Python expression. Subclasses should provide 'a string of the form
-        <...some useful description...>'. [0]
-
-        [0] https://docs.python.org/3/reference/datamodel.html#object.__repr__
-        """
-        return f"<{self.__class__.__name__}('{self.name()}')>"
-
-    @property
-    def options(self):
-        """Return the options for the backend
-
-        The options of a backend are the dynamic parameters defining
-        how the backend is used. These are used to control the :meth:`run`
-        method.
-        """
-        return self._options
-
-    @abstractmethod
-    def run(self, run_input, **options):
-        """Run on the backend.
-
-        This method returns a :class:`~qiskit.providers.Job` object
-        that runs circuits. Depending on the backend this may be either an async
-        or sync call. It is at the discretion of the provider to decide whether
-        running should block until the execution is finished or not: the Job
-        class can handle either situation.
-
-        Args:
-            run_input (QuantumCircuit or Schedule or list): An individual or a
-                list of :class:`~qiskit.circuit.QuantumCircuit` or
-                :class:`~qiskit.pulse.Schedule` objects to run on the backend.
-                For legacy providers migrating to the new versioned providers,
-                provider interface a :class:`~qiskit.qobj.QasmQobj` or
-                :class:`~qiskit.qobj.PulseQobj` objects should probably be
-                supported too (but deprecated) for backwards compatibility. Be
-                sure to update the docstrings of subclasses implementing this
-                method to document that. New provider implementations should not
-                do this though as :mod:`qiskit.qobj` will be deprecated and
-                removed along with the legacy providers interface.
-            options: Any kwarg options to pass to the backend for running the
-                config. If a key is also present in the options
-                attribute/object then the expectation is that the value
-                specified will be used instead of what's set in the options
-                object.
-        Returns:
-            Job: The job object for the run
-        """
-        pass
-
-
->>>>>>> 5184ca43
 class QubitProperties:
     """A representation of the properties of a qubit on a backend.
 
