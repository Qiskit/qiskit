# This code is part of Qiskit.
#
# (C) Copyright IBM 2020, 2024.
#
# This code is licensed under the Apache License, Version 2.0. You may
# obtain a copy of this license in the LICENSE.txt file in the root directory
# of this source tree or at http://www.apache.org/licenses/LICENSE-2.0.
#
# Any modifications or derivative works of this code must retain this
# copyright notice, and modified files need to carry a notice indicating
# that they have been altered from the originals.

"""Backend abstract interface for providers."""

from __future__ import annotations
import logging
import warnings
from typing import List, Iterable, Any, Dict, Optional

from qiskit.providers.backend import BackendV1, BackendV2
from qiskit.providers.backend import QubitProperties
from qiskit.providers.models.backendconfiguration import BackendConfiguration
from qiskit.providers.models.backendproperties import BackendProperties
from qiskit.circuit.controlflow import CONTROL_FLOW_OP_NAMES
from qiskit.providers.models.pulsedefaults import PulseDefaults
from qiskit.providers.options import Options
from qiskit.providers.exceptions import BackendPropertyError
from qiskit.utils import deprecate_func
from qiskit.utils.deprecate_pulse import deprecate_pulse_arg, deprecate_pulse_dependency


logger = logging.getLogger(__name__)


@deprecate_func(
    since="1.4",
    removal_timeline="in the 2.0 release",
    additional_msg="With the deprecation of `qiskit.providers.models` this utility function "
    "is not needed.",
)
@deprecate_pulse_arg("defaults")
def convert_to_target(
    configuration: BackendConfiguration,
    properties: BackendProperties = None,
    defaults: PulseDefaults = None,
    custom_name_mapping: Optional[Dict[str, Any]] = None,
    add_delay: bool = True,
    filter_faulty: bool = True,
):
    """Decode transpiler target from backend data set.

    This function generates :class:`.Target`` instance from intermediate
    legacy objects such as :class:`.BackendProperties` and :class:`.PulseDefaults`.
    These objects are usually components of the legacy :class:`.BackendV1` model.

    Args:
        configuration: Backend configuration as ``BackendConfiguration``
        properties: Backend property dictionary or ``BackendProperties``
        defaults: DEPRECATED. Backend pulse defaults dictionary or ``PulseDefaults``
        custom_name_mapping: A name mapping must be supplied for the operation
            not included in Qiskit Standard Gate name mapping, otherwise the operation
            will be dropped in the resulting ``Target`` object.
        add_delay: If True, adds delay to the instruction set.
        filter_faulty: If True, this filters the non-operational qubits.

    Returns:
        A ``Target`` instance.
    """
    # If a deprecated error is raised during the conversion, we should not return the
    # deprecation warning to the user,as it is not actionable for them.
    with warnings.catch_warnings():
        warnings.filterwarnings(
            "ignore",
            category=DeprecationWarning,
            message=".*``qiskit.providers.exceptions.BackendPropertyError``",
            module="qiskit",
        )
        target = _convert_to_target(
            configuration, properties, defaults, custom_name_mapping, add_delay, filter_faulty
        )
    return target


def _convert_to_target(
    configuration: BackendConfiguration,
    properties: BackendProperties = None,
    defaults: PulseDefaults = None,
    custom_name_mapping: Optional[Dict[str, Any]] = None,
    add_delay: bool = True,
    filter_faulty: bool = True,
):
    """An alternative private path to avoid pulse deprecations"""
    # importing packages where they are needed, to avoid cyclic-import.
    # pylint: disable=cyclic-import
    from qiskit.transpiler.target import (
        Target,
        InstructionProperties,
    )
    from qiskit.circuit.controlflow import ForLoopOp, IfElseOp, SwitchCaseOp, WhileLoopOp
    from qiskit.circuit.library.standard_gates import get_standard_gate_name_mapping
    from qiskit.circuit.parameter import Parameter
    from qiskit.circuit.gate import Gate

    required = ["measure", "delay"]

    # Load Qiskit object representation
    qiskit_inst_mapping = get_standard_gate_name_mapping()
    if custom_name_mapping:
        qiskit_inst_mapping.update(custom_name_mapping)

    qiskit_control_flow_mapping = {
        "if_else": IfElseOp,
        "while_loop": WhileLoopOp,
        "for_loop": ForLoopOp,
        "switch_case": SwitchCaseOp,
    }

    in_data = {"num_qubits": configuration.num_qubits}

    # Parse global configuration properties
    if hasattr(configuration, "dt"):
        in_data["dt"] = configuration.dt
    if hasattr(configuration, "timing_constraints"):
        in_data.update(configuration.timing_constraints)

    # Create instruction property placeholder from backend configuration
    basis_gates = set(getattr(configuration, "basis_gates", []))
    supported_instructions = set(getattr(configuration, "supported_instructions", []))
    gate_configs = {gate.name: gate for gate in configuration.gates}
    all_instructions = set.union(
        basis_gates, set(required), supported_instructions.intersection(CONTROL_FLOW_OP_NAMES)
    )
    inst_name_map = {}  # type: Dict[str, Instruction]

    faulty_ops = set()
    faulty_qubits = set()
    unsupported_instructions = []

    # Create name to Qiskit instruction object repr mapping
    for name in all_instructions:
        if name in qiskit_control_flow_mapping:
            continue
        if name in qiskit_inst_mapping:
            inst_name_map[name] = qiskit_inst_mapping[name]
        elif name in gate_configs:
            # GateConfig model is a translator of QASM opcode.
            # This doesn't have quantum definition, so Qiskit transpiler doesn't perform
            # any optimization in quantum domain.
            # Usually GateConfig counterpart should exist in Qiskit namespace so this is rarely called.
            this_config = gate_configs[name]
            params = list(map(Parameter, getattr(this_config, "parameters", [])))
            coupling_map = getattr(this_config, "coupling_map", [])
            inst_name_map[name] = Gate(
                name=name,
                num_qubits=len(coupling_map[0]) if coupling_map else 0,
                params=params,
            )
        else:
            warnings.warn(
                f"No gate definition for {name} can be found and is being excluded "
                "from the generated target. You can use `custom_name_mapping` to provide "
                "a definition for this operation.",
                RuntimeWarning,
            )
            unsupported_instructions.append(name)

    for name in unsupported_instructions:
        all_instructions.remove(name)

    # Create inst properties placeholder
    # Without any assignment, properties value is None,
    # which defines a global instruction that can be applied to any qubit(s).
    # The None value behaves differently from an empty dictionary.
    # See API doc of Target.add_instruction for details.
    prop_name_map = dict.fromkeys(all_instructions)
    for name in all_instructions:
        if name in gate_configs:
            if coupling_map := getattr(gate_configs[name], "coupling_map", None):
                # Respect operational qubits that gate configuration defines
                # This ties instruction to particular qubits even without properties information.
                # Note that each instruction is considered to be ideal unless
                # its spec (e.g. error, duration) is bound by the properties object.
                prop_name_map[name] = dict.fromkeys(map(tuple, coupling_map))

    # Populate instruction properties
    if properties:

        def _get_value(prop_dict, prop_name):
            if ndval := prop_dict.get(prop_name, None):
                return ndval[0]
            return None

        # is_qubit_operational is a bit of expensive operation so precache the value
        faulty_qubits = {
            q for q in range(configuration.num_qubits) if not properties.is_qubit_operational(q)
        }

        qubit_properties = []
        for qi in range(0, configuration.num_qubits):
            # TODO faulty qubit handling might be needed since
            #  faulty qubit reporting qubit properties doesn't make sense.
            try:
                prop_dict = properties.qubit_property(qubit=qi)
            except KeyError:
                continue
            qubit_properties.append(
                QubitProperties(
                    t1=prop_dict.get("T1", (None, None))[0],
                    t2=prop_dict.get("T2", (None, None))[0],
                    frequency=prop_dict.get("frequency", (None, None))[0],
                )
            )
        in_data["qubit_properties"] = qubit_properties

        for name in all_instructions:
            try:
                for qubits, params in properties.gate_property(name).items():
                    if filter_faulty and (
                        set.intersection(faulty_qubits, qubits)
                        or not properties.is_gate_operational(name, qubits)
                    ):
                        try:
                            # Qubits might be pre-defined by the gate config
                            # However properties objects says the qubits is non-operational
                            del prop_name_map[name][qubits]
                        except KeyError:
                            pass
                        faulty_ops.add((name, qubits))
                        continue
                    if prop_name_map[name] is None:
                        # This instruction is tied to particular qubits
                        # i.e. gate config is not provided, and instruction has been globally defined.
                        prop_name_map[name] = {}
                    prop_name_map[name][qubits] = InstructionProperties(
                        error=_get_value(params, "gate_error"),
                        duration=_get_value(params, "gate_length"),
                    )
                if isinstance(prop_name_map[name], dict) and any(
                    v is None for v in prop_name_map[name].values()
                ):
                    # Properties provides gate properties only for subset of qubits
                    # Associated qubit set might be defined by the gate config here
                    logger.info(
                        "Gate properties of instruction %s are not provided for every qubits. "
                        "This gate is ideal for some qubits and the rest is with finite error. "
                        "Created backend target may confuse error-aware circuit optimization.",
                        name,
                    )
            except BackendPropertyError:
                # This gate doesn't report any property
                continue

        # Measure instruction property is stored in qubit property
        prop_name_map["measure"] = {}

        for qubit_idx in range(configuration.num_qubits):
            if filter_faulty and (qubit_idx in faulty_qubits):
                continue
            qubit_prop = properties.qubit_property(qubit_idx)
            prop_name_map["measure"][(qubit_idx,)] = InstructionProperties(
                error=_get_value(qubit_prop, "readout_error"),
                duration=_get_value(qubit_prop, "readout_length"),
            )

    for op in required:
        # Map required ops to each operational qubit
        if prop_name_map[op] is None:
            prop_name_map[op] = {
                (q,): None
                for q in range(configuration.num_qubits)
                if not filter_faulty or (q not in faulty_qubits)
            }

    if defaults:
        inst_sched_map = defaults.instruction_schedule_map

        for name in inst_sched_map.instructions:
            for qubits in inst_sched_map.qubits_with_instruction(name):
                if not isinstance(qubits, tuple):
                    qubits = (qubits,)
                if (
                    name not in all_instructions
                    or name not in prop_name_map
                    or prop_name_map[name] is None
                    or qubits not in prop_name_map[name]
                ):
                    logger.info(
                        "Gate calibration for instruction %s on qubits %s is found "
                        "in the PulseDefaults payload. However, this entry is not defined in "
                        "the gate mapping of Target. This calibration is ignored.",
                        name,
                        qubits,
                    )
                    continue

                if (name, qubits) in faulty_ops:
                    continue

                entry = inst_sched_map._get_calibration_entry(name, qubits)
                try:
                    prop_name_map[name][qubits]._calibration_prop = entry
                except AttributeError:
                    # if instruction properties are "None", add entry
                    prop_name_map[name].update({qubits: InstructionProperties(None, None, entry)})
                    logger.info(
                        "The PulseDefaults payload received contains an instruction %s on "
                        "qubits %s which is not present in the configuration or properties payload."
                        "A new properties entry will be added to include the new calibration data.",
                        name,
                        qubits,
                    )
    # Add parsed properties to target
    target = Target(**in_data)
    for inst_name in all_instructions:
        if inst_name == "delay" and not add_delay:
            continue
        if inst_name in qiskit_control_flow_mapping:
            # Control flow operator doesn't have gate property.
            target.add_instruction(
                instruction=qiskit_control_flow_mapping[inst_name],
                name=inst_name,
            )
        else:
            target.add_instruction(
                instruction=inst_name_map[inst_name],
                properties=prop_name_map.get(inst_name, None),
                name=inst_name,
            )

    return target


def qubit_props_list_from_props(
    properties: BackendProperties,
) -> List[QubitProperties]:
    # TODO Remove this function with BackendProperties
    """Uses BackendProperties to construct
    and return a list of QubitProperties.
    """
    qubit_props: List[QubitProperties] = []
    for qubit, _ in enumerate(properties.qubits):
        try:
            t_1 = properties.t1(qubit)
        except BackendPropertyError:
            t_1 = None
        try:
            t_2 = properties.t2(qubit)
        except BackendPropertyError:
            t_2 = None
        try:
            frequency = properties.frequency(qubit)
        except BackendPropertyError:
            frequency = None
        qubit_props.append(
            QubitProperties(  # type: ignore[no-untyped-call]
                t1=t_1,
                t2=t_2,
                frequency=frequency,
            )
        )
    return qubit_props


class BackendV2Converter(BackendV2):
    """A converter class that takes a :class:`~.BackendV1` instance and wraps it in a
    :class:`~.BackendV2` interface.

    This class implements the :class:`~.BackendV2` interface and is used to enable
    common access patterns between :class:`~.BackendV1` and :class:`~.BackendV2`. This
    class should only be used if you need a :class:`~.BackendV2` and still need
    compatibility with :class:`~.BackendV1`.

    When using custom calibrations (or other custom workflows) it is **not** recommended
    to mutate the ``BackendV1`` object before applying this converter. For example, in order to
    convert a ``BackendV1`` object with a customized ``defaults().instruction_schedule_map``,
    which has a custom calibration for an operation, the operation name must be in
    ``configuration().basis_gates`` and ``name_mapping`` must be supplied for the operation.
    Otherwise, the operation will be dropped in the resulting ``BackendV2`` object.

    Instead it is typically better to add custom calibrations **after** applying this converter
    instead of updating ``BackendV1.defaults()`` in advance. For example::

        backend_v2 = BackendV2Converter(backend_v1)
        backend_v2.target.add_instruction(
            custom_gate, {(0, 1): InstructionProperties(calibration=custom_sched)}
        )
    """

    @deprecate_func(
        since="1.4",
        removal_timeline="in the 2.0 release",
        additional_msg="Since ``BackendV1`` is deprecated, this conversion tool from BackendV1 to "
        "BackendV2 is going to be removed with BackendV1.",
    )
    def __init__(
        self,
        backend: BackendV1,
        name_mapping: Optional[Dict[str, Any]] = None,
        add_delay: bool = True,
        filter_faulty: bool = True,
    ):
        """Initialize a BackendV2 converter instance based on a BackendV1 instance.

        Args:
            backend: The input :class:`~.BackendV1` based backend to wrap in a
                :class:`~.BackendV2` interface
            name_mapping: An optional dictionary that maps custom gate/operation names in
                ``backend`` to an :class:`~.Operation` object representing that
                gate/operation. By default most standard gates names are mapped to the
                standard gate object from :mod:`qiskit.circuit.library` this only needs
                to be specified if the input ``backend`` defines gates in names outside
                that set.
            add_delay: If set to true a :class:`~qiskit.circuit.Delay` operation
                will be added to the target as a supported operation for all
                qubits
            filter_faulty: If the :class:`~.BackendProperties` object (if present) for
                ``backend`` has any qubits or gates flagged as non-operational filter
                those from the output target.
        """
        self._backend = backend
        self._config = self._backend.configuration()
        super().__init__(
            provider=backend.provider,
            name=backend.name(),
            description=getattr(self._config, "description", None),
            online_date=getattr(self._config, "online_date", None),
            backend_version=self._config.backend_version,
        )
        self._options = self._backend._options
        self._properties = None
        self._defaults = None

        with warnings.catch_warnings():
            # The class QobjExperimentHeader is deprecated
            warnings.filterwarnings("ignore", category=DeprecationWarning, module="qiskit")
            if hasattr(self._backend, "properties"):
                self._properties = self._backend.properties()
            if hasattr(self._backend, "defaults"):
                self._defaults = self._backend.defaults()

        self._target = None
        self._name_mapping = name_mapping
        self._add_delay = add_delay
        self._filter_faulty = filter_faulty

    @property
    def target(self):
        """A :class:`qiskit.transpiler.Target` object for the backend.

        :rtype: Target
        """
        if self._target is None:
<<<<<<< HEAD
            # If a deprecated error is raised during the conversion,
            # we should not return the deprecation warning to the user,
            # as it is not actionable for them.
            with warnings.catch_warnings():
                warnings.filterwarnings(
                    "ignore",
                    category=DeprecationWarning,
                    message=".*``qiskit.providers.exceptions.BackendPropertyError``",
                    module="qiskit",
                )
                self._target = _convert_to_target(
=======
            with warnings.catch_warnings():
                # convert_to_target is deprecated along BackendV2Converter
                # They both need to be removed at the same time
                warnings.filterwarnings(
                    "ignore",
                    category=DeprecationWarning,
                    message=r".+qiskit\.providers\.backend_compat\.convert_to_target.+",
                    module="qiskit",
                )
                self._target = convert_to_target(
>>>>>>> d31c6aa4
                    configuration=self._config,
                    properties=self._properties,
                    defaults=self._defaults,
                    custom_name_mapping=self._name_mapping,
                    add_delay=self._add_delay,
                    filter_faulty=self._filter_faulty,
                )
        return self._target

    @property
    def max_circuits(self):
        return self._config.max_experiments

    @classmethod
    def _default_options(cls):
        return Options()

    @property
    def dtm(self) -> float:
        return self._config.dtm

    @property
    def meas_map(self) -> List[List[int]]:
        return self._config.meas_map

    @deprecate_pulse_dependency
    def drive_channel(self, qubit: int):
        return self._config.drive(qubit)

    @deprecate_pulse_dependency
    def measure_channel(self, qubit: int):
        return self._config.measure(qubit)

    @deprecate_pulse_dependency
    def acquire_channel(self, qubit: int):
        return self._config.acquire(qubit)

    @deprecate_pulse_dependency
    def control_channel(self, qubits: Iterable[int]):
        return self._config.control(qubits)

    def run(self, run_input, **options):
        return self._backend.run(run_input, **options)<|MERGE_RESOLUTION|>--- conflicted
+++ resolved
@@ -32,12 +32,6 @@
 logger = logging.getLogger(__name__)
 
 
-@deprecate_func(
-    since="1.4",
-    removal_timeline="in the 2.0 release",
-    additional_msg="With the deprecation of `qiskit.providers.models` this utility function "
-    "is not needed.",
-)
 @deprecate_pulse_arg("defaults")
 def convert_to_target(
     configuration: BackendConfiguration,
@@ -333,7 +327,6 @@
 def qubit_props_list_from_props(
     properties: BackendProperties,
 ) -> List[QubitProperties]:
-    # TODO Remove this function with BackendProperties
     """Uses BackendProperties to construct
     and return a list of QubitProperties.
     """
@@ -450,7 +443,6 @@
         :rtype: Target
         """
         if self._target is None:
-<<<<<<< HEAD
             # If a deprecated error is raised during the conversion,
             # we should not return the deprecation warning to the user,
             # as it is not actionable for them.
@@ -461,9 +453,6 @@
                     message=".*``qiskit.providers.exceptions.BackendPropertyError``",
                     module="qiskit",
                 )
-                self._target = _convert_to_target(
-=======
-            with warnings.catch_warnings():
                 # convert_to_target is deprecated along BackendV2Converter
                 # They both need to be removed at the same time
                 warnings.filterwarnings(
@@ -472,8 +461,7 @@
                     message=r".+qiskit\.providers\.backend_compat\.convert_to_target.+",
                     module="qiskit",
                 )
-                self._target = convert_to_target(
->>>>>>> d31c6aa4
+                self._target = _convert_to_target(
                     configuration=self._config,
                     properties=self._properties,
                     defaults=self._defaults,
