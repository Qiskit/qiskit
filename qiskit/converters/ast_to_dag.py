--- conflicted
+++ resolved
@@ -253,14 +253,9 @@
             )
         for idx, idy in zip(id0, id1):
             meas_gate = Measure()
-<<<<<<< HEAD
             if self.condition:
                 meas_gate = meas_gate.c_if(*self.condition)
-            self.dag.apply_operation_back(meas_gate, [idx], [idy])
-=======
-            meas_gate.condition = self.condition
             self.dag.apply_operation_back(meas_gate, [idx], [idy], check=False)
->>>>>>> a02e0a3d
 
     def _process_if(self, node):
         """Process an if node."""
@@ -348,14 +343,9 @@
             id0 = self._process_bit_id(node.children[0])
             for i, _ in enumerate(id0):
                 reset = Reset()
-<<<<<<< HEAD
                 if self.condition:
                     reset = reset.c_if(*self.condition)
-                self.dag.apply_operation_back(reset, [id0[i]], [])
-=======
-                reset.condition = self.condition
                 self.dag.apply_operation_back(reset, [id0[i]], [], check=False)
->>>>>>> a02e0a3d
 
         elif node.type == "if":
             self._process_if(node)
@@ -411,14 +401,9 @@
             QiskitError: if encountering a non-basis opaque gate
         """
         op = self._create_op(name, params)
-<<<<<<< HEAD
         if self.condition:
             op = op.c_if(*self.condition)
-        self.dag.apply_operation_back(op, qargs, [])
-=======
-        op.condition = self.condition
         self.dag.apply_operation_back(op, qargs, [], check=False)
->>>>>>> a02e0a3d
 
     def _create_op(self, name, params):
         if name in self.standard_extension:
