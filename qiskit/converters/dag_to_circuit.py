--- conflicted
+++ resolved
@@ -70,12 +70,8 @@
     )
     for var in dag.iter_declared_vars():
         circuit.add_uninitialized_var(var)
-<<<<<<< HEAD
     circuit.metadata = dag.metadata or {}
-    circuit._calibrations_prop = dag._calibrations_prop
-=======
     circuit.metadata = dag.metadata
->>>>>>> 5184ca43
 
     circuit._data = circuit_data
 
