--- conflicted
+++ resolved
@@ -71,13 +71,7 @@
     for var in dag.iter_declared_vars():
         circuit.add_uninitialized_var(var)
     circuit.metadata = dag.metadata or {}
-<<<<<<< HEAD
-    circuit.metadata = dag.metadata
-
-=======
->>>>>>> e23d4d1f
     circuit._data = circuit_data
-
     circuit._duration = dag.duration
     circuit._unit = dag.unit
     return circuit