# -*- coding: utf-8 -*-

# Copyright 2018, IBM.
#
# This source code is licensed under the Apache License, Version 2.0 found in
# the LICENSE.txt file in the root directory of this source tree.

"""Helper function for converting a dag to a circuit"""
import collections

from qiskit.circuit import ClassicalRegister
from qiskit.circuit import Instruction
from qiskit.circuit import Gate
from qiskit.circuit import QuantumCircuit
from qiskit.circuit import QuantumRegister


def dag_to_circuit(dag):
    """Build a ``QuantumCircuit`` object from a ``DAGCircuit``.

    Args:
        dag (DAGCircuit): the input dag.

    Return:
        QuantumCircuit: the circuit representing the input dag.
    """
    qregs = collections.OrderedDict()
    for qreg in dag.qregs.values():
        qreg_tmp = QuantumRegister(qreg.size, name=qreg.name)
        qregs[qreg.name] = qreg_tmp
    cregs = collections.OrderedDict()
    for creg in dag.cregs.values():
        creg_tmp = ClassicalRegister(creg.size, name=creg.name)
        cregs[creg.name] = creg_tmp

    name = dag.name or None
    circuit = QuantumCircuit(*qregs.values(), *cregs.values(), name=name)

<<<<<<< HEAD
    for node in dag.nodes_in_topological_order():
        if node.type == 'op':
            qubits = []
            for qubit in node.qargs:
                qubits.append(qregs[qubit[0].name][qubit[1]])

            clbits = []
            for clbit in node.cargs:
                clbits.append(cregs[clbit[0].name][clbit[1]])

            # Get arguments for classical control (if any)
            if node.condition is None:
                control = None
            else:
                control = (node.condition[0], node.condition[1])

            def duplicate_instruction(inst):
                """Create a fresh instruction from an input instruction."""
                if issubclass(inst.__class__,
                              Instruction) and inst.__class__ not in [
                                  Instruction, Gate]:
                    if inst.name == 'barrier':
                        new_inst = inst.__class__(inst.num_qubits)
                    elif inst.name == 'initialize':
                        params = getattr(inst, 'params', [])
                        new_inst = inst.__class__(params)
                    elif inst.name == 'snapshot':
                        label = inst.params[0]
                        snap_type = inst.params[1]
                        new_inst = inst.__class__(inst.num_qubits,
                                                  inst.num_clbits,
                                                  label, snap_type)
                    else:
                        params = getattr(inst, 'params', [])
                        new_inst = inst.__class__(*params)
                else:
                    if isinstance(inst, Gate):
                        new_inst = Gate(inst.name, inst.num_qubits,
                                        inst.params)
                    else:
                        new_inst = Instruction(name=inst.name,
                                               num_qubits=inst.num_qubits,
                                               num_clbits=inst.num_clbits,
                                               params=inst.params)
                    new_inst.definition = inst.definition
                return new_inst

            inst = duplicate_instruction(node.op)
            inst.control = control
            circuit.append(inst, qubits, clbits)
=======
    for node in dag.topological_op_nodes():
        qubits = []
        for qubit in node.qargs:
            qubits.append(qregs[qubit[0].name][qubit[1]])

        clbits = []
        for clbit in node.cargs:
            clbits.append(cregs[clbit[0].name][clbit[1]])

        # Get arguments for classical control (if any)
        if node.condition is None:
            control = None
        else:
            control = (node.condition[0], node.condition[1])

        inst = copy.deepcopy(node.op)
        inst.control = control
        circuit.append(inst, qubits, clbits)
>>>>>>> 81aa9c66

    return circuit<|MERGE_RESOLUTION|>--- conflicted
+++ resolved
@@ -36,8 +36,7 @@
     name = dag.name or None
     circuit = QuantumCircuit(*qregs.values(), *cregs.values(), name=name)
 
-<<<<<<< HEAD
-    for node in dag.nodes_in_topological_order():
+    for node in dag.topological_op_nodes():
         if node.type == 'op':
             qubits = []
             for qubit in node.qargs:
@@ -87,25 +86,5 @@
             inst = duplicate_instruction(node.op)
             inst.control = control
             circuit.append(inst, qubits, clbits)
-=======
-    for node in dag.topological_op_nodes():
-        qubits = []
-        for qubit in node.qargs:
-            qubits.append(qregs[qubit[0].name][qubit[1]])
-
-        clbits = []
-        for clbit in node.cargs:
-            clbits.append(cregs[clbit[0].name][clbit[1]])
-
-        # Get arguments for classical control (if any)
-        if node.condition is None:
-            control = None
-        else:
-            control = (node.condition[0], node.condition[1])
-
-        inst = copy.deepcopy(node.op)
-        inst.control = control
-        circuit.append(inst, qubits, clbits)
->>>>>>> 81aa9c66
 
     return circuit