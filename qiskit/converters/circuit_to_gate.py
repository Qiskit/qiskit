--- conflicted
+++ resolved
@@ -90,16 +90,12 @@
     if equivalence_library is not None:
         equivalence_library.add_equivalence(gate, target)
 
-<<<<<<< HEAD
+    rules = target.data
     phase = target.phase / len(target.qregs[0])
     if target.phase:
         target.u3(pi, phase, phase - pi, target.qregs[0])
         target.x(target.qregs[0])
 
-    definition = target.data
-=======
-    rules = target.data
->>>>>>> c977819b
 
 
     if gate.num_qubits > 0:
