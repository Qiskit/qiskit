--- conflicted
+++ resolved
@@ -273,14 +273,13 @@
                      phase,
                      simplify=True,
                      atol=DEFAULT_ATOL):
-<<<<<<< HEAD
         gphase = phase - (phi+lam)/2
         circuit = QuantumCircuit(1)
 
         if simplify and abs(theta) < atol:
             tot = _mod_2pi(phi + lam)
             if abs(tot) > atol:
-                circuit.append(RZGate(tot), [0])
+                circuit._append(RZGate(tot), [0])
                 gphase += tot/2
             circuit.global_phase = gphase
             return circuit
@@ -289,25 +288,12 @@
             lam, phi = _mod_2pi(lam-phi), 0
         if not simplify or abs(lam) > atol:
             gphase += lam/2
-            circuit.append(RZGate(lam), [0])
-        circuit.append(RYGate(theta), [0])
+            circuit._append(RZGate(lam), [0])
+        circuit._append(RYGate(theta), [0])
         if not simplify or abs(phi) > atol:
             gphase += phi/2
-            circuit.append(RZGate(phi), [0])
+            circuit._append(RZGate(phi), [0])
         circuit.global_phase = gphase
-=======
-        qr = QuantumRegister(1, 'qr')
-        circuit = QuantumCircuit(qr, global_phase=phase)
-        if simplify and math.isclose(theta, 0.0, abs_tol=atol):
-            circuit._append(RZGate(phi + lam), [qr[0]], [])
-            return circuit
-        if not simplify or not math.isclose(lam, 0.0, abs_tol=atol):
-            circuit._append(RZGate(lam), [qr[0]], [])
-        if not simplify or not math.isclose(theta, 0.0, abs_tol=atol):
-            circuit._append(RYGate(theta), [qr[0]], [])
-        if not simplify or not math.isclose(phi, 0.0, abs_tol=atol):
-            circuit._append(RZGate(phi), [qr[0]], [])
->>>>>>> 10a1c907
         return circuit
 
     @staticmethod
@@ -317,14 +303,13 @@
                      phase,
                      simplify=True,
                      atol=DEFAULT_ATOL):
-<<<<<<< HEAD
         gphase = phase - (phi+lam)/2
         circuit = QuantumCircuit(1)
 
         if simplify and abs(theta) < atol:
             tot = _mod_2pi(phi + lam)
             if abs(tot) > atol:
-                circuit.append(RZGate(tot), [0])
+                circuit._append(RZGate(tot), [0])
                 gphase += tot/2
             circuit.global_phase = gphase
             return circuit
@@ -333,25 +318,12 @@
             lam, phi = _mod_2pi(lam-phi), 0
         if not simplify or abs(lam) > atol:
             gphase += lam/2
-            circuit.append(RZGate(lam), [0])
-        circuit.append(RXGate(theta), [0])
+            circuit._append(RZGate(lam), [0])
+        circuit._append(RXGate(theta), [0])
         if not simplify or abs(phi) > atol:
             gphase += phi/2
-            circuit.append(RZGate(phi), [0])
+            circuit._append(RZGate(phi), [0])
         circuit.global_phase = gphase
-=======
-        qr = QuantumRegister(1, 'qr')
-        circuit = QuantumCircuit(qr, global_phase=phase)
-        if simplify and math.isclose(theta, 0.0, abs_tol=atol):
-            circuit._append(RZGate(phi + lam), [qr[0]], [])
-            return circuit
-        if not simplify or not math.isclose(lam, 0.0, abs_tol=atol):
-            circuit._append(RZGate(lam), [qr[0]], [])
-        if not simplify or not math.isclose(theta, 0.0, abs_tol=atol):
-            circuit._append(RXGate(theta), [qr[0]], [])
-        if not simplify or not math.isclose(phi, 0.0, abs_tol=atol):
-            circuit._append(RZGate(phi), [qr[0]], [])
->>>>>>> 10a1c907
         return circuit
 
     @staticmethod
@@ -361,14 +333,13 @@
                      phase,
                      simplify=False,
                      atol=DEFAULT_ATOL):
-<<<<<<< HEAD
         gphase = phase - (phi+lam)/2
         circuit = QuantumCircuit(1)
 
         if simplify and abs(theta) < atol:
             tot = _mod_2pi(phi + lam)
             if abs(tot) > atol:
-                circuit.append(RXGate(tot), [0])
+                circuit._append(RXGate(tot), [0])
                 gphase += tot/2
             circuit.global_phase = gphase
             return circuit
@@ -377,25 +348,12 @@
             lam, phi = _mod_2pi(lam-phi), 0
         if not simplify or abs(lam) > atol:
             gphase += lam/2
-            circuit.append(RXGate(lam), [0])
-        circuit.append(RYGate(theta), [0])
+            circuit._append(RXGate(lam), [0])
+        circuit._append(RYGate(theta), [0])
         if not simplify or abs(phi) > atol:
             gphase += phi/2
-            circuit.append(RXGate(phi), [0])
+            circuit._append(RXGate(phi), [0])
         circuit.global_phase = gphase
-=======
-        qr = QuantumRegister(1, 'qr')
-        circuit = QuantumCircuit(qr, global_phase=phase)
-        if simplify and math.isclose(theta, 0.0, abs_tol=atol):
-            circuit._append(RXGate(phi + lam), [qr[0]], [])
-            return circuit
-        if not simplify or not math.isclose(lam, 0.0, abs_tol=atol):
-            circuit._append(RXGate(lam), [qr[0]], [])
-        if not simplify or not math.isclose(theta, 0.0, abs_tol=atol):
-            circuit._append(RYGate(theta), [qr[0]], [])
-        if not simplify or not math.isclose(phi, 0.0, abs_tol=atol):
-            circuit._append(RXGate(phi), [qr[0]], [])
->>>>>>> 10a1c907
         return circuit
 
     @staticmethod
@@ -405,16 +363,9 @@
                     phase,
                     simplify=True,
                     atol=DEFAULT_ATOL):
-<<<<<<< HEAD
         circuit = QuantumCircuit(1, global_phase=phase)
         if not simplify or abs(theta) > atol or abs(phi) > atol or abs(lam) > atol:
-            circuit.append(U3Gate(theta, phi, lam), [0])
-=======
-        # pylint: disable=unused-argument
-        qr = QuantumRegister(1, 'qr')
-        circuit = QuantumCircuit(qr, global_phase=phase)
-        circuit._append(U3Gate(theta, phi, lam), [qr[0]], [])
->>>>>>> 10a1c907
+            circuit._append(U3Gate(theta, phi, lam), [0])
         return circuit
 
     @staticmethod
@@ -424,26 +375,13 @@
                       phase,
                       simplify=True,
                       atol=DEFAULT_ATOL):
-<<<<<<< HEAD
         circuit = QuantumCircuit(1, global_phase=phase)
         if simplify and abs(theta) < atol:
             tot = _mod_2pi(phi + lam)
             if abs(tot) > atol:
-                circuit.append(U1Gate(tot), [0])
+                circuit._append(U1Gate(tot), [0])
         elif simplify and abs(theta - np.pi/2) < atol:
-            circuit.append(U2Gate(phi, lam), [0])
-=======
-        rtol = 1e-9  # default is 1e-5, too far from atol=1e-12
-        qr = QuantumRegister(1, 'qr')
-        circuit = QuantumCircuit(qr, global_phase=phase)
-        if simplify and (math.isclose(theta, 0.0, abs_tol=atol, rel_tol=rtol)):
-            phi_lam = phi + lam
-            if not (math.isclose(phi_lam, 0.0, abs_tol=atol, rel_tol=rtol) or
-                    math.isclose(phi_lam, 2*np.pi, abs_tol=atol, rel_tol=rtol)):
-                circuit._append(U1Gate(_mod2pi(phi+lam)), [qr[0]], [])
-        elif simplify and math.isclose(theta, np.pi/2, abs_tol=atol, rel_tol=rtol):
-            circuit._append(U2Gate(phi, lam), [qr[0]], [])
->>>>>>> 10a1c907
+            circuit._append(U2Gate(phi, lam), [0])
         else:
             circuit._append(U3Gate(theta, phi, lam), [qr[0]], [])
         return circuit
@@ -455,10 +393,9 @@
                    phase,
                    simplify=True,
                    atol=DEFAULT_ATOL):
-<<<<<<< HEAD
         circuit = QuantumCircuit(1, global_phase=phase)
         if not simplify or abs(theta) > atol or abs(phi) > atol or abs(lam) > atol:
-            circuit.append(UGate(theta, phi, lam), [0])
+            circuit._append(UGate(theta, phi, lam), [0])
         return circuit
 
     @staticmethod
@@ -488,12 +425,6 @@
         pfun(circuit, theta + np.pi)
         xfun(circuit)
         pfun(circuit, phi + np.pi)
-=======
-        # pylint: disable=unused-argument
-        qr = QuantumRegister(1, 'qr')
-        circuit = QuantumCircuit(qr, global_phase=phase)
-        circuit._append(UGate(theta, phi, lam), [qr[0]], [])
->>>>>>> 10a1c907
         return circuit
 
     @staticmethod
@@ -503,64 +434,15 @@
                      phase,
                      simplify=True,
                      atol=DEFAULT_ATOL):
-<<<<<<< HEAD
         def fnz(circuit, phi):
             phi = _mod_2pi(phi)
             if not simplify or abs(phi) > atol:
-                circuit.append(PhaseGate(phi), [0])
+                circuit._append(PhaseGate(phi), [0])
 
         def fnx(circuit):
-            circuit.append(SXGate(), [0])
+            circuit._append(SXGate(), [0])
         return OneQubitEulerDecomposer._circuit_psx_gen(theta, phi, lam, phase, simplify, atol,
                                                         fnz, fnx)
-=======
-        # Shift theta and phi so decomposition is
-        # Phase(phi+pi).SX.Phase(theta+pi).SX.Phase(lam)
-        theta = _mod2pi(theta + np.pi)
-        phi = _mod2pi(phi + np.pi)
-        qr = QuantumRegister(1, 'qr')
-        circuit = QuantumCircuit(qr, global_phase=phase - np.pi / 2)
-        # Check for decomposition into minimimal number required SX gates
-        abs_theta = abs(theta)
-        if simplify and math.isclose(abs_theta, np.pi, abs_tol=atol):
-            lam_phi_theta = _mod2pi(lam + phi + theta)
-            abs_lam_phi_theta = _mod2pi(abs(lam + phi + theta))
-            if not (math.isclose(abs_lam_phi_theta, 0., abs_tol=atol) or
-                    math.isclose(abs_lam_phi_theta, 2*np.pi, abs_tol=atol)):
-                circuit._append(PhaseGate(lam_phi_theta), [qr[0]], [])
-            circuit.global_phase += np.pi / 2
-        elif simplify and (math.isclose(abs_theta, np.pi/2, abs_tol=atol) or
-                           math.isclose(abs_theta, 3*np.pi/2, abs_tol=atol)):
-            lam_theta = _mod2pi(lam + theta)
-            abs_lam_theta = _mod2pi(abs(lam + theta))
-            if not (math.isclose(abs_lam_theta, 0, abs_tol=atol) or
-                    math.isclose(abs_lam_theta, 2*np.pi, abs_tol=atol)):
-                circuit._append(PhaseGate(lam_theta), [qr[0]], [])
-            circuit._append(SXGate(), [qr[0]], [])
-            phi_theta = _mod2pi(phi + theta)
-            abs_phi_theta = _mod2pi(abs(phi_theta))
-            if not (math.isclose(abs_phi_theta, 0, abs_tol=atol) or
-                    math.isclose(abs_phi_theta, 2*np.pi, abs_tol=atol)):
-                circuit._append(PhaseGate(_mod2pi(phi + theta)), [qr[0]], [])
-            if (math.isclose(theta, -np.pi / 2, abs_tol=atol) or math.isclose(
-                    theta, 3 * np.pi / 2, abs_tol=atol)):
-                circuit.global_phase += np.pi / 2
-        else:
-            abs_lam = abs(lam)
-            if not (math.isclose(abs_lam, 0., abs_tol=atol) or
-                    math.isclose(abs_lam, 2*np.pi, abs_tol=atol)):
-                circuit._append(PhaseGate(lam), [qr[0]], [])
-            circuit._append(SXGate(), [qr[0]], [])
-            if not (math.isclose(abs_theta, 0., abs_tol=atol) or
-                    math.isclose(abs_theta, 2*np.pi, abs_tol=atol)):
-                circuit._append(PhaseGate(theta), [qr[0]], [])
-            circuit._append(SXGate(), [qr[0]], [])
-            abs_phi = abs(phi)
-            if not (math.isclose(abs_phi, 0., abs_tol=atol) or
-                    math.isclose(abs_phi, 2*np.pi, abs_tol=atol)):
-                circuit._append(PhaseGate(phi), [qr[0]], [])
-        return circuit
->>>>>>> 10a1c907
 
     @staticmethod
     def _circuit_zsx(theta,
@@ -569,71 +451,16 @@
                      phase,
                      simplify=True,
                      atol=DEFAULT_ATOL):
-<<<<<<< HEAD
         def fnz(circuit, phi):
             phi = _mod_2pi(phi)
             if not simplify or abs(phi) > atol:
-                circuit.append(RZGate(phi), [0])
+                circuit._append(RZGate(phi), [0])
                 circuit.global_phase += phi/2
 
         def fnx(circuit):
-            circuit.append(SXGate(), [0])
+            circuit._append(SXGate(), [0])
         return OneQubitEulerDecomposer._circuit_psx_gen(theta, phi, lam, phase, simplify, atol,
                                                         fnz, fnx)
-=======
-        # Shift theta and phi so decomposition is
-        # RZ(phi+pi).SX.RZ(theta+pi).SX.RZ(lam)
-        theta = _mod2pi(theta + np.pi)
-        phi = _mod2pi(phi + np.pi)
-        qr = QuantumRegister(1, 'qr')
-        circuit = QuantumCircuit(qr, global_phase=phase - np.pi / 2)
-        # Check for decomposition into minimimal number required SX gates
-        abs_theta = abs(theta)
-        if simplify and math.isclose(abs_theta, np.pi, abs_tol=atol):
-            lam_phi_theta = _mod2pi(lam + phi + theta)
-            abs_lam_phi_theta = _mod2pi(abs(lam + phi + theta))
-            if not (math.isclose(abs_lam_phi_theta, 0., abs_tol=atol) or
-                    math.isclose(abs_lam_phi_theta, 2*np.pi, abs_tol=atol)):
-                circuit._append(RZGate(lam_phi_theta), [qr[0]], [])
-                circuit.global_phase += 0.5 * lam_phi_theta
-            circuit.global_phase += np.pi / 2
-        elif simplify and (math.isclose(abs_theta, np.pi/2, abs_tol=atol) or
-                           math.isclose(abs_theta, 3*np.pi/2, abs_tol=atol)):
-            lam_theta = _mod2pi(lam + theta)
-            abs_lam_theta = _mod2pi(abs(lam + theta))
-            if not (math.isclose(abs_lam_theta, 0, abs_tol=atol) or
-                    math.isclose(abs_lam_theta, 2*np.pi, abs_tol=atol)):
-                circuit._append(RZGate(lam_theta), [qr[0]], [])
-                circuit.global_phase += 0.5 * lam_theta
-            circuit._append(SXGate(), [qr[0]], [])
-            phi_theta = _mod2pi(phi + theta)
-            abs_phi_theta = _mod2pi(abs(phi_theta))
-            if not (math.isclose(abs_phi_theta, 0, abs_tol=atol) or
-                    math.isclose(abs_phi_theta, 2*np.pi, abs_tol=atol)):
-                circuit._append(RZGate(phi_theta), [qr[0]], [])
-                circuit.global_phase += 0.5 * phi_theta
-            if (math.isclose(theta, -np.pi / 2, abs_tol=atol) or
-                    math.isclose(theta, 3 * np.pi / 2, abs_tol=atol)):
-                circuit.global_phase += np.pi / 2
-        else:
-            abs_lam = abs(lam)
-            if not (math.isclose(abs_lam, 0., abs_tol=atol) or
-                    math.isclose(abs_lam, 2*np.pi, abs_tol=atol)):
-                circuit._append(RZGate(lam), [qr[0]], [])
-                circuit.global_phase += 0.5 * lam
-            circuit._append(SXGate(), [qr[0]], [])
-            if not (math.isclose(abs_theta, 0., abs_tol=atol) or
-                    math.isclose(abs_theta, 2*np.pi, abs_tol=atol)):
-                circuit._append(RZGate(theta), [qr[0]], [])
-                circuit.global_phase += 0.5 * theta
-            circuit._append(SXGate(), [qr[0]], [])
-            abs_phi = abs(phi)
-            if not (math.isclose(abs_phi, 0., abs_tol=atol) or
-                    math.isclose(abs_phi, 2*np.pi, abs_tol=atol)):
-                circuit._append(RZGate(phi), [qr[0]], [])
-                circuit.global_phase += 0.5 * phi
-        return circuit
->>>>>>> 10a1c907
 
     @staticmethod
     def _circuit_u1x(theta,
@@ -642,47 +469,16 @@
                      phase,
                      simplify=True,
                      atol=DEFAULT_ATOL):
-<<<<<<< HEAD
         def fnz(circuit, phi):
             phi = _mod_2pi(phi)
             if not simplify or abs(phi) > atol:
-                circuit.append(U1Gate(phi), [0])
+                circuit._append(U1Gate(phi), [0])
 
         def fnx(circuit):
             circuit.global_phase += np.pi/4
-            circuit.append(RXGate(np.pi / 2), [0])
+            circuit._append(RXGate(np.pi / 2), [0])
         return OneQubitEulerDecomposer._circuit_psx_gen(theta, phi, lam, phase, simplify, atol,
                                                         fnz, fnx)
-=======
-        # Shift theta and phi so decomposition is
-        # U1(phi).X90.U1(theta).X90.U1(lam)
-        theta += np.pi
-        phi += np.pi
-        # Check for decomposition into minimimal number required X90 pulses
-        if simplify and math.isclose(abs(theta), np.pi, abs_tol=atol):
-            # Zero X90 gate decomposition
-            qr = QuantumRegister(1, 'qr')
-            circuit = QuantumCircuit(qr, global_phase=phase)
-            circuit._append(U1Gate(lam + phi + theta), [qr[0]], [])
-            return circuit
-        if simplify and math.isclose(abs(theta), np.pi/2, abs_tol=atol):
-            # Single X90 gate decomposition
-            qr = QuantumRegister(1, 'qr')
-            circuit = QuantumCircuit(qr, global_phase=phase)
-            circuit._append(U1Gate(lam + theta), [qr[0]], [])
-            circuit._append(RXGate(np.pi / 2), [qr[0]], [])
-            circuit._append(U1Gate(phi + theta), [qr[0]], [])
-            return circuit
-        # General two-X90 gate decomposition
-        qr = QuantumRegister(1, 'qr')
-        circuit = QuantumCircuit(qr, global_phase=phase)
-        circuit._append(U1Gate(lam), [qr[0]], [])
-        circuit._append(RXGate(np.pi / 2), [qr[0]], [])
-        circuit._append(U1Gate(theta), [qr[0]], [])
-        circuit._append(RXGate(np.pi / 2), [qr[0]], [])
-        circuit._append(U1Gate(phi), [qr[0]], [])
-        return circuit
->>>>>>> 10a1c907
 
     @staticmethod
     def _circuit_rr(theta,
@@ -691,31 +487,15 @@
                     phase,
                     simplify=True,
                     atol=DEFAULT_ATOL):
-<<<<<<< HEAD
         circuit = QuantumCircuit(1, global_phase=phase)
         if simplify and abs(theta) < atol and abs(phi) < atol and abs(lam) < atol:
             return circuit
         if not simplify or abs(theta - np.pi) > atol:
-            circuit.append(RGate(theta - np.pi, np.pi / 2 - lam), [0])
-        circuit.append(RGate(np.pi, 0.5 * (phi - lam + np.pi)), [0])
+            circuit._append(RGate(theta - np.pi, np.pi / 2 - lam), [0])
+        circuit._append(RGate(np.pi, 0.5 * (phi - lam + np.pi)), [0])
         return circuit
 
 
 def _mod_2pi(angle: float):
     """Wrap angle into interval [-π,π)"""
-    return (angle+np.pi) % (2*np.pi) - np.pi
-=======
-        qr = QuantumRegister(1, 'qr')
-        circuit = QuantumCircuit(qr, global_phase=phase)
-        if not simplify or not math.isclose(theta, -np.pi, abs_tol=atol):
-            circuit._append(RGate(theta + np.pi, np.pi / 2 - lam), [qr[0]], [])
-        circuit._append(RGate(-np.pi, 0.5 * (phi - lam + np.pi)), [qr[0]], [])
-        return circuit
-
-
-def _mod2pi(angle):
-    if angle >= 0:
-        return math.fmod(angle, 2*np.pi)
-    else:
-        return math.fmod(angle, -2*np.pi)
->>>>>>> 10a1c907
+    return (angle+np.pi) % (2*np.pi) - np.pi