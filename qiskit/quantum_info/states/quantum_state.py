# This code is part of Qiskit.
#
# (C) Copyright IBM 2017, 2019.
#
# This code is licensed under the Apache License, Version 2.0. You may
# obtain a copy of this license in the LICENSE.txt file in the root directory
# of this source tree or at http://www.apache.org/licenses/LICENSE-2.0.
#
# Any modifications or derivative works of this code must retain this
# copyright notice, and modified files need to carry a notice indicating
# that they have been altered from the originals.

"""
Abstract QuantumState class.
"""

import copy
from abc import abstractmethod

import numpy as np

from qiskit.quantum_info.operators.operator import Operator
from qiskit.result.counts import Counts
from qiskit.utils.deprecation import deprecate_function


class QuantumState:
    """Abstract quantum state base class"""

    def __init__(self, op_shape=None):
        """Initialize a QuantumState object.

        Args:
            op_shape (OpShape): Optional, an OpShape object for state dimensions.

        .. note::

            If `op_shape`` is specified it will take precedence over other
            kwargs.
        """
        self._op_shape = op_shape
        # RNG for measure functions
        self._rng_generator = None

    # Set higher priority than Numpy array and matrix classes
    __array_priority__ = 20

    def __eq__(self, other):
        return isinstance(other, self.__class__) and self.dims() == other.dims()

    @property
    def dim(self):
        """Return total state dimension."""
        return self._op_shape.shape[0]

    @property
    def num_qubits(self):
        """Return the number of qubits if a N-qubit state or None otherwise."""
        return self._op_shape.num_qubits

    @property
    def _rng(self):
        if self._rng_generator is None:
            return np.random.default_rng()
        return self._rng_generator

    def dims(self, qargs=None):
        """Return tuple of input dimension for specified subsystems."""
        return self._op_shape.dims_l(qargs)

    def copy(self):
        """Make a copy of current operator."""
        return copy.deepcopy(self)

    def seed(self, value=None):
        """Set the seed for the quantum state RNG."""
        if value is None:
            self._rng_generator = None
        elif isinstance(value, np.random.Generator):
            self._rng_generator = value
        else:
            self._rng_generator = np.random.default_rng(value)

    @abstractmethod
    def is_valid(self, atol=None, rtol=None):
        """Return True if a valid quantum state."""
        pass

    @abstractmethod
    def to_operator(self):
        """Convert state to matrix operator class"""
        pass

    @abstractmethod
    def conjugate(self):
        """Return the conjugate of the operator."""
        pass

    @abstractmethod
    def trace(self):
        """Return the trace of the quantum state as a density matrix."""
        pass

    @abstractmethod
    def purity(self):
        """Return the purity of the quantum state."""
        pass

    @abstractmethod
    def tensor(self, other):
        """Return the tensor product state self ⊗ other.

        Args:
            other (QuantumState): a quantum state object.

        Returns:
            QuantumState: the tensor product operator self ⊗ other.

        Raises:
            QiskitError: if other is not a quantum state.
        """
        pass

    @abstractmethod
    def expand(self, other):
        """Return the tensor product state other ⊗ self.

        Args:
            other (QuantumState): a quantum state object.

        Returns:
            QuantumState: the tensor product state other ⊗ self.

        Raises:
            QiskitError: if other is not a quantum state.
        """
        pass

    def _add(self, other):
        """Return the linear combination self + other.

        Args:
            other (QuantumState): a state object.

        Returns:
            QuantumState: the linear combination self + other.

        Raises:
            NotImplementedError: if subclass does not support addition.
        """
        raise NotImplementedError("{} does not support addition".format(type(self)))

    def _multiply(self, other):
        """Return the scalar multipled state other * self.

        Args:
            other (complex): a complex number.

        Returns:
            QuantumState: the scalar multipled state other * self.

        Raises:
            NotImplementedError: if subclass does not support scala
                                 multiplication.
        """
<<<<<<< HEAD
        raise NotImplementedError(
            "{} does not support scalar multiplication".format(type(self))
        )
=======
        raise NotImplementedError("{} does not support scalar multiplication".format(type(self)))
>>>>>>> a9289c08

    @abstractmethod
    def evolve(self, other, qargs=None):
        """Evolve a quantum state by the operator.

        Args:
            other (Operator or QuantumChannel): The operator to evolve by.
            qargs (list): a list of QuantumState subsystem positions to apply
                           the operator on.

        Returns:
            QuantumState: the output quantum state.

        Raises:
            QiskitError: if the operator dimension does not match the
                         specified QuantumState subsystem dimensions.
        """
        pass

    @abstractmethod
    def expectation_value(self, oper, qargs=None):
        """Compute the expectation value of an operator.

        Args:
            oper (BaseOperator): an operator to evaluate expval.
            qargs (None or list): subsystems to apply the operator on.

        Returns:
            complex: the expectation value.
        """
        pass

    @abstractmethod
    def probabilities(self, qargs=None, decimals=None):
        """Return the subsystem measurement probability vector.

        Measurement probabilities are with respect to measurement in the
        computation (diagonal) basis.

        Args:
            qargs (None or list): subsystems to return probabilities for,
                if None return for all subsystems (Default: None).
            decimals (None or int): the number of decimal places to round
                values. If None no rounding is done (Default: None).

        Returns:
            np.array: The Numpy vector array of probabilities.
        """
        pass

    def probabilities_dict(self, qargs=None, decimals=None):
        """Return the subsystem measurement probability dictionary.

        Measurement probabilities are with respect to measurement in the
        computation (diagonal) basis.

        This dictionary representation uses a Ket-like notation where the
        dictionary keys are qudit strings for the subsystem basis vectors.
        If any subsystem has a dimension greater than 10 comma delimiters are
        inserted between integers so that subsystems can be distinguished.

        Args:
            qargs (None or list): subsystems to return probabilities for,
                if None return for all subsystems (Default: None).
            decimals (None or int): the number of decimal places to round
                values. If None, rounding is done upto 15 decimal places (Default: 15).

        Returns:
            dict: The measurement probabilities in dict (ket) form.
        """

        if decimals is None:
            decimals = 15

        return self._vector_to_dict(
<<<<<<< HEAD
            self.probabilities(qargs=qargs, decimals=decimals),
            self.dims(qargs),
            string_labels=True,
=======
            self.probabilities(qargs=qargs, decimals=decimals), self.dims(qargs), string_labels=True
>>>>>>> a9289c08
        )

    def sample_memory(self, shots, qargs=None):
        """Sample a list of qubit measurement outcomes in the computational basis.

        Args:
            shots (int): number of samples to generate.
            qargs (None or list): subsystems to sample measurements for,
                                if None sample measurement of all
                                subsystems (Default: None).

        Returns:
            np.array: list of sampled counts if the order sampled.

        Additional Information:

            This function *samples* measurement outcomes using the measure
            :meth:`probabilities` for the current state and `qargs`. It does
            not actually implement the measurement so the current state is
            not modified.

            The seed for random number generator used for sampling can be
            set to a fixed value by using the stats :meth:`seed` method.
        """
        # Get measurement probabilities for measured qubits
        probs = self.probabilities(qargs)

        # Generate list of possible outcome string labels
        labels = self._index_to_ket_array(
            np.arange(len(probs)), self.dims(qargs), string_labels=True
        )
        return self._rng.choice(labels, p=probs, size=shots)

    def sample_counts(self, shots, qargs=None):
        """Sample a dict of qubit measurement outcomes in the computational basis.

        Args:
            shots (int): number of samples to generate.
            qargs (None or list): subsystems to sample measurements for,
                                if None sample measurement of all
                                subsystems (Default: None).

        Returns:
            Counts: sampled counts dictionary.

        Additional Information:

            This function *samples* measurement outcomes using the measure
            :meth:`probabilities` for the current state and `qargs`. It does
            not actually implement the measurement so the current state is
            not modified.

            The seed for random number generator used for sampling can be
            set to a fixed value by using the stats :meth:`seed` method.
        """
        # Sample list of outcomes
        samples = self.sample_memory(shots, qargs=qargs)

        # Combine all samples into a counts dictionary
        inds, counts = np.unique(samples, return_counts=True)
        return Counts(zip(inds, counts))

    def measure(self, qargs=None):
        """Measure subsystems and return outcome and post-measure state.

        Note that this function uses the QuantumStates internal random
        number generator for sampling the measurement outcome. The RNG
        seed can be set using the :meth:`seed` method.

        Args:
            qargs (list or None): subsystems to sample measurements for,
                                  if None sample measurement of all
                                  subsystems (Default: None).

        Returns:
            tuple: the pair ``(outcome, state)`` where ``outcome`` is the
                   measurement outcome string label, and ``state`` is the
                   collapsed post-measurement state for the corresponding
                   outcome.
        """
        # Sample a single measurement outcome from probabilities
        dims = self.dims(qargs)
        probs = self.probabilities(qargs)
        sample = self._rng.choice(len(probs), p=probs, size=1)

        # Format outcome
<<<<<<< HEAD
        outcome = self._index_to_ket_array(
            sample, self.dims(qargs), string_labels=True
        )[0]
=======
        outcome = self._index_to_ket_array(sample, self.dims(qargs), string_labels=True)[0]
>>>>>>> a9289c08

        # Convert to projector for state update
        proj = np.zeros(len(probs), dtype=complex)
        proj[sample] = 1 / np.sqrt(probs[sample])

        # Update state object
        # TODO: implement a more efficient state update method for
        # diagonal matrix multiplication
<<<<<<< HEAD
        ret = self.evolve(
            Operator(np.diag(proj), input_dims=dims, output_dims=dims), qargs=qargs
        )
=======
        ret = self.evolve(Operator(np.diag(proj), input_dims=dims, output_dims=dims), qargs=qargs)
>>>>>>> a9289c08

        return outcome, ret

    @staticmethod
    def _index_to_ket_array(inds, dims, string_labels=False):
        """Convert an index array into a ket array.

        Args:
            inds (np.array): an integer index array.
            dims (tuple): a list of subsystem dimensions.
            string_labels (bool): return ket as string if True, otherwise
                                  return as index array (Default: False).

        Returns:
            np.array: an array of ket strings if string_label=True, otherwise
                      an array of ket lists.
        """
        shifts = [1]
        for dim in dims[:-1]:
            shifts.append(shifts[-1] * dim)
        kets = np.array([(inds // shift) % dim for dim, shift in zip(dims, shifts)])

        if string_labels:
            max_dim = max(dims)
            char_kets = np.asarray(kets, dtype=np.unicode_)
            str_kets = char_kets[0]
            for row in char_kets[1:]:
                if max_dim > 10:
                    str_kets = np.char.add(",", str_kets)
                str_kets = np.char.add(row, str_kets)
            return str_kets.T

        return kets.T

    @staticmethod
    def _vector_to_dict(vec, dims, decimals=None, string_labels=False):
        """Convert a vector to a ket dictionary.

        This representation will not show zero values in the output dict.

        Args:
            vec (array): a Numpy vector array.
            dims (tuple): subsystem dimensions.
            decimals (None or int): number of decimal places to round to.
                                    (See Numpy.round), if None no rounding
                                    is done (Default: None).
            string_labels (bool): return ket as string if True, otherwise
                                  return as index array (Default: False).

        Returns:
            dict: the vector in dictionary `ket` form.
        """
        # Get indices of non-zero elements
        vals = vec if decimals is None else vec.round(decimals=decimals)
        (inds,) = vals.nonzero()

        # Convert to ket tuple based on subsystem dimensions
        kets = QuantumState._index_to_ket_array(inds, dims, string_labels=string_labels)

        # Make dict of tuples
        if string_labels:
            return dict(zip(kets, vec[inds]))

        return {tuple(ket): val for ket, val in zip(kets, vals[inds])}

    @staticmethod
    def _matrix_to_dict(mat, dims, decimals=None, string_labels=False):
        """Convert a matrix to a ket dictionary.

        This representation will not show zero values in the output dict.

        Args:
            mat (array): a Numpy matrix array.
            dims (tuple): subsystem dimensions.
            decimals (None or int): number of decimal places to round to.
                                    (See Numpy.round), if None no rounding
                                    is done (Default: None).
            string_labels (bool): return ket as string if True, otherwise
                                  return as index array (Default: False).

        Returns:
            dict: the matrix in dictionary `ket` form.
        """
        # Get indices of non-zero elements
        vals = mat if decimals is None else mat.round(decimals=decimals)
        (
            inds_row,
            inds_col,
        ) = vals.nonzero()

        # Convert to ket tuple based on subsystem dimensions
<<<<<<< HEAD
        bras = QuantumState._index_to_ket_array(
            inds_row, dims, string_labels=string_labels
        )
        kets = QuantumState._index_to_ket_array(
            inds_col, dims, string_labels=string_labels
        )
=======
        bras = QuantumState._index_to_ket_array(inds_row, dims, string_labels=string_labels)
        kets = QuantumState._index_to_ket_array(inds_col, dims, string_labels=string_labels)
>>>>>>> a9289c08

        # Make dict of tuples
        if string_labels:
            return {
                "{}|{}".format(ket, bra): val
                for ket, bra, val in zip(kets, bras, vals[inds_row, inds_col])
            }

        return {
            (tuple(ket), tuple(bra)): val
            for ket, bra, val in zip(kets, bras, vals[inds_row, inds_col])
        }
<<<<<<< HEAD

    @staticmethod
    def _accumulate_dims(dims, qargs):
        """Flatten subsystem dimensions for unspecified qargs.

        This has the potential to reduce the number of subsystems
        by combining consecutive subsystems between the specified
        qargs. For example, if we had a 5-qubit system with
        ``dims = (2, 2, 2, 2, 2)``, and ``qargs=[0, 4]``, then the
        flattened system will have dimensions ``new_dims = (2, 8, 2)``
        and qargs ``new_qargs = [0, 2]``.

        Args:
            dims (tuple): subsystem dimensions.
            qargs (list): qargs list.

        Returns:
            tuple: the pair (new_dims, new_qargs).
        """

        qargs_map = {}
        new_dims = []

        # Accumulate subsystems that can be combined
        accum = []
        for i, dim in enumerate(dims):
            if i in qargs:
                if accum:
                    new_dims.append(np.product(accum))
                    accum = []
                new_dims.append(dim)
                qargs_map[i] = len(new_dims) - 1
            else:
                accum.append(dim)
        if accum:
            new_dims.append(np.product(accum))
        return tuple(new_dims), [qargs_map[i] for i in qargs]
=======
>>>>>>> a9289c08

    @staticmethod
    def _subsystem_probabilities(probs, dims, qargs=None):
        """Marginalize a probability vector according to subsystems.

        Args:
            probs (np.array): a probability vector Numpy array.
            dims (tuple): subsystem dimensions.
            qargs (None or list): a list of subsystems to return
                marginalized probabilities for. If None return all
                probabilities (Default: None).

        Returns:
            np.array: the marginalized probability vector flattened
                      for the specified qargs.
        """
        if qargs is None:
            return probs
<<<<<<< HEAD

        # Accumulate dimensions to trace over
        accum_dims, accum_qargs = QuantumState._accumulate_dims(dims, qargs)

        # Get sum axis for maginalized subsystems
        n_qargs = len(accum_dims)
        axis = list(range(n_qargs))
        for i in accum_qargs:
            axis.remove(n_qargs - 1 - i)

        # Reshape the probability to a tensor and sum over maginalized axes
        new_probs = np.sum(
            np.reshape(probs, list(reversed(accum_dims))), axis=tuple(axis)
        )

        # Transpose output probs based on order of qargs
        if sorted(accum_qargs) != accum_qargs:
            axes = np.argsort(accum_qargs)
            return np.ravel(np.transpose(new_probs, axes=axes))

        return np.ravel(new_probs)
=======
        # Convert qargs to tensor axes
        probs_tens = np.reshape(probs, dims)
        ndim = probs_tens.ndim
        qargs_axes = [ndim - 1 - i for i in reversed(qargs)]
        # Get sum axis for marginalized subsystems
        sum_axis = tuple(i for i in range(ndim) if i not in qargs_axes)
        if sum_axis:
            probs_tens = np.sum(probs_tens, axis=sum_axis)
            qargs_axes = np.argsort(np.argsort(qargs_axes))
        # Permute probability vector for desired qargs order
        probs_tens = np.transpose(probs_tens, axes=qargs_axes)
        new_probs = np.reshape(probs_tens, (probs_tens.size,))
        return new_probs
>>>>>>> a9289c08

    # Overloads
    def __and__(self, other):
        return self.evolve(other)

    @deprecate_function(
        "Using `psi @ U` as shorthand for `psi.evolve(U)` is deprecated"
        " as of version 0.17.0 and will be removed no earlier than 3 months"
        " after the release date. It has been superceded by the `&` operator"
        " (`psi & U == psi.evolve(U)`) instead."
    )
    def __matmul__(self, other):
        # Check for subsystem case return by __call__ method
        if isinstance(other, tuple) and len(other) == 2:
            return self.evolve(other[0], qargs=other[1])
        return self.evolve(other)

    def __xor__(self, other):
        return self.tensor(other)

    def __mul__(self, other):
        return self._multiply(other)

    def __truediv__(self, other):
        return self._multiply(1 / other)

    def __rmul__(self, other):
        return self.__mul__(other)

    def __add__(self, other):
        return self._add(other)

    def __sub__(self, other):
        return self._add(-other)

    def __neg__(self):
        return self._multiply(-1)<|MERGE_RESOLUTION|>--- conflicted
+++ resolved
@@ -163,13 +163,9 @@
             NotImplementedError: if subclass does not support scala
                                  multiplication.
         """
-<<<<<<< HEAD
         raise NotImplementedError(
             "{} does not support scalar multiplication".format(type(self))
         )
-=======
-        raise NotImplementedError("{} does not support scalar multiplication".format(type(self)))
->>>>>>> a9289c08
 
     @abstractmethod
     def evolve(self, other, qargs=None):
@@ -245,13 +241,9 @@
             decimals = 15
 
         return self._vector_to_dict(
-<<<<<<< HEAD
             self.probabilities(qargs=qargs, decimals=decimals),
             self.dims(qargs),
             string_labels=True,
-=======
-            self.probabilities(qargs=qargs, decimals=decimals), self.dims(qargs), string_labels=True
->>>>>>> a9289c08
         )
 
     def sample_memory(self, shots, qargs=None):
@@ -338,13 +330,9 @@
         sample = self._rng.choice(len(probs), p=probs, size=1)
 
         # Format outcome
-<<<<<<< HEAD
         outcome = self._index_to_ket_array(
             sample, self.dims(qargs), string_labels=True
         )[0]
-=======
-        outcome = self._index_to_ket_array(sample, self.dims(qargs), string_labels=True)[0]
->>>>>>> a9289c08
 
         # Convert to projector for state update
         proj = np.zeros(len(probs), dtype=complex)
@@ -353,13 +341,9 @@
         # Update state object
         # TODO: implement a more efficient state update method for
         # diagonal matrix multiplication
-<<<<<<< HEAD
         ret = self.evolve(
             Operator(np.diag(proj), input_dims=dims, output_dims=dims), qargs=qargs
         )
-=======
-        ret = self.evolve(Operator(np.diag(proj), input_dims=dims, output_dims=dims), qargs=qargs)
->>>>>>> a9289c08
 
         return outcome, ret
 
@@ -451,17 +435,12 @@
         ) = vals.nonzero()
 
         # Convert to ket tuple based on subsystem dimensions
-<<<<<<< HEAD
         bras = QuantumState._index_to_ket_array(
             inds_row, dims, string_labels=string_labels
         )
         kets = QuantumState._index_to_ket_array(
             inds_col, dims, string_labels=string_labels
         )
-=======
-        bras = QuantumState._index_to_ket_array(inds_row, dims, string_labels=string_labels)
-        kets = QuantumState._index_to_ket_array(inds_col, dims, string_labels=string_labels)
->>>>>>> a9289c08
 
         # Make dict of tuples
         if string_labels:
@@ -474,7 +453,6 @@
             (tuple(ket), tuple(bra)): val
             for ket, bra, val in zip(kets, bras, vals[inds_row, inds_col])
         }
-<<<<<<< HEAD
 
     @staticmethod
     def _accumulate_dims(dims, qargs):
@@ -512,8 +490,6 @@
         if accum:
             new_dims.append(np.product(accum))
         return tuple(new_dims), [qargs_map[i] for i in qargs]
-=======
->>>>>>> a9289c08
 
     @staticmethod
     def _subsystem_probabilities(probs, dims, qargs=None):
@@ -532,8 +508,7 @@
         """
         if qargs is None:
             return probs
-<<<<<<< HEAD
-
+          
         # Accumulate dimensions to trace over
         accum_dims, accum_qargs = QuantumState._accumulate_dims(dims, qargs)
 
@@ -554,21 +529,6 @@
             return np.ravel(np.transpose(new_probs, axes=axes))
 
         return np.ravel(new_probs)
-=======
-        # Convert qargs to tensor axes
-        probs_tens = np.reshape(probs, dims)
-        ndim = probs_tens.ndim
-        qargs_axes = [ndim - 1 - i for i in reversed(qargs)]
-        # Get sum axis for marginalized subsystems
-        sum_axis = tuple(i for i in range(ndim) if i not in qargs_axes)
-        if sum_axis:
-            probs_tens = np.sum(probs_tens, axis=sum_axis)
-            qargs_axes = np.argsort(np.argsort(qargs_axes))
-        # Permute probability vector for desired qargs order
-        probs_tens = np.transpose(probs_tens, axes=qargs_axes)
-        new_probs = np.reshape(probs_tens, (probs_tens.size,))
-        return new_probs
->>>>>>> a9289c08
 
     # Overloads
     def __and__(self, other):
