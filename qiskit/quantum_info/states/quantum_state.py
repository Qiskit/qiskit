# This code is part of Qiskit.
#
# (C) Copyright IBM 2017, 2019.
#
# This code is licensed under the Apache License, Version 2.0. You may
# obtain a copy of this license in the LICENSE.txt file in the root directory
# of this source tree or at http://www.apache.org/licenses/LICENSE-2.0.
#
# Any modifications or derivative works of this code must retain this
# copyright notice, and modified files need to carry a notice indicating
# that they have been altered from the originals.

"""
Abstract QuantumState class.
"""

import copy
from abc import abstractmethod

import numpy as np

from qiskit.quantum_info.operators.operator import Operator
from qiskit.result.counts import Counts
from qiskit.utils.deprecation import deprecate_function


class QuantumState:
    """Abstract quantum state base class"""

    def __init__(self, op_shape=None):
        """Initialize a QuantumState object.

        Args:
            op_shape (OpShape): Optional, an OpShape object for state dimensions.

        .. note::

            If `op_shape`` is specified it will take precedence over other
            kwargs.
        """
        self._op_shape = op_shape
        # RNG for measure functions
        self._rng_generator = None

    # Set higher priority than Numpy array and matrix classes
    __array_priority__ = 20

    def __eq__(self, other):
        return isinstance(other, self.__class__) and self.dims() == other.dims()

    @property
    def dim(self):
        """Return total state dimension."""
        return self._op_shape.shape[0]

    @property
    def num_qubits(self):
        """Return the number of qubits if a N-qubit state or None otherwise."""
        return self._op_shape.num_qubits

    @property
    def _rng(self):
        if self._rng_generator is None:
            return np.random.default_rng()
        return self._rng_generator

    def dims(self, qargs=None):
        """Return tuple of input dimension for specified subsystems."""
        return self._op_shape.dims_l(qargs)

    def copy(self):
        """Make a copy of current operator."""
        return copy.deepcopy(self)

    def seed(self, value=None):
        """Set the seed for the quantum state RNG."""
        if value is None:
            self._rng_generator = None
        elif isinstance(value, np.random.Generator):
            self._rng_generator = value
        else:
            self._rng_generator = np.random.default_rng(value)

    @abstractmethod
    def is_valid(self, atol=None, rtol=None):
        """Return True if a valid quantum state."""
        pass

    @abstractmethod
    def to_operator(self):
        """Convert state to matrix operator class"""
        pass

    @abstractmethod
    def conjugate(self):
        """Return the conjugate of the operator."""
        pass

    @abstractmethod
    def trace(self):
        """Return the trace of the quantum state as a density matrix."""
        pass

    @abstractmethod
    def purity(self):
        """Return the purity of the quantum state."""
        pass

    @abstractmethod
    def tensor(self, other):
        """Return the tensor product state self ⊗ other.

        Args:
            other (QuantumState): a quantum state object.

        Returns:
            QuantumState: the tensor product operator self ⊗ other.

        Raises:
            QiskitError: if other is not a quantum state.
        """
        pass

    @abstractmethod
    def expand(self, other):
        """Return the tensor product state other ⊗ self.

        Args:
            other (QuantumState): a quantum state object.

        Returns:
            QuantumState: the tensor product state other ⊗ self.

        Raises:
            QiskitError: if other is not a quantum state.
        """
        pass

    def _add(self, other):
        """Return the linear combination self + other.

        Args:
            other (QuantumState): a state object.

        Returns:
            QuantumState: the linear combination self + other.

        Raises:
            NotImplementedError: if subclass does not support addition.
        """
        raise NotImplementedError("{} does not support addition".format(type(self)))

    def _multiply(self, other):
        """Return the scalar multipled state other * self.

        Args:
            other (complex): a complex number.

        Returns:
            QuantumState: the scalar multipled state other * self.

        Raises:
            NotImplementedError: if subclass does not support scala
                                 multiplication.
        """
<<<<<<< HEAD
        raise NotImplementedError(
            "{} does not support scalar multiplication".format(type(self))
        )
=======
        raise NotImplementedError("{} does not support scalar multiplication".format(type(self)))
>>>>>>> 33e7448a

    @abstractmethod
    def evolve(self, other, qargs=None):
        """Evolve a quantum state by the operator.

        Args:
            other (Operator or QuantumChannel): The operator to evolve by.
            qargs (list): a list of QuantumState subsystem positions to apply
                           the operator on.

        Returns:
            QuantumState: the output quantum state.

        Raises:
            QiskitError: if the operator dimension does not match the
                         specified QuantumState subsystem dimensions.
        """
        pass

    @abstractmethod
    def expectation_value(self, oper, qargs=None):
        """Compute the expectation value of an operator.

        Args:
            oper (BaseOperator): an operator to evaluate expval.
            qargs (None or list): subsystems to apply the operator on.

        Returns:
            complex: the expectation value.
        """
        pass

    @abstractmethod
    def probabilities(self, qargs=None, decimals=None):
        """Return the subsystem measurement probability vector.

        Measurement probabilities are with respect to measurement in the
        computation (diagonal) basis.

        Args:
            qargs (None or list): subsystems to return probabilities for,
                if None return for all subsystems (Default: None).
            decimals (None or int): the number of decimal places to round
                values. If None no rounding is done (Default: None).

        Returns:
            np.array: The Numpy vector array of probabilities.
        """
        pass

    def probabilities_dict(self, qargs=None, decimals=None):
        """Return the subsystem measurement probability dictionary.

        Measurement probabilities are with respect to measurement in the
        computation (diagonal) basis.

        This dictionary representation uses a Ket-like notation where the
        dictionary keys are qudit strings for the subsystem basis vectors.
        If any subsystem has a dimension greater than 10 comma delimiters are
        inserted between integers so that subsystems can be distinguished.

        Args:
            qargs (None or list): subsystems to return probabilities for,
                if None return for all subsystems (Default: None).
            decimals (None or int): the number of decimal places to round
                values. If None, rounding is done upto 15 decimal places (Default: 15).

        Returns:
            dict: The measurement probabilities in dict (ket) form.
        """

        if decimals is None:
            decimals = 15

        return self._vector_to_dict(
<<<<<<< HEAD
            self.probabilities(qargs=qargs, decimals=decimals),
            self.dims(qargs),
            string_labels=True,
=======
            self.probabilities(qargs=qargs, decimals=decimals), self.dims(qargs), string_labels=True
>>>>>>> 33e7448a
        )

    def sample_memory(self, shots, qargs=None):
        """Sample a list of qubit measurement outcomes in the computational basis.

        Args:
            shots (int): number of samples to generate.
            qargs (None or list): subsystems to sample measurements for,
                                if None sample measurement of all
                                subsystems (Default: None).

        Returns:
            np.array: list of sampled counts if the order sampled.

        Additional Information:

            This function *samples* measurement outcomes using the measure
            :meth:`probabilities` for the current state and `qargs`. It does
            not actually implement the measurement so the current state is
            not modified.

            The seed for random number generator used for sampling can be
            set to a fixed value by using the stats :meth:`seed` method.
        """
        # Get measurement probabilities for measured qubits
        probs = self.probabilities(qargs)

        # Generate list of possible outcome string labels
        labels = self._index_to_ket_array(
            np.arange(len(probs)), self.dims(qargs), string_labels=True
        )
        return self._rng.choice(labels, p=probs, size=shots)

    def sample_counts(self, shots, qargs=None):
        """Sample a dict of qubit measurement outcomes in the computational basis.

        Args:
            shots (int): number of samples to generate.
            qargs (None or list): subsystems to sample measurements for,
                                if None sample measurement of all
                                subsystems (Default: None).

        Returns:
            Counts: sampled counts dictionary.

        Additional Information:

            This function *samples* measurement outcomes using the measure
            :meth:`probabilities` for the current state and `qargs`. It does
            not actually implement the measurement so the current state is
            not modified.

            The seed for random number generator used for sampling can be
            set to a fixed value by using the stats :meth:`seed` method.
        """
        # Sample list of outcomes
        samples = self.sample_memory(shots, qargs=qargs)

        # Combine all samples into a counts dictionary
        inds, counts = np.unique(samples, return_counts=True)
        return Counts(zip(inds, counts))

    def measure(self, qargs=None):
        """Measure subsystems and return outcome and post-measure state.

        Note that this function uses the QuantumStates internal random
        number generator for sampling the measurement outcome. The RNG
        seed can be set using the :meth:`seed` method.

        Args:
            qargs (list or None): subsystems to sample measurements for,
                                  if None sample measurement of all
                                  subsystems (Default: None).

        Returns:
            tuple: the pair ``(outcome, state)`` where ``outcome`` is the
                   measurement outcome string label, and ``state`` is the
                   collapsed post-measurement state for the corresponding
                   outcome.
        """
        # Sample a single measurement outcome from probabilities
        dims = self.dims(qargs)
        probs = self.probabilities(qargs)
        sample = self._rng.choice(len(probs), p=probs, size=1)

        # Format outcome
<<<<<<< HEAD
        outcome = self._index_to_ket_array(
            sample, self.dims(qargs), string_labels=True
        )[0]
=======
        outcome = self._index_to_ket_array(sample, self.dims(qargs), string_labels=True)[0]
>>>>>>> 33e7448a

        # Convert to projector for state update
        proj = np.zeros(len(probs), dtype=complex)
        proj[sample] = 1 / np.sqrt(probs[sample])

        # Update state object
        # TODO: implement a more efficient state update method for
        # diagonal matrix multiplication
<<<<<<< HEAD
        ret = self.evolve(
            Operator(np.diag(proj), input_dims=dims, output_dims=dims), qargs=qargs
        )
=======
        ret = self.evolve(Operator(np.diag(proj), input_dims=dims, output_dims=dims), qargs=qargs)
>>>>>>> 33e7448a

        return outcome, ret

    @staticmethod
    def _index_to_ket_array(inds, dims, string_labels=False):
        """Convert an index array into a ket array.

        Args:
            inds (np.array): an integer index array.
            dims (tuple): a list of subsystem dimensions.
            string_labels (bool): return ket as string if True, otherwise
                                  return as index array (Default: False).

        Returns:
            np.array: an array of ket strings if string_label=True, otherwise
                      an array of ket lists.
        """
        shifts = [1]
        for dim in dims[:-1]:
            shifts.append(shifts[-1] * dim)
        kets = np.array([(inds // shift) % dim for dim, shift in zip(dims, shifts)])

        if string_labels:
            max_dim = max(dims)
            char_kets = np.asarray(kets, dtype=np.unicode_)
            str_kets = char_kets[0]
            for row in char_kets[1:]:
                if max_dim > 10:
                    str_kets = np.char.add(",", str_kets)
                str_kets = np.char.add(row, str_kets)
            return str_kets.T

        return kets.T

    @staticmethod
    def _vector_to_dict(vec, dims, decimals=None, string_labels=False):
        """Convert a vector to a ket dictionary.

        This representation will not show zero values in the output dict.

        Args:
            vec (array): a Numpy vector array.
            dims (tuple): subsystem dimensions.
            decimals (None or int): number of decimal places to round to.
                                    (See Numpy.round), if None no rounding
                                    is done (Default: None).
            string_labels (bool): return ket as string if True, otherwise
                                  return as index array (Default: False).

        Returns:
            dict: the vector in dictionary `ket` form.
        """
        # Get indices of non-zero elements
        vals = vec if decimals is None else vec.round(decimals=decimals)
        (inds,) = vals.nonzero()

        # Convert to ket tuple based on subsystem dimensions
        kets = QuantumState._index_to_ket_array(inds, dims, string_labels=string_labels)

        # Make dict of tuples
        if string_labels:
            return dict(zip(kets, vec[inds]))

        return {tuple(ket): val for ket, val in zip(kets, vals[inds])}

    @staticmethod
    def _matrix_to_dict(mat, dims, decimals=None, string_labels=False):
        """Convert a matrix to a ket dictionary.

        This representation will not show zero values in the output dict.

        Args:
            mat (array): a Numpy matrix array.
            dims (tuple): subsystem dimensions.
            decimals (None or int): number of decimal places to round to.
                                    (See Numpy.round), if None no rounding
                                    is done (Default: None).
            string_labels (bool): return ket as string if True, otherwise
                                  return as index array (Default: False).

        Returns:
            dict: the matrix in dictionary `ket` form.
        """
        # Get indices of non-zero elements
        vals = mat if decimals is None else mat.round(decimals=decimals)
        (
            inds_row,
            inds_col,
        ) = vals.nonzero()

        # Convert to ket tuple based on subsystem dimensions
<<<<<<< HEAD
        bras = QuantumState._index_to_ket_array(
            inds_row, dims, string_labels=string_labels
        )
        kets = QuantumState._index_to_ket_array(
            inds_col, dims, string_labels=string_labels
        )
=======
        bras = QuantumState._index_to_ket_array(inds_row, dims, string_labels=string_labels)
        kets = QuantumState._index_to_ket_array(inds_col, dims, string_labels=string_labels)
>>>>>>> 33e7448a

        # Make dict of tuples
        if string_labels:
            return {
                "{}|{}".format(ket, bra): val
                for ket, bra, val in zip(kets, bras, vals[inds_row, inds_col])
            }

        return {
            (tuple(ket), tuple(bra)): val
            for ket, bra, val in zip(kets, bras, vals[inds_row, inds_col])
        }
<<<<<<< HEAD

    @staticmethod
    def _accumulate_dims(dims, qargs):
        """Flatten subsystem dimensions for unspecified qargs.

        This has the potential to reduce the number of subsystems
        by combining consecutive subsystems between the specified
        qargs. For example, if we had a 5-qubit system with
        ``dims = (2, 2, 2, 2, 2)``, and ``qargs=[0, 4]``, then the
        flattened system will have dimensions ``new_dims = (2, 8, 2)``
        and qargs ``new_qargs = [0, 2]``.

        Args:
            dims (tuple): subsystem dimensions.
            qargs (list): qargs list.

        Returns:
            tuple: the pair (new_dims, new_qargs).
        """

        qargs_map = {}
        new_dims = []

        # Accumulate subsystems that can be combined
        accum = []
        for i, dim in enumerate(dims):
            if i in qargs:
                if accum:
                    new_dims.append(np.product(accum))
                    accum = []
                new_dims.append(dim)
                qargs_map[i] = len(new_dims) - 1
            else:
                accum.append(dim)
        if accum:
            new_dims.append(np.product(accum))
        return tuple(new_dims), [qargs_map[i] for i in qargs]
=======
>>>>>>> 33e7448a

    @staticmethod
    def _subsystem_probabilities(probs, dims, qargs=None):
        """Marginalize a probability vector according to subsystems.

        Args:
            probs (np.array): a probability vector Numpy array.
            dims (tuple): subsystem dimensions.
            qargs (None or list): a list of subsystems to return
                marginalized probabilities for. If None return all
                probabilities (Default: None).

        Returns:
            np.array: the marginalized probability vector flattened
                      for the specified qargs.
        """
        if qargs is None:
            return probs
<<<<<<< HEAD

        # Accumulate dimensions to trace over
        accum_dims, accum_qargs = QuantumState._accumulate_dims(dims, qargs)

        # Get sum axis for maginalized subsystems
        n_qargs = len(accum_dims)
        axis = list(range(n_qargs))
        for i in accum_qargs:
            axis.remove(n_qargs - 1 - i)

        # Reshape the probability to a tensor and sum over maginalized axes
        new_probs = np.sum(
            np.reshape(probs, list(reversed(accum_dims))), axis=tuple(axis)
        )

        # Transpose output probs based on order of qargs
        if sorted(accum_qargs) != accum_qargs:
            axes = np.argsort(accum_qargs)
            return np.ravel(np.transpose(new_probs, axes=axes))

        return np.ravel(new_probs)
=======
        # Convert qargs to tensor axes
        probs_tens = np.reshape(probs, dims)
        ndim = probs_tens.ndim
        qargs_axes = [ndim - 1 - i for i in reversed(qargs)]
        # Get sum axis for marginalized subsystems
        sum_axis = tuple(i for i in range(ndim) if i not in qargs_axes)
        if sum_axis:
            probs_tens = np.sum(probs_tens, axis=sum_axis)
            qargs_axes = np.argsort(np.argsort(qargs_axes))
        # Permute probability vector for desired qargs order
        probs_tens = np.transpose(probs_tens, axes=qargs_axes)
        new_probs = np.reshape(probs_tens, (probs_tens.size,))
        return new_probs
>>>>>>> 33e7448a

    # Overloads
    def __and__(self, other):
        return self.evolve(other)

    @deprecate_function(
        "Using `psi @ U` as shorthand for `psi.evolve(U)` is deprecated"
        " as of version 0.17.0 and will be removed no earlier than 3 months"
        " after the release date. It has been superceded by the `&` operator"
        " (`psi & U == psi.evolve(U)`) instead."
    )
    def __matmul__(self, other):
        # Check for subsystem case return by __call__ method
        if isinstance(other, tuple) and len(other) == 2:
            return self.evolve(other[0], qargs=other[1])
        return self.evolve(other)

    def __xor__(self, other):
        return self.tensor(other)

    def __mul__(self, other):
        return self._multiply(other)

    def __truediv__(self, other):
        return self._multiply(1 / other)

    def __rmul__(self, other):
        return self.__mul__(other)

    def __add__(self, other):
        return self._add(other)

    def __sub__(self, other):
        return self._add(-other)

    def __neg__(self):
        return self._multiply(-1)<|MERGE_RESOLUTION|>--- conflicted
+++ resolved
@@ -163,13 +163,7 @@
             NotImplementedError: if subclass does not support scala
                                  multiplication.
         """
-<<<<<<< HEAD
-        raise NotImplementedError(
-            "{} does not support scalar multiplication".format(type(self))
-        )
-=======
         raise NotImplementedError("{} does not support scalar multiplication".format(type(self)))
->>>>>>> 33e7448a
 
     @abstractmethod
     def evolve(self, other, qargs=None):
@@ -235,23 +229,13 @@
             qargs (None or list): subsystems to return probabilities for,
                 if None return for all subsystems (Default: None).
             decimals (None or int): the number of decimal places to round
-                values. If None, rounding is done upto 15 decimal places (Default: 15).
+                values. If None no rounding is done (Default: None).
 
         Returns:
             dict: The measurement probabilities in dict (ket) form.
         """
-
-        if decimals is None:
-            decimals = 15
-
         return self._vector_to_dict(
-<<<<<<< HEAD
-            self.probabilities(qargs=qargs, decimals=decimals),
-            self.dims(qargs),
-            string_labels=True,
-=======
             self.probabilities(qargs=qargs, decimals=decimals), self.dims(qargs), string_labels=True
->>>>>>> 33e7448a
         )
 
     def sample_memory(self, shots, qargs=None):
@@ -338,13 +322,7 @@
         sample = self._rng.choice(len(probs), p=probs, size=1)
 
         # Format outcome
-<<<<<<< HEAD
-        outcome = self._index_to_ket_array(
-            sample, self.dims(qargs), string_labels=True
-        )[0]
-=======
         outcome = self._index_to_ket_array(sample, self.dims(qargs), string_labels=True)[0]
->>>>>>> 33e7448a
 
         # Convert to projector for state update
         proj = np.zeros(len(probs), dtype=complex)
@@ -353,13 +331,7 @@
         # Update state object
         # TODO: implement a more efficient state update method for
         # diagonal matrix multiplication
-<<<<<<< HEAD
-        ret = self.evolve(
-            Operator(np.diag(proj), input_dims=dims, output_dims=dims), qargs=qargs
-        )
-=======
         ret = self.evolve(Operator(np.diag(proj), input_dims=dims, output_dims=dims), qargs=qargs)
->>>>>>> 33e7448a
 
         return outcome, ret
 
@@ -451,17 +423,8 @@
         ) = vals.nonzero()
 
         # Convert to ket tuple based on subsystem dimensions
-<<<<<<< HEAD
-        bras = QuantumState._index_to_ket_array(
-            inds_row, dims, string_labels=string_labels
-        )
-        kets = QuantumState._index_to_ket_array(
-            inds_col, dims, string_labels=string_labels
-        )
-=======
         bras = QuantumState._index_to_ket_array(inds_row, dims, string_labels=string_labels)
         kets = QuantumState._index_to_ket_array(inds_col, dims, string_labels=string_labels)
->>>>>>> 33e7448a
 
         # Make dict of tuples
         if string_labels:
@@ -474,46 +437,6 @@
             (tuple(ket), tuple(bra)): val
             for ket, bra, val in zip(kets, bras, vals[inds_row, inds_col])
         }
-<<<<<<< HEAD
-
-    @staticmethod
-    def _accumulate_dims(dims, qargs):
-        """Flatten subsystem dimensions for unspecified qargs.
-
-        This has the potential to reduce the number of subsystems
-        by combining consecutive subsystems between the specified
-        qargs. For example, if we had a 5-qubit system with
-        ``dims = (2, 2, 2, 2, 2)``, and ``qargs=[0, 4]``, then the
-        flattened system will have dimensions ``new_dims = (2, 8, 2)``
-        and qargs ``new_qargs = [0, 2]``.
-
-        Args:
-            dims (tuple): subsystem dimensions.
-            qargs (list): qargs list.
-
-        Returns:
-            tuple: the pair (new_dims, new_qargs).
-        """
-
-        qargs_map = {}
-        new_dims = []
-
-        # Accumulate subsystems that can be combined
-        accum = []
-        for i, dim in enumerate(dims):
-            if i in qargs:
-                if accum:
-                    new_dims.append(np.product(accum))
-                    accum = []
-                new_dims.append(dim)
-                qargs_map[i] = len(new_dims) - 1
-            else:
-                accum.append(dim)
-        if accum:
-            new_dims.append(np.product(accum))
-        return tuple(new_dims), [qargs_map[i] for i in qargs]
-=======
->>>>>>> 33e7448a
 
     @staticmethod
     def _subsystem_probabilities(probs, dims, qargs=None):
@@ -532,29 +455,6 @@
         """
         if qargs is None:
             return probs
-<<<<<<< HEAD
-
-        # Accumulate dimensions to trace over
-        accum_dims, accum_qargs = QuantumState._accumulate_dims(dims, qargs)
-
-        # Get sum axis for maginalized subsystems
-        n_qargs = len(accum_dims)
-        axis = list(range(n_qargs))
-        for i in accum_qargs:
-            axis.remove(n_qargs - 1 - i)
-
-        # Reshape the probability to a tensor and sum over maginalized axes
-        new_probs = np.sum(
-            np.reshape(probs, list(reversed(accum_dims))), axis=tuple(axis)
-        )
-
-        # Transpose output probs based on order of qargs
-        if sorted(accum_qargs) != accum_qargs:
-            axes = np.argsort(accum_qargs)
-            return np.ravel(np.transpose(new_probs, axes=axes))
-
-        return np.ravel(new_probs)
-=======
         # Convert qargs to tensor axes
         probs_tens = np.reshape(probs, dims)
         ndim = probs_tens.ndim
@@ -568,7 +468,6 @@
         probs_tens = np.transpose(probs_tens, axes=qargs_axes)
         new_probs = np.reshape(probs_tens, (probs_tens.size,))
         return new_probs
->>>>>>> 33e7448a
 
     # Overloads
     def __and__(self, other):
