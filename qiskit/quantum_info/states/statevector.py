# -*- coding: utf-8 -*-

# This code is part of Qiskit.
#
# (C) Copyright IBM 2017, 2019.
#
# This code is licensed under the Apache License, Version 2.0. You may
# obtain a copy of this license in the LICENSE.txt file in the root directory
# of this source tree or at http://www.apache.org/licenses/LICENSE-2.0.
#
# Any modifications or derivative works of this code must retain this
# copyright notice, and modified files need to carry a notice indicating
# that they have been altered from the originals.

"""
Statevector quantum state class.
"""

import copy
import re
import warnings
from numbers import Number

import numpy as np

from qiskit.circuit.quantumcircuit import QuantumCircuit
from qiskit.circuit.instruction import Instruction
from qiskit.exceptions import QiskitError
from qiskit.quantum_info.states.quantum_state import QuantumState
from qiskit.quantum_info.operators.operator import Operator
from qiskit.quantum_info.operators.predicates import matrix_equal


class Statevector(QuantumState):
    """Statevector class"""

    def __init__(self, data, dims=None):
        """Initialize a statevector object.

        Args:
            data (vector_like): a complex statevector.
            dims (int or tuple or list): Optional. The subsystem dimension of
                                         the state (See additional information).

        Raises:
            QiskitError: if input data is not valid.

        Additional Information:
            The ``dims`` kwarg can be None, an integer, or an iterable of
            integers.

            * ``Iterable`` -- the subsystem dimensions are the values in the list
              with the total number of subsystems given by the length of the list.

            * ``Int`` or ``None`` -- the length of the input vector
              specifies the total dimension of the density matrix. If it is a
              power of two the state will be initialized as an N-qubit state.
              If it is not a power of two the state will have a single
              d-dimensional subsystem.
        """
        if isinstance(data, (list, np.ndarray)):
            # Finally we check if the input is a raw vector in either a
            # python list or numpy array format.
            self._data = np.asarray(data, dtype=complex)
        elif isinstance(data, Statevector):
            self._data = data._data
            if dims is None:
                dims = data._dims
        elif isinstance(data, Operator):
            # We allow conversion of column-vector operators to Statevectors
            input_dim, _ = data.dim
            if input_dim != 1:
                raise QiskitError("Input Operator is not a column-vector.")
            self._data = np.ravel(data.data)
        else:
            raise QiskitError("Invalid input data format for Statevector")
        # Check that the input is a numpy vector or column-vector numpy
        # matrix. If it is a column-vector matrix reshape to a vector.
        ndim = self._data.ndim
        shape = self._data.shape
        if ndim != 1:
            if ndim == 2 and shape[1] == 1:
                self._data = np.reshape(self._data, shape[0])
            elif ndim != 2 or shape[1] != 1:
                raise QiskitError("Invalid input: not a vector or column-vector.")
        super().__init__(self._automatic_dims(dims, shape[0]))

    def __eq__(self, other):
        return super().__eq__(other) and np.allclose(
            self._data, other._data, rtol=self.rtol, atol=self.atol)

    def __repr__(self):
        prefix = 'Statevector('
        pad = len(prefix) * ' '
        return '{}{},\n{}dims={})'.format(
            prefix, np.array2string(
                self.data, separator=', ', prefix=prefix),
            pad, self._dims)

    @property
    def data(self):
        """Return data."""
        return self._data

    def is_valid(self, atol=None, rtol=None):
        """Return True if a Statevector has norm 1."""
        if atol is None:
            atol = self.atol
        if rtol is None:
            rtol = self.rtol
        norm = np.linalg.norm(self.data)
        return np.allclose(norm, 1, rtol=rtol, atol=atol)

    def to_operator(self):
        """Convert state to a rank-1 projector operator"""
        mat = np.outer(self.data, np.conj(self.data))
        return Operator(mat, input_dims=self.dims(), output_dims=self.dims())

    def conjugate(self):
        """Return the conjugate of the operator."""
        return Statevector(np.conj(self.data), dims=self.dims())

    def trace(self):
        """Return the trace of the quantum state as a density matrix."""
        return np.sum(np.abs(self.data) ** 2)

    def purity(self):
        """Return the purity of the quantum state."""
        # For a valid statevector the purity is always 1, however if we simply
        # have an arbitrary vector (not correctly normalized) then the
        # purity is equivalent to the trace squared:
        # P(|psi>) = Tr[|psi><psi|psi><psi|] = |<psi|psi>|^2
        return self.trace() ** 2

    def tensor(self, other):
        """Return the tensor product state self ⊗ other.

        Args:
            other (Statevector): a quantum state object.

        Returns:
            Statevector: the tensor product operator self ⊗ other.

        Raises:
            QiskitError: if other is not a quantum state.
        """
        if not isinstance(other, Statevector):
            other = Statevector(other)
        dims = other.dims() + self.dims()
        data = np.kron(self._data, other._data)
        return Statevector(data, dims)

    def expand(self, other):
        """Return the tensor product state other ⊗ self.

        Args:
            other (Statevector): a quantum state object.

        Returns:
            Statevector: the tensor product state other ⊗ self.

        Raises:
            QiskitError: if other is not a quantum state.
        """
        if not isinstance(other, Statevector):
            other = Statevector(other)
        dims = self.dims() + other.dims()
        data = np.kron(other._data, self._data)
        return Statevector(data, dims)

    def _add(self, other):
        """Return the linear combination self + other.

        Args:
            other (Statevector): a quantum state object.

        Returns:
            Statevector: the linear combination self + other.

        Raises:
            QiskitError: if other is not a quantum state, or has
                         incompatible dimensions.
        """
        if not isinstance(other, Statevector):
            other = Statevector(other)
        if self.dim != other.dim:
            raise QiskitError("other Statevector has different dimensions.")
        return Statevector(self.data + other.data, self.dims())

    def _multiply(self, other):
        """Return the scalar multiplied state self * other.

        Args:
            other (complex): a complex number.

        Returns:
            Statevector: the scalar multiplied state other * self.

        Raises:
            QiskitError: if other is not a valid complex number.
        """
        if not isinstance(other, Number):
            raise QiskitError("other is not a number")
        return Statevector(other * self.data, self.dims())

    def evolve(self, other, qargs=None):
        """Evolve a quantum state by the operator.

        Args:
            other (Operator): The operator to evolve by.
            qargs (list): a list of Statevector subsystem positions to apply
                           the operator on.

        Returns:
            Statevector: the output quantum state.

        Raises:
            QiskitError: if the operator dimension does not match the
                         specified Statevector subsystem dimensions.
        """
        if qargs is None:
            qargs = getattr(other, 'qargs', None)

        # Get return vector
        ret = copy.copy(self)

        # Evolution by a circuit or instruction
        if isinstance(other, QuantumCircuit):
            other = other.to_instruction()
        if isinstance(other, Instruction):
            if self.num_qubits is None:
                raise QiskitError("Cannot apply QuantumCircuit to non-qubit Statevector.")
            return self._evolve_instruction(ret, other, qargs=qargs)

        # Evolution by an Operator
        if not isinstance(other, Operator):
            other = Operator(other)

        # check dimension
        if self.dims(qargs) != other.input_dims():
            raise QiskitError(
                "Operator input dimensions are not equal to statevector subsystem dimensions."
            )
        return Statevector._evolve_operator(ret, other, qargs=qargs)

    def equiv(self, other, rtol=None, atol=None):
        """Return True if statevectors are equivalent up to global phase.

        Args:
            other (Statevector): a statevector object.
            rtol (float): relative tolerance value for comparison.
            atol (float): absolute tolerance value for comparison.

        Returns:
            bool: True if statevectors are equivalent up to global phase.
        """
        if not isinstance(other, Statevector):
            try:
                other = Statevector(other)
            except QiskitError:
                return False
        if self.dim != other.dim:
            return False
        if atol is None:
            atol = self.atol
        if rtol is None:
            rtol = self.rtol
        return matrix_equal(self.data, other.data, ignore_phase=True,
                            rtol=rtol, atol=atol)

    def expectation_value(self, oper, qargs=None):
        """Compute the expectation value of an operator.

        Args:
            oper (Operator): an operator to evaluate expval of.
            qargs (None or list): subsystems to apply operator on.

        Returns:
            complex: the expectation value.
        """
        val = self.evolve(oper, qargs=qargs)
        conj = self.conjugate()
        return np.dot(conj.data, val.data)

    def probabilities(self, qargs=None, decimals=None):
        """Return the subsystem measurement probability vector.

        Measurement probabilities are with respect to measurement in the
        computation (diagonal) basis.

        Args:
            qargs (None or list): subsystems to return probabilities for,
                if None return for all subsystems (Default: None).
            decimals (None or int): the number of decimal places to round
                values. If None no rounding is done (Default: None).

        Returns:
            np.array: The Numpy vector array of probabilities.

        Examples:

            Consider a 2-qubit product state
            :math:`|\\psi\\rangle=|+\\rangle\\otimes|0\\rangle`.

            .. jupyter-execute::

                from qiskit.quantum_info import Statevector

                psi = Statevector.from_label('+0')

                # Probabilities for measuring both qubits
                probs = psi.probabilities()
                print('probs: {}'.format(probs))

                # Probabilities for measuring only qubit-0
                probs_qubit_0 = psi.probabilities([0])
                print('Qubit-0 probs: {}'.format(probs_qubit_0))

                # Probabilities for measuring only qubit-1
                probs_qubit_1 = psi.probabilities([1])
                print('Qubit-1 probs: {}'.format(probs_qubit_1))

            We can also permute the order of qubits in the ``qargs`` list
            to change the qubit position in the probabilities output

            .. jupyter-execute::

                from qiskit.quantum_info import Statevector

                psi = Statevector.from_label('+0')

                # Probabilities for measuring both qubits
                probs = psi.probabilities([0, 1])
                print('probs: {}'.format(probs))

                # Probabilities for measuring both qubits
                # but swapping qubits 0 and 1 in output
                probs_swapped = psi.probabilities([1, 0])
                print('Swapped probs: {}'.format(probs_swapped))
        """
        probs = self._subsystem_probabilities(
            np.abs(self.data) ** 2, self._dims, qargs=qargs)
        if decimals is not None:
            probs = probs.round(decimals=decimals)
        return probs

    def reset(self, qargs=None):
        """Reset state or subsystems to the 0-state.

        Args:
            qargs (list or None): subsystems to reset, if None all
                                  subsystems will be reset to their 0-state
                                  (Default: None).

        Returns:
            Statevector: the reset state.

        Additional Information:
            If all subsystems are reset this will return the ground state
            on all subsystems. If only a some subsystems are reset this
            function will perform a measurement on those subsystems and
            evolve the subsystems so that the collapsed post-measurement
            states are rotated to the 0-state. The RNG seed for this
            sampling can be set using the :meth:`seed` method.
        """
        if qargs is None:
            # Resetting all qubits does not require sampling or RNG
            state = np.zeros(self._dim, dtype=complex)
            state[0] = 1
            return Statevector(state, dims=self._dims)

        # Sample a single measurement outcome
        dims = self.dims(qargs)
        probs = self.probabilities(qargs)
        sample = self._rng.choice(len(probs), p=probs, size=1)

        # Convert to projector for state update
        proj = np.zeros(len(probs), dtype=complex)
        proj[sample] = 1 / np.sqrt(probs[sample])

        # Rotate outcome to 0
        reset = np.eye(len(probs))
        reset[0, 0] = 0
        reset[sample, sample] = 0
        reset[0, sample] = 1

        # compose with reset projection
        reset = np.dot(reset, np.diag(proj))
        return self.evolve(
            Operator(reset, input_dims=dims, output_dims=dims),
            qargs=qargs)

    def to_counts(self):
        """Returns the statevector as a counts dict
        of probabilities.

        DEPRECATED: use :meth:`probabilities_dict` instead.

        Returns:
            dict: Counts of probabilities.
        """
        warnings.warn(
            'The `Statevector.to_counts` method is deprecated as of 0.13.0,'
            ' and will be removed no earlier than 3 months after that '
            'release date. You should use the `Statevector.probabilities_dict`'
            ' method instead.', DeprecationWarning, stacklevel=2)
        return self.probabilities_dict()

    @classmethod
    def from_label(cls, label):
        """Return a tensor product of Pauli X,Y,Z eigenstates.

        .. list-table:: Single-qubit state labels
           :header-rows: 1

           * - Label
             - Statevector
           * - ``"0"``
             - :math:`[1, 0]`
           * - ``"1"``
             - :math:`[0, 1]`
           * - ``"+"``
             - :math:`[1 / \\sqrt{2},  1 / \\sqrt{2}]`
           * - ``"-"``
             - :math:`[1 / \\sqrt{2},  -1 / \\sqrt{2}]`
           * - ``"r"``
             - :math:`[1 / \\sqrt{2},  i / \\sqrt{2}]`
           * - ``"l"``
             - :math:`[1 / \\sqrt{2},  -i / \\sqrt{2}]`

        Args:
            label (string): a eigenstate string ket label (see table for
                            allowed values).

        Returns:
            Statevector: The N-qubit basis state density matrix.

        Raises:
            QiskitError: if the label contains invalid characters, or the
                         length of the label is larger than an explicitly
                         specified num_qubits.
        """
        # Check label is valid
        if re.match(r'^[01rl\-+]+$', label) is None:
            raise QiskitError('Label contains invalid characters.')
        # We can prepare Z-eigenstates by converting the computational
        # basis bit-string to an integer and preparing that unit vector
        # However, for X-basis states, we will prepare a Z-eigenstate first
        # then apply Hadamard gates to rotate 0 and 1s to + and -.
        z_label = label
        xy_states = False
        if re.match('^[01]+$', label) is None:
            # We have X or Y eigenstates so replace +,r with 0 and
            # -,l with 1 and prepare the corresponding Z state
            xy_states = True
            z_label = z_label.replace('+', '0')
            z_label = z_label.replace('r', '0')
            z_label = z_label.replace('-', '1')
            z_label = z_label.replace('l', '1')
        # Initialize Z eigenstate vector
        num_qubits = len(label)
        data = np.zeros(1 << num_qubits, dtype=complex)
        pos = int(z_label, 2)
        data[pos] = 1
        state = Statevector(data)
        if xy_states:
            # Apply hadamards to all qubits in X eigenstates
            x_mat = np.array([[1, 1], [1, -1]], dtype=complex) / np.sqrt(2)
            # Apply S.H to qubits in Y eigenstates
            y_mat = np.dot(np.diag([1, 1j]), x_mat)
            for qubit, char in enumerate(reversed(label)):
                if char in ['+', '-']:
                    state = state.evolve(x_mat, qargs=[qubit])
                elif char in ['r', 'l']:
                    state = state.evolve(y_mat, qargs=[qubit])
        return state

    @staticmethod
    def from_int(i, dims):
        """Return a computational basis statevector.

        Args:
            i (int): the basis state element.
            dims (int or tuple or list): The subsystem dimensions of the statevector
                                         (See additional information).

        Returns:
            Statevector: The computational basis state :math:`|i\\rangle`.

        Additional Information:
            The ``dims`` kwarg can be an integer or an iterable of integers.

            * ``Iterable`` -- the subsystem dimensions are the values in the list
              with the total number of subsystems given by the length of the list.

            * ``Int`` -- the integer specifies the total dimension of the
              state. If it is a power of two the state will be initialized
              as an N-qubit state. If it is not a power of  two the state
              will have a single d-dimensional subsystem.
        """
        size = np.product(dims)
        state = np.zeros(size, dtype=complex)
        state[i] = 1.0
        return Statevector(state, dims=dims)

    @classmethod
    def from_instruction(cls, instruction):
        """Return the output statevector of an instruction.

        The statevector is initialized in the state :math:`|{0,\\ldots,0}\\rangle` of the
        same number of qubits as the input instruction or circuit, evolved
        by the input instruction, and the output statevector returned.

        Args:
            instruction (qiskit.circuit.Instruction or QuantumCircuit): instruction or circuit

        Returns:
            Statevector: The final statevector.

        Raises:
            QiskitError: if the instruction contains invalid instructions for
                         the statevector simulation.
        """
        # Convert circuit to an instruction
        if isinstance(instruction, QuantumCircuit):
            instruction = instruction.to_instruction()
        # Initialize an the statevector in the all |0> state
        init = np.zeros(2 ** instruction.num_qubits, dtype=complex)
        init[0] = 1.0
        vec = Statevector(init, dims=instruction.num_qubits * (2,))
        return Statevector._evolve_instruction(vec, instruction)

    def to_dict(self, decimals=None):
        r"""Convert the statevector to dictionary form.

        This dictionary representation uses a Ket-like notation where the
        dictionary keys are qudit strings for the subsystem basis vectors.
        If any subsystem has a dimension greater than 10 comma delimiters are
        inserted between integers so that subsystems can be distinguished.

        Args:
            decimals (None or int): the number of decimal places to round
                                    values. If None no rounding is done
                                    (Default: None).

        Returns:
            dict: the dictionary form of the Statevector.

        Example:

            The ket-form of a 2-qubit statevector
            :math:`|\psi\rangle = |-\rangle\otimes |0\rangle`

            .. jupyter-execute::

                from qiskit.quantum_info import Statevector

                psi = Statevector.from_label('-0')
                print(psi.to_dict())

            For non-qubit subsystems the integer range can go from 0 to 9. For
            example in a qutrit system

            .. jupyter-execute::

                import numpy as np
                from qiskit.quantum_info import Statevector

                vec = np.zeros(9)
                vec[0] = 1 / np.sqrt(2)
                vec[-1] = 1 / np.sqrt(2)
                psi = Statevector(vec, dims=(3, 3))
                print(psi.to_dict())

            For large subsystem dimensions delimeters are required. The
            following example is for a 20-dimensional system consisting of
            a qubit and 10-dimensional qudit.

            .. jupyter-execute::

                import numpy as np
                from qiskit.quantum_info import Statevector

                vec = np.zeros(2 * 10)
                vec[0] = 1 / np.sqrt(2)
                vec[-1] = 1 / np.sqrt(2)
                psi = Statevector(vec, dims=(2, 10))
                print(psi.to_dict())
        """
        return self._vector_to_dict(self.data,
                                    self._dims,
                                    decimals=decimals,
                                    string_labels=True)

    @property
    def _shape(self):
        """Return the tensor shape of the matrix operator"""
        return tuple(reversed(self.dims()))

    @staticmethod
    def _evolve_operator(statevec, oper, qargs=None):
        """Evolve a qudit statevector"""
        is_qubit = bool(statevec.num_qubits and oper.num_qubits)

        if qargs is None:
            # Full system evolution
            statevec._data = np.dot(oper._data, statevec._data)
            if not is_qubit:
                statevec._set_dims(oper._output_dims)
            return statevec

        # Calculate contraction dimensions
        if is_qubit:
            # Qubit contraction
            new_dim = statevec._dim
            num_qargs = statevec.num_qubits
        else:
            # Qudit contraction
            new_dims = list(statevec._dims)
            for i, qubit in enumerate(qargs):
                new_dims[qubit] = oper._output_dims[i]
            new_dim = np.product(new_dims)
            num_qargs = len(new_dims)

        # Get transpose axes
        indices = [num_qargs - 1 - i for i in reversed(qargs)]
        axes = indices + [i for i in range(num_qargs) if i not in indices]
        axes_inv = np.argsort(axes).tolist()

        # Calculate contraction dimensions
        if is_qubit:
            pre_tensor_shape = num_qargs * (2,)
            post_tensor_shape = pre_tensor_shape
            contract_shape = (1 << oper.num_qubits, 1 << (num_qargs - oper.num_qubits))
        else:
            contract_dim = np.product(oper._input_dims)
            pre_tensor_shape = statevec._shape
            contract_shape = (contract_dim, statevec._dim // contract_dim)
            post_tensor_shape = list(reversed(oper._output_dims)) + [
                pre_tensor_shape[i] for i in range(num_qargs) if i not in indices]

        # reshape input for contraction
        statevec._data = np.reshape(np.transpose(
            np.reshape(statevec.data, pre_tensor_shape), axes), contract_shape)
        statevec._data = np.reshape(np.dot(oper.data, statevec._data), post_tensor_shape)
        statevec._data = np.reshape(np.transpose(statevec._data, axes_inv), new_dim)

        # Update dimension
        if not is_qubit:
            statevec._set_dims(new_dims)
        return statevec

    @staticmethod
    def _evolve_instruction(statevec, obj, qargs=None):
        """Update the current Statevector by applying an instruction."""
        from qiskit.circuit.reset import Reset
        from qiskit.circuit.barrier import Barrier

        mat = Operator._instruction_to_matrix(obj)
        if mat is not None:
            # Perform the composition and inplace update the current state
            # of the operator
            return Statevector._evolve_operator(statevec, Operator(mat), qargs=qargs)

        # Special instruction types
        if isinstance(obj, Reset):
            statevec._data = statevec.reset(qargs)._data
            return statevec
        if isinstance(obj, Barrier):
            return statevec

        # If the instruction doesn't have a matrix defined we use its
        # circuit decomposition definition if it exists, otherwise we
        # cannot compose this gate and raise an error.
        if obj.definition is None:
            raise QiskitError('Cannot apply Instruction: {}'.format(obj.name))
        if not isinstance(obj.definition, QuantumCircuit):
            raise QiskitError('{0} instruction definition is {1}; expected QuantumCircuit'.format(
                obj.name, type(obj.definition)))
<<<<<<< HEAD
        if obj.definition.phase:
            self._data *= np.exp(1j * obj.definition.phase)
        for instr, qregs, cregs in obj.definition.data:
=======
        for instr, qregs, cregs in obj.definition:
>>>>>>> f00922bc
            if cregs:
                raise QiskitError(
                    'Cannot apply instruction with classical registers: {}'.format(
                        instr.name))
            # Get the integer position of the flat register
            if qargs is None:
                new_qargs = [tup.index for tup in qregs]
            else:
                new_qargs = [qargs[tup.index] for tup in qregs]
            Statevector._evolve_instruction(statevec, instr, qargs=new_qargs)
        return statevec<|MERGE_RESOLUTION|>--- conflicted
+++ resolved
@@ -677,13 +677,9 @@
         if not isinstance(obj.definition, QuantumCircuit):
             raise QiskitError('{0} instruction definition is {1}; expected QuantumCircuit'.format(
                 obj.name, type(obj.definition)))
-<<<<<<< HEAD
-        if obj.definition.phase:
-            self._data *= np.exp(1j * obj.definition.phase)
-        for instr, qregs, cregs in obj.definition.data:
-=======
+        if obj.definition.global_phase:
+            self._data *= np.exp(1j * obj.definition.global_phase)
         for instr, qregs, cregs in obj.definition:
->>>>>>> f00922bc
             if cregs:
                 raise QiskitError(
                     'Cannot apply instruction with classical registers: {}'.format(
