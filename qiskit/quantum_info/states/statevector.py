--- conflicted
+++ resolved
@@ -843,16 +843,12 @@
         if obj.definition is None:
             raise QiskitError(f"Cannot apply Instruction: {obj.name}")
         if not isinstance(obj.definition, QuantumCircuit):
-<<<<<<< HEAD
-            raise QiskitError('{0} instruction definition is {1}; expected QuantumCircuit'.format(
-                obj.name, type(obj.definition)))
-=======
             raise QiskitError(
                 "{} instruction definition is {}; expected QuantumCircuit".format(
                     obj.name, type(obj.definition)
                 )
             )
->>>>>>> a8a0d1be
+
         if obj.definition.global_phase:
             statevec._data *= np.exp(1j * float(obj.definition.global_phase))
         qubits = {qubit: i for i, qubit in enumerate(obj.definition.qubits)}
