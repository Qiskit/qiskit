# This code is part of Qiskit.
#
# (C) Copyright IBM 2017, 2019.
#
# This code is licensed under the Apache License, Version 2.0. You may
# obtain a copy of this license in the LICENSE.txt file in the root directory
# of this source tree or at http://www.apache.org/licenses/LICENSE-2.0.
#
# Any modifications or derivative works of this code must retain this
# copyright notice, and modified files need to carry a notice indicating
# that they have been altered from the originals.

"""
Abstract base class for Quantum Channels.
"""

import copy
from abc import abstractmethod
from numbers import Number, Integral
import numpy as np

from qiskit.exceptions import QiskitError
from qiskit.quantum_info.operators.linear_op import LinearOp
from qiskit.quantum_info.operators.operator import Operator
from qiskit.quantum_info.operators.predicates import is_positive_semidefinite_matrix
from qiskit.quantum_info.operators.channel.transformations import _transform_rep
from qiskit.quantum_info.operators.channel.transformations import _to_choi
from qiskit.quantum_info.operators.channel.transformations import _to_kraus
from qiskit.quantum_info.operators.channel.transformations import _to_operator
from qiskit.quantum_info.operators.scalar_op import ScalarOp


class QuantumChannel(LinearOp):
    """Quantum channel representation base class."""

    def __init__(self, data, num_qubits=None, op_shape=None):
        """Initialize a quantum channel Superoperator operator.

        Args:
            data (array or list): quantum channel data array.
            op_shape (OpShape): the operator shape of the channel.
            num_qubits (int): the number of qubits if the channel is N-qubit.

        Raises:
            QiskitError: if arguments are invalid.
        """
        self._data = data
        super().__init__(num_qubits=num_qubits, op_shape=op_shape)

    def __repr__(self):
        prefix = '{}('.format(self._channel_rep)
        pad = len(prefix) * ' '
        return '{}{},\n{}input_dims={}, output_dims={})'.format(
            prefix, np.array2string(
                np.asarray(self.data), separator=', ', prefix=prefix),
            pad, self.input_dims(), self.output_dims())

    def __eq__(self, other):
        """Test if two QuantumChannels are equal."""
        if not super().__eq__(other):
            return False
        return np.allclose(
            self.data, other.data, rtol=self.rtol, atol=self.atol)

    @property
    def data(self):
        """Return data."""
        return self._data

    @property
    def _channel_rep(self):
        """Return channel representation string"""
        return type(self).__name__

    # ---------------------------------------------------------------------
    # LinearOp methods
    # ---------------------------------------------------------------------

    @abstractmethod
    def conjugate(self):
        r"""Return the conjugate quantum channel.

        .. note::
            This is equivalent to the matrix complex conjugate in the
            :class:`~qiskit.quantum_info.SuperOp` representation
            ie. for a channel :math:`\mathcal{E}`, the SuperOp of
            the conjugate channel :math:`\overline{{\mathcal{{E}}}}` is
            :math:`S_{\overline{\mathcal{E}^\dagger}} = \overline{S_{\mathcal{E}}}`.
        """

    @abstractmethod
    def transpose(self):
        r"""Return the transpose quantum channel.

        .. note::
<<<<<<< HEAD
            This is equivalent to the matrix tranpose in the
=======
            This is equivalent to the matrix tranpsose in the
>>>>>>> add19e0e
            :class:`~qiskit.quantum_info.SuperOp` representation,
            ie. for a channel :math:`\mathcal{E}`, the SuperOp of
            the transpose channel :math:`\mathcal{{E}}^T` is
            :math:`S_{mathcal{E}^T} = S_{\mathcal{E}}^T`.
        """

    def adjoint(self):
        r"""Return the adjoint quantum channel.

        .. note::
            This is equivalent to the matrix Hermitian conjugate in the
            :class:`~qiskit.quantum_info.SuperOp` representation
            ie. for a channel :math:`\mathcal{E}`, the SuperOp of
            the adjoint channel :math:`\mathcal{{E}}^\dagger` is
            :math:`S_{\mathcal{E}^\dagger} = S_{\mathcal{E}}^\dagger`.
        """
        return self.conjugate().transpose()

    def power(self, n):
        r"""Return the power of the quantum channel.

        Args:
            n (float): the power exponent.

        Returns:
            CLASS: the channel :math:`\mathcal{{E}} ^n`.

        Raises:
            QiskitError: if the input and output dimensions of the
                         CLASS are not equal.

        .. note::
            For non-positive or non-integer exponents the power is
            defined as the matrix power of the
            :class:`~qiskit.quantum_info.SuperOp` representation
            ie. for a channel :math:`\mathcal{{E}}`, the SuperOp of
            the powered channel :math:`\mathcal{{E}}^\n` is
            :math:`S_{{\mathcal{{E}}^n}} = S_{{\mathcal{{E}}}}^n`.
        """
        if n > 0 and isinstance(n, Integral):
            return super().power(n)

        # Conversion to superoperator
        if self._input_dim != self._output_dim:
            raise QiskitError("Can only take power with input_dim = output_dim.")
        rep = self._channel_rep
        input_dim, output_dim = self.dim
        superop = _transform_rep(rep, 'SuperOp', self._data, input_dim, output_dim)
        superop = np.linalg.matrix_power(superop, n)

        # Convert back to original representation
        ret = copy.copy(self)
        ret._data = _transform_rep('SuperOp', rep, superop, input_dim, output_dim)
        return ret

    def __sub__(self, other):
        qargs = getattr(other, 'qargs', None)
        if not isinstance(other, type(self)):
            other = type(self)(other)
        return self._add(-other, qargs=qargs)

    def _add(self, other, qargs=None):
        # NOTE: this method must be overridden for subclasses
        # that don't have a linear matrix representation
        # ie Kraus and Stinespring
        if not isinstance(other, type(self)):
            other = type(self)(other)
        self._op_shape._validate_add(other._op_shape, qargs)
        other = ScalarOp._pad_with_identity(self, other, qargs)
        ret = copy.copy(self)
        ret._data = self._data + other._data
        return ret

    def _multiply(self, other):
        # NOTE: this method must be overridden for subclasses
        # that don't have a linear matrix representation
        # ie Kraus and Stinespring
        if not isinstance(other, Number):
            raise QiskitError("other is not a number")
        ret = copy.copy(self)
        ret._data = other * self._data
        return ret

    # ---------------------------------------------------------------------
    # Additional methods
    # ---------------------------------------------------------------------

    def is_cptp(self, atol=None, rtol=None):
        """Return True if completely-positive trace-preserving (CPTP)."""
        choi = _to_choi(self._channel_rep, self._data, *self.dim)
        return self._is_cp_helper(choi, atol, rtol) and self._is_tp_helper(
            choi, atol, rtol)

    def is_tp(self, atol=None, rtol=None):
        """Test if a channel is trace-preserving (TP)"""
        choi = _to_choi(self._channel_rep, self._data, *self.dim)
        return self._is_tp_helper(choi, atol, rtol)

    def is_cp(self, atol=None, rtol=None):
        """Test if Choi-matrix is completely-positive (CP)"""
        choi = _to_choi(self._channel_rep, self._data, *self.dim)
        return self._is_cp_helper(choi, atol, rtol)

    def is_unitary(self, atol=None, rtol=None):
        """Return True if QuantumChannel is a unitary channel."""
        try:
            op = self.to_operator()
            return op.is_unitary(atol=atol, rtol=rtol)
        except QiskitError:
            return False

    def to_operator(self):
        """Try to convert channel to a unitary representation Operator."""
        mat = _to_operator(self._channel_rep, self._data, *self.dim)
        return Operator(mat, self.input_dims(), self.output_dims())

    def to_instruction(self):
        """Convert to a Kraus or UnitaryGate circuit instruction.

        If the channel is unitary it will be added as a unitary gate,
        otherwise it will be added as a kraus simulator instruction.

        Returns:
            qiskit.circuit.Instruction: A kraus instruction for the channel.

        Raises:
            QiskitError: if input data is not an N-qubit CPTP quantum channel.
        """
        from qiskit.circuit.instruction import Instruction
        # Check if input is an N-qubit CPTP channel.
        num_qubits = int(np.log2(self._input_dim))
        if self._input_dim != self._output_dim or 2**num_qubits != self._input_dim:
            raise QiskitError(
                'Cannot convert QuantumChannel to Instruction: channel is not an N-qubit channel.'
            )
        if not self.is_cptp():
            raise QiskitError(
                'Cannot convert QuantumChannel to Instruction: channel is not CPTP.'
            )
        # Next we convert to the Kraus representation. Since channel is CPTP we know
        # that there is only a single set of Kraus operators
        kraus, _ = _to_kraus(self._channel_rep, self._data, *self.dim)
        # If we only have a single Kraus operator then the channel is
        # a unitary channel so can be converted to a UnitaryGate. We do this by
        # converting to an Operator and using its to_instruction method
        if len(kraus) == 1:
            return Operator(kraus[0]).to_instruction()
        return Instruction('kraus', num_qubits, 0, kraus)

    def _is_cp_helper(self, choi, atol, rtol):
        """Test if a channel is completely-positive (CP)"""
        if atol is None:
            atol = self.atol
        if rtol is None:
            rtol = self.rtol
        return is_positive_semidefinite_matrix(choi, rtol=rtol, atol=atol)

    def _is_tp_helper(self, choi, atol, rtol):
        """Test if Choi-matrix is trace-preserving (TP)"""
        if atol is None:
            atol = self.atol
        if rtol is None:
            rtol = self.rtol
        # Check if the partial trace is the identity matrix
        d_in, d_out = self.dim
        mat = np.trace(
            np.reshape(choi, (d_in, d_out, d_in, d_out)), axis1=1, axis2=3)
        tp_cond = np.linalg.eigvalsh(mat - np.eye(len(mat)))
        zero = np.isclose(tp_cond, 0, atol=atol, rtol=rtol)
        return np.all(zero)

    def _format_state(self, state, density_matrix=False):
        """Format input state so it is statevector or density matrix"""
        state = np.array(state)
        shape = state.shape
        ndim = state.ndim
        if ndim > 2:
            raise QiskitError('Input state is not a vector or matrix.')
        # Flatten column-vector to vector
        if ndim == 2:
            if shape[1] != 1 and shape[1] != shape[0]:
                raise QiskitError('Input state is not a vector or matrix.')
            if shape[1] == 1:
                # flatten column-vector to vector
                state = np.reshape(state, shape[0])
        # Convert statevector to density matrix if required
        if density_matrix and ndim == 1:
            state = np.outer(state, np.transpose(np.conj(state)))
        return state

    @abstractmethod
    def _evolve(self, state, qargs=None):
        """Evolve a quantum state by the quantum channel.

        Args:
            state (DensityMatrix or Statevector): The input state.
            qargs (list): a list of quantum state subsystem positions to apply
                           the quantum channel on.

        Returns:
            DensityMatrix: the output quantum state as a density matrix.

        Raises:
            QiskitError: if the quantum channel dimension does not match the
                         specified quantum state subsystem dimensions.
        """
        pass

    @classmethod
    def _init_transformer(cls, data):
        """Convert input into a QuantumChannel subclass object or Operator object"""
        # This handles common conversion for all QuantumChannel subclasses.
        # If the input is already a QuantumChannel subclass it will return
        # the original object
        if isinstance(data, QuantumChannel):
            return data
        if hasattr(data, 'to_quantumchannel'):
            # If the data object is not a QuantumChannel it will give
            # preference to a 'to_quantumchannel' attribute that allows
            # an arbitrary object to define its own conversion to any
            # quantum channel subclass.
            return data.to_quantumchannel()
        if hasattr(data, 'to_channel'):
            # TODO: this 'to_channel' method is the same case as the above
            # but is used by current version of Aer. It should be removed
            # once Aer is nupdated to use `to_quantumchannel`
            # instead of `to_channel`,
            return data.to_channel()
        # Finally if the input is not a QuantumChannel and doesn't have a
        # 'to_quantumchannel' conversion method we try and initialize it as a
        # regular matrix Operator which can be converted into a QuantumChannel.
        return Operator(data)<|MERGE_RESOLUTION|>--- conflicted
+++ resolved
@@ -93,11 +93,7 @@
         r"""Return the transpose quantum channel.
 
         .. note::
-<<<<<<< HEAD
-            This is equivalent to the matrix tranpose in the
-=======
             This is equivalent to the matrix tranpsose in the
->>>>>>> add19e0e
             :class:`~qiskit.quantum_info.SuperOp` representation,
             ie. for a channel :math:`\mathcal{E}`, the SuperOp of
             the transpose channel :math:`\mathcal{{E}}^T` is
