--- conflicted
+++ resolved
@@ -37,10 +37,6 @@
         - ``^``, ``__xor__`` -> `:meth:`tensor`
         - ``**``, ``__pow__`` -> :meth:`power`
 
-<<<<<<< HEAD
-
-=======
->>>>>>> 90894972
     The following abstract methods must be implemented by subclasses
     using this mixin
 
@@ -49,19 +45,6 @@
         - ``expand(self, other)``
     """
 
-<<<<<<< HEAD
-    @deprecate_function(
-        "Using the `__mul__` operator `A * B` as shorthand for"
-        " `A.dot(B)` is deprecated as of version 0.17.0 and will be "
-        " removed no earlier than 3 months after the release date."
-        " As an alternative, use the compose operator `B & A`"
-        " in place of `A * B` as a replacement."
-    )
-    def __mul__(self, other):
-        return self.dot(other)
-
-=======
->>>>>>> 90894972
     def __and__(self, other):
         return self.compose(other)
 
