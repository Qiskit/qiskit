--- conflicted
+++ resolved
@@ -671,356 +671,6 @@
                     ret = ret.compose(next_instr, qargs=qargs)
         return ret._z, ret._x, ret._phase
 
-<<<<<<< HEAD
-=======
-    # ---------------------------------------------------------------------
-    # DEPRECATED methods from old Pauli class
-    # ---------------------------------------------------------------------
-
-    @classmethod
-    @deprecate_function(
-        "Initializing Pauli from `Pauli(label=l)` kwarg is deprecated as of "
-        "version 0.17.0 and will be removed no earlier than 3 months after "
-        "the release date. Use `Pauli(l)` instead."
-    )
-    def _from_label_deprecated(cls, label):
-        # Deprecated wrapper of `_from_label` so that a deprecation warning
-        # can be displaced during initialization with deprecated kwarg
-        return cls._from_label(label)
-
-    @classmethod
-    @deprecate_function(
-        "Initializing Pauli from `Pauli(z=z, x=x)` kwargs is deprecated as of "
-        "version 0.17.0 and will be removed no earlier than 3 months after "
-        "the release date. Use tuple initialization `Pauli((z, x))` instead."
-    )
-    def _from_array_deprecated(cls, z, x):
-        # Deprecated wrapper of `_from_array` so that a deprecation warning
-        # can be displaced during initialization with deprecated kwarg
-        return cls._from_array(z, x)
-
-    @staticmethod
-    def _make_np_bool(arr):
-        if not isinstance(arr, (list, np.ndarray, tuple)):
-            arr = [arr]
-        arr = np.asarray(arr).astype(bool)
-        return arr
-
-    @staticmethod
-    @deprecate_function(
-        "`from_label` is deprecated and will be removed no earlier than "
-        "3 months after the release date. Use Pauli(label) instead."
-    )
-    def from_label(label):
-        """DEPRECATED: Construct a Pauli from a string label.
-
-        This function is deprecated use ``Pauli(label)`` instead.
-
-        Args:
-            label (str): Pauli string label.
-
-        Returns:
-            Pauli: the constructed Pauli.
-
-        Raises:
-            QiskitError: If the input list is empty or contains invalid
-            Pauli strings.
-        """
-        if isinstance(label, tuple):
-            # Legacy usage from aqua
-            label = "".join(label)
-        return Pauli(label)
-
-    @staticmethod
-    @deprecate_function(
-        "sgn_prod is deprecated and will be removed no earlier than "
-        "3 months after the release date. Use `dot` instead."
-    )
-    def sgn_prod(p1, p2):
-        r"""
-        DEPRECATED: Multiply two Paulis and track the phase.
-
-        This function is deprecated. The Pauli class now handles full
-        Pauli group multiplication using :meth:`compose` or :meth:`dot`.
-
-        $P_3 = P_1 \otimes P_2$: X*Y
-
-        Args:
-            p1 (Pauli): pauli 1
-            p2 (Pauli): pauli 2
-
-        Returns:
-            Pauli: the multiplied pauli (without phase)
-            complex: the sign of the multiplication, 1, -1, 1j or -1j
-        """
-        pauli = p1.dot(p2)
-        return pauli[:], (-1j) ** pauli.phase
-
-    @deprecate_function(
-        "`to_spmatrix` is deprecated and will be removed no earlier than "
-        "3 months after the release date. Use `to_matrix(sparse=True)` instead."
-    )
-    def to_spmatrix(self):
-        r"""
-        DEPRECATED Convert Pauli to a sparse matrix representation (CSR format).
-
-        This function is deprecated. Use :meth:`to_matrix` with kwarg
-        ``sparse=True`` instead.
-
-        Returns:
-            scipy.sparse.csr_matrix: a sparse matrix with CSR format that
-            represents the pauli.
-        """
-        return self.to_matrix(sparse=True)
-
-    @deprecate_function(
-        "`kron` is deprecated and will be removed no earlier than "
-        "3 months after the release date of Qiskit Terra 0.17.0. "
-        "Use `expand` instead, but note this does not change "
-        "the operator in-place."
-    )
-    def kron(self, other):
-        r"""DEPRECATED: Kronecker product of two paulis.
-
-        This function is deprecated. Use :meth:`expand` instead.
-
-        Order is $P_2 (other) \otimes P_1 (self)$
-
-        Args:
-            other (Pauli): P2
-
-        Returns:
-            Pauli: self
-        """
-        pauli = self.expand(other)
-        self._z = pauli._z
-        self._x = pauli._x
-        self._phase = pauli._phase
-        self._op_shape = self._op_shape.expand(other._op_shape)
-        return self
-
-    @deprecate_function(
-        "`update_z` is deprecated and will be removed no earlier than "
-        "3 months after the release date. Use `Pauli.z = val` or "
-        "`Pauli.z[indices] = val` instead."
-    )
-    def update_z(self, z, indices=None):
-        """
-        DEPRECATED: Update partial or entire z.
-
-        This function is deprecated. Use the setter for :attr:`Z` instead.
-
-        Args:
-            z (numpy.ndarray or list): to-be-updated z
-            indices (numpy.ndarray or list or optional): to-be-updated qubit indices
-
-        Returns:
-            Pauli: self
-
-        Raises:
-            QiskitError: when updating whole z, the number of qubits must be the same.
-        """
-        phase = self.phase
-        z = self._make_np_bool(z)
-        if indices is None:
-            if len(self.z) != len(z):
-                raise QiskitError(
-                    "During updating whole z, you can not change the number of qubits."
-                )
-            self.z = z
-        else:
-            if not isinstance(indices, list) and not isinstance(indices, np.ndarray):
-                indices = [indices]
-            for p, idx in enumerate(indices):
-                self.z[idx] = z[p]
-        self.phase = phase
-        return self
-
-    @deprecate_function(
-        "`update_z` is deprecated and will be removed no earlier than "
-        "3 months after the release date. Use `Pauli.x = val` or "
-        "`Pauli.x[indices] = val` instead."
-    )
-    def update_x(self, x, indices=None):
-        """
-        DEPRECATED: Update partial or entire x.
-
-        This function is deprecated. Use the setter for :attr:`X` instead.
-
-        Args:
-            x (numpy.ndarray or list): to-be-updated x
-            indices (numpy.ndarray or list or optional): to-be-updated qubit indices
-
-        Returns:
-            Pauli: self
-
-        Raises:
-            QiskitError: when updating whole x, the number of qubits must be the same.
-        """
-        phase = self.phase
-        x = self._make_np_bool(x)
-        if indices is None:
-            if len(self.x) != len(x):
-                raise QiskitError(
-                    "During updating whole x, you can not change the number of qubits."
-                )
-            self.x = x
-        else:
-            if not isinstance(indices, list) and not isinstance(indices, np.ndarray):
-                indices = [indices]
-            for p, idx in enumerate(indices):
-                self.x[idx] = x[p]
-        self.phase = phase
-        return self
-
-    @deprecate_function(
-        "`insert_paulis` is deprecated and will be removed no earlier than "
-        "3 months after the release date. For similar functionality use "
-        "`Pauli.insert` instead."
-    )
-    def insert_paulis(self, indices=None, paulis=None, pauli_labels=None):
-        """
-        DEPRECATED: Insert or append pauli to the targeted indices.
-
-        This function is deprecated. Similar functionality can be obtained
-        using the :meth:`insert` method.
-
-        If indices is None, it means append at the end.
-
-        Args:
-            indices (list[int]): the qubit indices to be inserted
-            paulis (Pauli): the to-be-inserted or appended pauli
-            pauli_labels (list[str]): the to-be-inserted or appended pauli label
-
-        Note:
-            the indices refers to the location of original paulis,
-            e.g. if indices = [0, 2], pauli_labels = ['Z', 'I'] and original pauli = 'ZYXI'
-            the pauli will be updated to ZY'I'XI'Z'
-            'Z' and 'I' are inserted before the qubit at 0 and 2.
-
-        Returns:
-            Pauli: self
-
-        Raises:
-            QiskitError: provide both `paulis` and `pauli_labels` at the same time
-        """
-        if pauli_labels is not None:
-            if paulis is not None:
-                raise QiskitError("Please only provide either `paulis` or `pauli_labels`")
-            if isinstance(pauli_labels, str):
-                pauli_labels = list(pauli_labels)
-            # since pauli label is in reversed order.
-            label = "".join(pauli_labels[::-1])
-            paulis = self.from_label(label)
-
-        # Insert and update self
-        if indices is None:  # append
-            z = np.concatenate((self.z, paulis.z))
-            x = np.concatenate((self.x, paulis.x))
-        else:
-            if not isinstance(indices, list):
-                indices = [indices]
-            z = np.insert(self.z, indices, paulis.z)
-            x = np.insert(self.x, indices, paulis.x)
-        pauli = Pauli((z, x, self.phase + paulis.phase))
-        self._z = pauli._z
-        self._x = pauli._x
-        self._phase = pauli._phase
-        self._op_shape = pauli._op_shape
-        return self
-
-    @deprecate_function(
-        "`append_paulis` is deprecated and will be removed no earlier than "
-        "3 months after the release date. Use `Pauli.expand` instead."
-    )
-    def append_paulis(self, paulis=None, pauli_labels=None):
-        """
-        DEPRECATED: Append pauli at the end.
-
-        Args:
-            paulis (Pauli): the to-be-inserted or appended pauli
-            pauli_labels (list[str]): the to-be-inserted or appended pauli label
-
-        Returns:
-            Pauli: self
-        """
-        return self.insert_paulis(None, paulis=paulis, pauli_labels=pauli_labels)
-
-    @deprecate_function(
-        "`append_paulis` is deprecated and will be removed no earlier than "
-        "3 months after the release date. For equivalent functionality "
-        "use `Pauli.delete` instead."
-    )
-    def delete_qubits(self, indices):
-        """
-        DEPRECATED: Delete pauli at the indices.
-
-        This function is deprecated. Equivalent functionality can be obtained
-        using the :meth:`delete` method.
-
-        Args:
-            indices(list[int]): the indices of to-be-deleted paulis
-
-        Returns:
-            Pauli: self
-        """
-        pauli = self.delete(indices)
-        self._z = pauli._z
-        self._x = pauli._x
-        self._phase = pauli._phase
-        self._op_shape = pauli._op_shape
-        return self
-
-    @classmethod
-    @deprecate_function(
-        "`pauli_single` is deprecated and will be removed no earlier than "
-        "3 months after the release date."
-    )
-    def pauli_single(cls, num_qubits, index, pauli_label):
-        """
-        DEPRECATED: Generate single qubit pauli at index with pauli_label with length num_qubits.
-
-        Args:
-            num_qubits (int): the length of pauli
-            index (int): the qubit index to insert the single qubit
-            pauli_label (str): pauli
-
-        Returns:
-            Pauli: single qubit pauli
-        """
-        tmp = Pauli(pauli_label)
-        ret = Pauli((np.zeros(num_qubits, dtype=bool), np.zeros(num_qubits, dtype=bool)))
-        ret.x[index] = tmp.x[0]
-        ret.z[index] = tmp.z[0]
-        ret.phase = tmp.phase
-        return ret
-
-    @classmethod
-    @deprecate_function(
-        "`random` is deprecated and will be removed no earlier than "
-        "3 months after the release date. "
-        "Use `qiskit.quantum_info.random_pauli` instead"
-    )
-    def random(cls, num_qubits, seed=None):
-        """DEPRECATED: Return a random Pauli on number of qubits.
-
-        This function is deprecated use
-        :func:`~qiskit.quantum_info.random_pauli` instead.
-
-        Args:
-            num_qubits (int): the number of qubits
-            seed (int): Optional. To set a random seed.
-        Returns:
-            Pauli: the random pauli
-        """
-        # pylint: disable=cyclic-import
-        from qiskit.quantum_info.operators.symplectic.random import (
-            random_pauli,
-        )
-
-        return random_pauli(num_qubits, group_phase=False, seed=seed)
-
->>>>>>> 40308392
 
 # ---------------------------------------------------------------------
 # Label parsing helper functions
