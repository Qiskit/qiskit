# This code is part of Qiskit.
#
# (C) Copyright IBM 2017, 2022
#
# This code is licensed under the Apache License, Version 2.0. You may
# obtain a copy of this license in the LICENSE.txt file in the root directory
# of this source tree or at http://www.apache.org/licenses/LICENSE-2.0.
#
# Any modifications or derivative works of this code must retain this
# copyright notice, and modified files need to carry a notice indicating
# that they have been altered from the originals.
"""
Optimized list of Pauli operators
"""

from collections import defaultdict

import numpy as np
import rustworkx as rx

from qiskit.exceptions import QiskitError
from qiskit.quantum_info.operators.custom_iterator import CustomIterator
from qiskit.quantum_info.operators.mixins import GroupMixin, LinearMixin
from qiskit.quantum_info.operators.symplectic.base_pauli import BasePauli
from qiskit.quantum_info.operators.symplectic.pauli import Pauli
from qiskit.quantum_info.operators.symplectic.pauli_table import PauliTable
from qiskit.quantum_info.operators.symplectic.stabilizer_table import StabilizerTable


class PauliList(BasePauli, LinearMixin, GroupMixin):
    r"""List of N-qubit Pauli operators.

    This class is an efficient representation of a list of
    :class:`Pauli` operators. It supports 1D numpy array indexing
    returning a :class:`Pauli` for integer indexes or a
    :class:`PauliList` for slice or list indices.

    **Initialization**

    A PauliList object can be initialized in several ways.

        ``PauliList(list[str])``
            where strings are same representation with :class:`~qiskit.quantum_info.Pauli`.

        ``PauliList(Pauli) and PauliList(list[Pauli])``
            where Pauli is :class:`~qiskit.quantum_info.Pauli`.

        ``PauliList.from_symplectic(z, x, phase)``
            where ``z`` and ``x`` are 2 dimensional boolean ``numpy.ndarrays`` and ``phase`` is
            an integer in ``[0, 1, 2, 3]``.

    For example,

    .. code-block::

        import numpy as np

        from qiskit.quantum_info import Pauli, PauliList

        # 1. init from list[str]
        pauli_list = PauliList(["II", "+ZI", "-iYY"])
        print("1. ", pauli_list)

        pauli1 = Pauli("iXI")
        pauli2 = Pauli("iZZ")

        # 2. init from Pauli
        print("2. ", PauliList(pauli1))

        # 3. init from list[Pauli]
        print("3. ", PauliList([pauli1, pauli2]))

        # 4. init from np.ndarray
        z = np.array([[True, True], [False, False]])
        x = np.array([[False, True], [True, False]])
        phase = np.array([0, 1])
        pauli_list = PauliList.from_symplectic(z, x, phase)
        print("4. ", pauli_list)

    .. parsed-literal::

        1.  ['II', 'ZI', '-iYY']
        2.  ['iXI']
        3.  ['iXI', 'iZZ']
        4.  ['YZ', '-iIX']

    **Data Access**

    The individual Paulis can be accessed and updated using the ``[]``
    operator which accepts integer, lists, or slices for selecting subsets
    of PauliList. If integer is given, it returns Pauli not PauliList.

    .. code-block::

        pauli_list = PauliList(["XX", "ZZ", "IZ"])
        print("Integer: ", repr(pauli_list[1]))
        print("List: ", repr(pauli_list[[0, 2]]))
        print("Slice: ", repr(pauli_list[0:2]))

    .. parsed-literal::

        Integer:  Pauli('ZZ')
        List:  PauliList(['XX', 'IZ'])
        Slice:  PauliList(['XX', 'ZZ'])

    **Iteration**

    Rows in the Pauli table can be iterated over like a list. Iteration can
    also be done using the label or matrix representation of each row using the
    :meth:`label_iter` and :meth:`matrix_iter` methods.
    """

    # Set the max number of qubits * paulis before string truncation
    __truncate__ = 2000

    def __init__(self, data, *, num_qubits=None):
        """Initialize the PauliList.

        Args:
            data (Pauli or list): input data for Paulis. If input is a list each item in the list
                                  must be a Pauli object or Pauli str.

        Raises:
            QiskitError: if input array is invalid shape.

        Additional Information:
            The input array is not copied so multiple Pauli tables
            can share the same underlying array.
        """
        if isinstance(data, BasePauli):
            if num_qubits is not None and num_qubits != data.num_qubits:
                raise ValueError("Provided num_qubits does not match the input.")
            base_z, base_x, base_phase = data._z, data._x, data._phase
        elif isinstance(data, StabilizerTable):
            # Conversion from legacy StabilizerTable
            base_z, base_x, base_phase = self._from_array(
                data.Z, data.X, 2 * data.phase, num_qubits=num_qubits
            )
        elif isinstance(data, PauliTable):
            # Conversion from legacy PauliTable
            base_z, base_x, base_phase = self._from_array(data.Z, data.X, num_qubits=num_qubits)
        else:
            # Conversion as iterable of Paulis
            base_z, base_x, base_phase = self._from_paulis(data, num_qubits=num_qubits)

        # Initialize BasePauli
        super().__init__(base_z, base_x, base_phase)

    # ---------------------------------------------------------------------
    # Representation conversions
    # ---------------------------------------------------------------------

    @property
    def settings(self):
        """Return settings."""
        return {"data": self.to_labels(), "num_qubits": self.num_qubits}

    def __array__(self, dtype=None):
        """Convert to numpy array"""
        # pylint: disable=unused-argument
        shape = (len(self),) + 2 * (2**self.num_qubits,)
        ret = np.zeros(shape, dtype=complex)
        for i, mat in enumerate(self.matrix_iter()):
            ret[i] = mat
        return ret

    @staticmethod
    def _from_paulis(data, *, num_qubits=None):
        """Construct a PauliList from a list of Pauli data.

        Args:
            data (iterable): list of Pauli data.

        Returns:
            PauliList: the constructed PauliList.

        Raises:
            QiskitError: If the input list is empty or contains invalid
            Pauli strings.
        """
        if not isinstance(data, (list, tuple, set, np.ndarray)):
            data = [data]
        num_paulis = len(data)
        paulis = []
        for i in data:
            if not isinstance(i, Pauli):
                paulis.append(Pauli(i))
            else:
                paulis.append(i)
        if num_qubits is None:
            if num_paulis == 0:
                raise QiskitError("Input Pauli list is empty; cannot infer num_qubits.")
            num_qubits = paulis[0].num_qubits
        base_z = np.zeros((num_paulis, num_qubits), dtype=bool)
        base_x = np.zeros((num_paulis, num_qubits), dtype=bool)
        base_phase = np.zeros(num_paulis, dtype=int)
        for i, pauli in enumerate(paulis):
            if pauli.num_qubits != num_qubits:
<<<<<<< HEAD
                raise ValueError("num_qubits of Pauli does not match.")
=======
                raise ValueError(
                    f"The {i}th Pauli is defined over {pauli.num_qubits} qubits, "
                    f"but num_qubits == {num_qubits} was expected."
                )
>>>>>>> b00a8de4
            base_z[i] = pauli._z
            base_x[i] = pauli._x
            base_phase[i] = pauli._phase
        return base_z, base_x, base_phase

    def __repr__(self):
        """Display representation."""
        return self._truncated_str(True)

    def __str__(self):
        """Print representation."""
        return self._truncated_str(False)

    def _truncated_str(self, show_class):
        if self._num_paulis == 0 and show_class:
            return f"PauliList([], num_qubits={self.num_qubits})"
        stop = self._num_paulis
        if self.__truncate__ and self.num_qubits > 0:
            max_paulis = self.__truncate__ // self.num_qubits
            if self._num_paulis > max_paulis:
                stop = max_paulis
        labels = [str(self[i]) for i in range(stop)]
        prefix = "PauliList(" if show_class else ""
        tail = ")" if show_class else ""
        if stop != self._num_paulis:
            suffix = ", ...]" + tail
        else:
            suffix = "]" + tail
        list_str = np.array2string(
            np.array(labels), threshold=stop + 1, separator=", ", prefix=prefix, suffix=suffix
        )
        return prefix + list_str[:-1] + suffix

    def __eq__(self, other):
        """Entrywise comparison of Pauli equality."""
        if not isinstance(other, PauliList):
            other = PauliList(other)
        if not isinstance(other, BasePauli):
            return False
        return self._eq(other)

    def equiv(self, other):
        """Entrywise comparison of Pauli equivalence up to global phase.

        Args:
            other (PauliList or Pauli): a comparison object.

        Returns:
            np.ndarray: An array of True or False for entrywise equivalence
                        of the current table.
        """
        if not isinstance(other, PauliList):
            other = PauliList(other)
        return np.all(self.z == other.z, axis=1) & np.all(self.x == other.x, axis=1)

    # ---------------------------------------------------------------------
    # Direct array access
    # ---------------------------------------------------------------------
    @property
    def phase(self):
        """Return the phase exponent of the PauliList."""
        # Convert internal ZX-phase convention to group phase convention
        return np.mod(self._phase - self._count_y(dtype=self._phase.dtype), 4)

    @phase.setter
    def phase(self, value):
        # Convert group phase convetion to internal ZX-phase convention
        self._phase[:] = np.mod(value + self._count_y(dtype=self._phase.dtype), 4)

    @property
    def x(self):
        """The x array for the symplectic representation."""
        return self._x

    @x.setter
    def x(self, val):
        self._x[:] = val

    @property
    def z(self):
        """The z array for the symplectic representation."""
        return self._z

    @z.setter
    def z(self, val):
        self._z[:] = val

    # ---------------------------------------------------------------------
    # Size Properties
    # ---------------------------------------------------------------------

    @property
    def shape(self):
        """The full shape of the :meth:`array`"""
        return self._num_paulis, self.num_qubits

    @property
    def size(self):
        """The number of Pauli rows in the table."""
        return self._num_paulis

    def __len__(self):
        """Return the number of Pauli rows in the table."""
        return self._num_paulis

    # ---------------------------------------------------------------------
    # Pauli Array methods
    # ---------------------------------------------------------------------

    def __getitem__(self, index):
        """Return a view of the PauliList."""
        # Returns a view of specified rows of the PauliList
        # This supports all slicing operations the underlying array supports.
        if isinstance(index, tuple):
            if len(index) == 1:
                index = index[0]
            elif len(index) > 2:
                raise IndexError(f"Invalid PauliList index {index}")

        # Row-only indexing
        if isinstance(index, (int, np.integer)):
            # Single Pauli
            return Pauli(
                BasePauli(
                    self._z[np.newaxis, index],
                    self._x[np.newaxis, index],
                    self._phase[np.newaxis, index],
                )
            )
        elif isinstance(index, (slice, list, np.ndarray)):
            # Sub-Table view
            return PauliList(BasePauli(self._z[index], self._x[index], self._phase[index]))

        # Row and Qubit indexing
        return PauliList((self._z[index], self._x[index], 0))

    def __setitem__(self, index, value):
        """Update PauliList."""
        if isinstance(index, tuple):
            if len(index) == 1:
                index = index[0]
            elif len(index) > 2:
                raise IndexError(f"Invalid PauliList index {index}")

        # Modify specified rows of the PauliList
        if not isinstance(value, PauliList):
            value = PauliList(value)

        self._z[index] = value._z
        self._x[index] = value._x
        if not isinstance(index, tuple):
            # Row-only indexing
            self._phase[index] = value._phase
        else:
            # Row and Qubit indexing
            self._phase[index[0]] += value._phase
            self._phase %= 4

    def delete(self, ind, qubit=False):
        """Return a copy with Pauli rows deleted from table.

        When deleting qubits the qubit index is the same as the
        column index of the underlying :attr:`X` and :attr:`Z` arrays.

        Args:
            ind (int or list): index(es) to delete.
            qubit (bool): if True delete qubit columns, otherwise delete
                          Pauli rows (Default: False).

        Returns:
            PauliList: the resulting table with the entries removed.

        Raises:
            QiskitError: if ind is out of bounds for the array size or
                         number of qubits.
        """
        if isinstance(ind, int):
            ind = [ind]

        # Row deletion
        if not qubit:
            if max(ind) >= len(self):
                raise QiskitError(
                    "Indices {} are not all less than the size"
                    " of the PauliList ({})".format(ind, len(self))
                )
            z = np.delete(self._z, ind, axis=0)
            x = np.delete(self._x, ind, axis=0)
            phase = np.delete(self._phase, ind)

            return PauliList(BasePauli(z, x, phase))

        # Column (qubit) deletion
        if max(ind) >= self.num_qubits:
            raise QiskitError(
                "Indices {} are not all less than the number of"
                " qubits in the PauliList ({})".format(ind, self.num_qubits)
            )
        z = np.delete(self._z, ind, axis=1)
        x = np.delete(self._x, ind, axis=1)
        # Use self.phase, not self._phase as deleting qubits can change the
        # ZX phase convention
        return PauliList.from_symplectic(z, x, self.phase)

    def insert(self, ind, value, qubit=False):
        """Insert Pauli's into the table.

        When inserting qubits the qubit index is the same as the
        column index of the underlying :attr:`X` and :attr:`Z` arrays.

        Args:
            ind (int): index to insert at.
            value (PauliList): values to insert.
            qubit (bool): if True delete qubit columns, otherwise delete
                          Pauli rows (Default: False).

        Returns:
            PauliList: the resulting table with the entries inserted.

        Raises:
            QiskitError: if the insertion index is invalid.
        """
        if not isinstance(ind, int):
            raise QiskitError("Insert index must be an integer.")

        if not isinstance(value, PauliList):
            value = PauliList(value)

        # Row insertion
        size = self._num_paulis
        if not qubit:
            if ind > size:
                raise QiskitError(
                    "Index {} is larger than the number of rows in the"
                    " PauliList ({}).".format(ind, size)
                )
            base_z = np.insert(self._z, ind, value._z, axis=0)
            base_x = np.insert(self._x, ind, value._x, axis=0)
            base_phase = np.insert(self._phase, ind, value._phase)
            return PauliList(BasePauli(base_z, base_x, base_phase))

        # Column insertion
        if ind > self.num_qubits:
            raise QiskitError(
                "Index {} is greater than number of qubits"
                " in the PauliList ({})".format(ind, self.num_qubits)
            )
        if len(value) == 1:
            # Pad blocks to correct size
            value_x = np.vstack(size * [value.x])
            value_z = np.vstack(size * [value.z])
            value_phase = np.vstack(size * [value.phase])
        elif len(value) == size:
            #  Blocks are already correct size
            value_x = value.x
            value_z = value.z
            value_phase = value.phase
        else:
            # Blocks are incorrect size
            raise QiskitError(
                "Input PauliList must have a single row, or"
                " the same number of rows as the Pauli Table"
                " ({}).".format(size)
            )
        # Build new array by blocks
        z = np.hstack([self.z[:, :ind], value_z, self.z[:, ind:]])
        x = np.hstack([self.x[:, :ind], value_x, self.x[:, ind:]])
        phase = self.phase + value_phase

        return PauliList.from_symplectic(z, x, phase)

    def argsort(self, weight=False, phase=False):
        """Return indices for sorting the rows of the table.

        The default sort method is lexicographic sorting by qubit number.
        By using the `weight` kwarg the output can additionally be sorted
        by the number of non-identity terms in the Pauli, where the set of
        all Pauli's of a given weight are still ordered lexicographically.

        Args:
            weight (bool): Optionally sort by weight if True (Default: False).
            phase (bool): Optionally sort by phase before weight or order
                          (Default: False).

        Returns:
            array: the indices for sorting the table.
        """
        # Get order of each Pauli using
        # I => 0, X => 1, Y => 2, Z => 3
        x = self.x
        z = self.z
        order = 1 * (x & ~z) + 2 * (x & z) + 3 * (~x & z)
        phases = self.phase
        # Optionally get the weight of Pauli
        # This is the number of non identity terms
        if weight:
            weights = np.sum(x | z, axis=1)

        # To preserve ordering between successive sorts we
        # are use the 'stable' sort method
        indices = np.arange(self._num_paulis)

        # Initial sort by phases
        sort_inds = phases.argsort(kind="stable")
        indices = indices[sort_inds]
        order = order[sort_inds]
        if phase:
            phases = phases[sort_inds]
        if weight:
            weights = weights[sort_inds]

        # Sort by order
        for i in range(self.num_qubits):
            sort_inds = order[:, i].argsort(kind="stable")
            order = order[sort_inds]
            indices = indices[sort_inds]
            if weight:
                weights = weights[sort_inds]
            if phase:
                phases = phases[sort_inds]

        # If using weights we implement a sort by total number
        # of non-identity Paulis
        if weight:
            sort_inds = weights.argsort(kind="stable")
            indices = indices[sort_inds]
            phases = phases[sort_inds]

        # If sorting by phase we perform a final sort by the phase value
        # of each pauli
        if phase:
            indices = indices[phases.argsort(kind="stable")]
        return indices

    def sort(self, weight=False, phase=False):
        """Sort the rows of the table.

        The default sort method is lexicographic sorting by qubit number.
        By using the `weight` kwarg the output can additionally be sorted
        by the number of non-identity terms in the Pauli, where the set of
        all Pauli's of a given weight are still ordered lexicographically.

        **Example**

        Consider sorting all a random ordering of all 2-qubit Paulis

        .. code-block::

            from numpy.random import shuffle
            from qiskit.quantum_info.operators import PauliList

            # 2-qubit labels
            labels = ['II', 'IX', 'IY', 'IZ', 'XI', 'XX', 'XY', 'XZ',
                      'YI', 'YX', 'YY', 'YZ', 'ZI', 'ZX', 'ZY', 'ZZ']
            # Shuffle Labels
            shuffle(labels)
            pt = PauliList(labels)
            print('Initial Ordering')
            print(pt)

            # Lexicographic Ordering
            srt = pt.sort()
            print('Lexicographically sorted')
            print(srt)

            # Weight Ordering
            srt = pt.sort(weight=True)
            print('Weight sorted')
            print(srt)

        .. parsed-literal::

            Initial Ordering
            ['YX', 'ZZ', 'XZ', 'YI', 'YZ', 'II', 'XX', 'XI', 'XY', 'YY', 'IX', 'IZ',
             'ZY', 'ZI', 'ZX', 'IY']
            Lexicographically sorted
            ['II', 'IX', 'IY', 'IZ', 'XI', 'XX', 'XY', 'XZ', 'YI', 'YX', 'YY', 'YZ',
             'ZI', 'ZX', 'ZY', 'ZZ']
            Weight sorted
            ['II', 'IX', 'IY', 'IZ', 'XI', 'YI', 'ZI', 'XX', 'XY', 'XZ', 'YX', 'YY',
             'YZ', 'ZX', 'ZY', 'ZZ']

        Args:
            weight (bool): optionally sort by weight if True (Default: False).
            phase (bool): Optionally sort by phase before weight or order
                          (Default: False).

        Returns:
            PauliList: a sorted copy of the original table.
        """
        return self[self.argsort(weight=weight, phase=phase)]

    def unique(self, return_index=False, return_counts=False):
        """Return unique Paulis from the table.

        **Example**

        .. code-block::

            from qiskit.quantum_info.operators import PauliList

            pt = PauliList(['X', 'Y', '-X', 'I', 'I', 'Z', 'X', 'iZ'])
            unique = pt.unique()
            print(unique)

        .. parsed-literal::

            ['X', 'Y', '-X', 'I', 'Z', 'iZ']

        Args:
            return_index (bool): If True, also return the indices that
                                 result in the unique array.
                                 (Default: False)
            return_counts (bool): If True, also return the number of times
                                  each unique item appears in the table.

        Returns:
            PauliList: unique
                the table of the unique rows.

            unique_indices: np.ndarray, optional
                The indices of the first occurrences of the unique values in
                the original array. Only provided if ``return_index`` is True.

            unique_counts: np.array, optional
                The number of times each of the unique values comes up in the
                original array. Only provided if ``return_counts`` is True.
        """
        # Check if we need to stack the phase array
        if np.any(self._phase != self._phase[0]):
            # Create a single array of Pauli's and phases for calling np.unique on
            # so that we treat different phased Pauli's as unique
            array = np.hstack([self._z, self._x, self.phase.reshape((self.phase.shape[0], 1))])
        else:
            # All Pauli's have the same phase so we only need to sort the array
            array = np.hstack([self._z, self._x])

        # Get indexes of unique entries
        if return_counts:
            _, index, counts = np.unique(array, return_index=True, return_counts=True, axis=0)
        else:
            _, index = np.unique(array, return_index=True, axis=0)

        # Sort the index so we return unique rows in the original array order
        sort_inds = index.argsort()
        index = index[sort_inds]
        unique = PauliList(BasePauli(self._z[index], self._x[index], self._phase[index]))

        # Concatinate return tuples
        ret = (unique,)
        if return_index:
            ret += (index,)
        if return_counts:
            ret += (counts[sort_inds],)
        if len(ret) == 1:
            return ret[0]
        return ret

    # ---------------------------------------------------------------------
    # BaseOperator methods
    # ---------------------------------------------------------------------

    def tensor(self, other):
        """Return the tensor product with each Pauli in the list.

        Args:
            other (PauliList): another PauliList.

        Returns:
            PauliList: the list of tensor product Paulis.

        Raises:
            QiskitError: if other cannot be converted to a PauliList, does
                         not have either 1 or the same number of Paulis as
                         the current list.
        """
        if not isinstance(other, PauliList):
            other = PauliList(other)
        return PauliList(super().tensor(other))

    def expand(self, other):
        """Return the expand product of each Pauli in the list.

        Args:
            other (PauliList): another PauliList.

        Returns:
            PauliList: the list of tensor product Paulis.

        Raises:
            QiskitError: if other cannot be converted to a PauliList, does
                         not have either 1 or the same number of Paulis as
                         the current list.
        """
        if not isinstance(other, PauliList):
            other = PauliList(other)
        if len(other) not in [1, len(self)]:
            raise QiskitError(
                "Incompatible PauliLists. Other list must "
                "have either 1 or the same number of Paulis."
            )
        return PauliList(super().expand(other))

    def compose(self, other, qargs=None, front=False, inplace=False):
        """Return the composition self∘other for each Pauli in the list.

        Args:
            other (PauliList): another PauliList.
            qargs (None or list): qubits to apply dot product on (Default: None).
            front (bool): If True use `dot` composition method [default: False].
            inplace (bool): If True update in-place (default: False).

        Returns:
            PauliList: the list of composed Paulis.

        Raises:
            QiskitError: if other cannot be converted to a PauliList, does
                         not have either 1 or the same number of Paulis as
                         the current list, or has the wrong number of qubits
                         for the specified qargs.
        """
        if qargs is None:
            qargs = getattr(other, "qargs", None)
        if not isinstance(other, PauliList):
            other = PauliList(other)
        if len(other) not in [1, len(self)]:
            raise QiskitError(
                "Incompatible PauliLists. Other list must "
                "have either 1 or the same number of Paulis."
            )
        return PauliList(super().compose(other, qargs=qargs, front=front, inplace=inplace))

    def dot(self, other, qargs=None, inplace=False):
        """Return the composition other∘self for each Pauli in the list.

        Args:
            other (PauliList): another PauliList.
            qargs (None or list): qubits to apply dot product on (Default: None).
            inplace (bool): If True update in-place (default: False).

        Returns:
            PauliList: the list of composed Paulis.

        Raises:
            QiskitError: if other cannot be converted to a PauliList, does
                         not have either 1 or the same number of Paulis as
                         the current list, or has the wrong number of qubits
                         for the specified qargs.
        """
        return self.compose(other, qargs=qargs, front=True, inplace=inplace)

    def _add(self, other, qargs=None):
        """Append two PauliLists.

        If ``qargs`` are specified the other operator will be added
        assuming it is identity on all other subsystems.

        Args:
            other (PauliList): another table.
            qargs (None or list): optional subsystems to add on
                                  (Default: None)

        Returns:
            PauliList: the concatenated list self + other.
        """
        if qargs is None:
            qargs = getattr(other, "qargs", None)

        if not isinstance(other, PauliList):
            other = PauliList(other)

        self._op_shape._validate_add(other._op_shape, qargs)

        base_phase = np.hstack((self._phase, other._phase))

        if qargs is None or (sorted(qargs) == qargs and len(qargs) == self.num_qubits):
            base_z = np.vstack([self._z, other._z])
            base_x = np.vstack([self._x, other._x])
        else:
            # Pad other with identity and then add
            padded = BasePauli(
                np.zeros((other.size, self.num_qubits), dtype=bool),
                np.zeros((other.size, self.num_qubits), dtype=bool),
                np.zeros(other.size, dtype=int),
            )
            padded = padded.compose(other, qargs=qargs, inplace=True)
            base_z = np.vstack([self._z, padded._z])
            base_x = np.vstack([self._x, padded._x])

        return PauliList(BasePauli(base_z, base_x, base_phase))

    def _multiply(self, other):
        """Multiply each Pauli in the list by a phase.

        Args:
            other (complex or array): a complex number in [1, -1j, -1, 1j]

        Returns:
            PauliList: the list of Paulis other * self.

        Raises:
            QiskitError: if the phase is not in the set [1, -1j, -1, 1j].
        """
        return PauliList(super()._multiply(other))

    def conjugate(self):
        """Return the conjugate of each Pauli in the list."""
        return PauliList(super().conjugate())

    def transpose(self):
        """Return the transpose of each Pauli in the list."""
        return PauliList(super().transpose())

    def adjoint(self):
        """Return the adjoint of each Pauli in the list."""
        return PauliList(super().adjoint())

    def inverse(self):
        """Return the inverse of each Pauli in the list."""
        return PauliList(super().adjoint())

    # ---------------------------------------------------------------------
    # Utility methods
    # ---------------------------------------------------------------------

    def commutes(self, other, qargs=None):
        """Return True for each Pauli that commutes with other.

        Args:
            other (PauliList): another PauliList operator.
            qargs (list): qubits to apply dot product on (default: None).

        Returns:
            bool: True if Pauli's commute, False if they anti-commute.
        """
        if qargs is None:
            qargs = getattr(other, "qargs", None)
        if not isinstance(other, BasePauli):
            other = PauliList(other)
        return super().commutes(other, qargs=qargs)

    def anticommutes(self, other, qargs=None):
        """Return True if other Pauli that anticommutes with other.

        Args:
            other (PauliList): another PauliList operator.
            qargs (list): qubits to apply dot product on (default: None).

        Returns:
            bool: True if Pauli's anticommute, False if they commute.
        """
        return np.logical_not(self.commutes(other, qargs=qargs))

    def commutes_with_all(self, other):
        """Return indexes of rows that commute other.

        If other is a multi-row Pauli list the returned vector indexes rows
        of the current PauliList that commute with *all* Pauli's in other.
        If no rows satisfy the condition the returned array will be empty.

        Args:
            other (PauliList): a single Pauli or multi-row PauliList.

        Returns:
            array: index array of the commuting rows.
        """
        return self._commutes_with_all(other)

    def anticommutes_with_all(self, other):
        """Return indexes of rows that commute other.

        If other is a multi-row Pauli list the returned vector indexes rows
        of the current PauliList that anti-commute with *all* Pauli's in other.
        If no rows satisfy the condition the returned array will be empty.

        Args:
            other (PauliList): a single Pauli or multi-row PauliList.

        Returns:
            array: index array of the anti-commuting rows.
        """
        return self._commutes_with_all(other, anti=True)

    def _commutes_with_all(self, other, anti=False):
        """Return row indexes that commute with all rows in another PauliList.

        Args:
            other (PauliList): a PauliList.
            anti (bool): if True return rows that anti-commute, otherwise
                         return rows that commute (Default: False).

        Returns:
            array: index array of commuting or anti-commuting row.
        """
        if not isinstance(other, PauliList):
            other = PauliList(other)
        comms = self.commutes(other[0])
        (inds,) = np.where(comms == int(not anti))
        for pauli in other[1:]:
            comms = self[inds].commutes(pauli)
            (new_inds,) = np.where(comms == int(not anti))
            if new_inds.size == 0:
                # No commuting rows
                return new_inds
            inds = inds[new_inds]
        return inds

    def evolve(self, other, qargs=None, frame="h"):
        r"""Evolve the Pauli by a Clifford.

        This returns the Pauli :math:`P^\prime = C.P.C^\dagger`.

        By choosing the parameter frame='s', this function returns the Schrödinger evolution of the Pauli
        :math:`P^\prime = C.P.C^\dagger`. This option yields a faster calculation.

        Args:
            other (Pauli or Clifford or QuantumCircuit): The Clifford operator to evolve by.
            qargs (list): a list of qubits to apply the Clifford to.
            frame (string): 'h' for Heisenberg or 's' for Schrödinger framework.

        Returns:
            Pauli: the Pauli :math:`C.P.C^\dagger`.

        Raises:
            QiskitError: if the Clifford number of qubits and qargs don't match.
        """
        from qiskit.circuit import Instruction, QuantumCircuit
        from qiskit.quantum_info.operators.symplectic.clifford import Clifford

        if qargs is None:
            qargs = getattr(other, "qargs", None)

        if not isinstance(other, (BasePauli, Instruction, QuantumCircuit, Clifford)):
            # Convert to a PauliList
            other = PauliList(other)

        return PauliList(super().evolve(other, qargs=qargs, frame=frame))

    def to_labels(self, array=False):
        r"""Convert a PauliList to a list Pauli string labels.

        For large PauliLists converting using the ``array=True``
        kwarg will be more efficient since it allocates memory for
        the full Numpy array of labels in advance.

        .. list-table:: Pauli Representations
            :header-rows: 1

            * - Label
              - Symplectic
              - Matrix
            * - ``"I"``
              - :math:`[0, 0]`
              - :math:`\begin{bmatrix} 1 & 0 \\ 0 & 1 \end{bmatrix}`
            * - ``"X"``
              - :math:`[1, 0]`
              - :math:`\begin{bmatrix} 0 & 1 \\ 1 & 0  \end{bmatrix}`
            * - ``"Y"``
              - :math:`[1, 1]`
              - :math:`\begin{bmatrix} 0 & -i \\ i & 0  \end{bmatrix}`
            * - ``"Z"``
              - :math:`[0, 1]`
              - :math:`\begin{bmatrix} 1 & 0 \\ 0 & -1  \end{bmatrix}`

        Args:
            array (bool): return a Numpy array if True, otherwise
                          return a list (Default: False).

        Returns:
            list or array: The rows of the PauliList in label form.
        """
        if (self.phase == 1).any():
            prefix_len = 2
        elif (self.phase > 0).any():
            prefix_len = 1
        else:
            prefix_len = 0
        str_len = self.num_qubits + prefix_len
        ret = np.zeros(self.size, dtype=f"<U{str_len}")
        iterator = self.label_iter()
        for i in range(self.size):
            ret[i] = next(iterator)
        if array:
            return ret
        return ret.tolist()

    def to_matrix(self, sparse=False, array=False):
        r"""Convert to a list or array of Pauli matrices.

        For large PauliLists converting using the ``array=True``
        kwarg will be more efficient since it allocates memory a full
        rank-3 Numpy array of matrices in advance.

        .. list-table:: Pauli Representations
            :header-rows: 1

            * - Label
              - Symplectic
              - Matrix
            * - ``"I"``
              - :math:`[0, 0]`
              - :math:`\begin{bmatrix} 1 & 0 \\ 0 & 1 \end{bmatrix}`
            * - ``"X"``
              - :math:`[1, 0]`
              - :math:`\begin{bmatrix} 0 & 1 \\ 1 & 0  \end{bmatrix}`
            * - ``"Y"``
              - :math:`[1, 1]`
              - :math:`\begin{bmatrix} 0 & -i \\ i & 0  \end{bmatrix}`
            * - ``"Z"``
              - :math:`[0, 1]`
              - :math:`\begin{bmatrix} 1 & 0 \\ 0 & -1  \end{bmatrix}`

        Args:
            sparse (bool): if True return sparse CSR matrices, otherwise
                           return dense Numpy arrays (Default: False).
            array (bool): return as rank-3 numpy array if True, otherwise
                          return a list of Numpy arrays (Default: False).

        Returns:
            list: A list of dense Pauli matrices if `array=False` and `sparse=False`.
            list: A list of sparse Pauli matrices if `array=False` and `sparse=True`.
            array: A dense rank-3 array of Pauli matrices if `array=True`.
        """
        if not array:
            # We return a list of Numpy array matrices
            return list(self.matrix_iter(sparse=sparse))
        # For efficiency we also allow returning a single rank-3
        # array where first index is the Pauli row, and second two
        # indices are the matrix indices
        dim = 2**self.num_qubits
        ret = np.zeros((self.size, dim, dim), dtype=complex)
        iterator = self.matrix_iter(sparse=sparse)
        for i in range(self.size):
            ret[i] = next(iterator)
        return ret

    # ---------------------------------------------------------------------
    # Custom Iterators
    # ---------------------------------------------------------------------

    def label_iter(self):
        """Return a label representation iterator.

        This is a lazy iterator that converts each row into the string
        label only as it is used. To convert the entire table to labels use
        the :meth:`to_labels` method.

        Returns:
            LabelIterator: label iterator object for the PauliList.
        """

        class LabelIterator(CustomIterator):
            """Label representation iteration and item access."""

            def __repr__(self):
                return f"<PauliList_label_iterator at {hex(id(self))}>"

            def __getitem__(self, key):
                return self.obj._to_label(self.obj._z[key], self.obj._x[key], self.obj._phase[key])

        return LabelIterator(self)

    def matrix_iter(self, sparse=False):
        """Return a matrix representation iterator.

        This is a lazy iterator that converts each row into the Pauli matrix
        representation only as it is used. To convert the entire table to
        matrices use the :meth:`to_matrix` method.

        Args:
            sparse (bool): optionally return sparse CSR matrices if True,
                           otherwise return Numpy array matrices
                           (Default: False)

        Returns:
            MatrixIterator: matrix iterator object for the PauliList.
        """

        class MatrixIterator(CustomIterator):
            """Matrix representation iteration and item access."""

            def __repr__(self):
                return f"<PauliList_matrix_iterator at {hex(id(self))}>"

            def __getitem__(self, key):
                return self.obj._to_matrix(
                    self.obj._z[key], self.obj._x[key], self.obj._phase[key], sparse=sparse
                )

        return MatrixIterator(self)

    # ---------------------------------------------------------------------
    # Class methods
    # ---------------------------------------------------------------------

    @classmethod
    def from_symplectic(cls, z, x, phase=0):
        """Construct a PauliList from a symplectic data.

        Args:
            z (np.ndarray): 2D boolean Numpy array.
            x (np.ndarray): 2D boolean Numpy array.
            phase (np.ndarray or None): Optional, 1D integer array from Z_4.

        Returns:
            PauliList: the constructed PauliList.
        """
        base_z, base_x, base_phase = cls._from_array(z, x, phase)
        return cls(BasePauli(base_z, base_x, base_phase))

    def _noncommutation_graph(self, qubit_wise):
        """Create an edge list representing the non-commutation graph (Pauli Graph).

        An edge (i, j) is present if i and j are not commutable.

        Args:
            qubit_wise (bool): whether the commutation rule is applied to the whole operator,
                or on a per-qubit basis.

        Returns:
            List[Tuple(int,int)]: A list of pairs of indices of the PauliList that are not commutable.
        """
        # convert a Pauli operator into int vector where {I: 0, X: 2, Y: 3, Z: 1}
        mat1 = np.array(
            [op.z + 2 * op.x for op in self],
            dtype=np.int8,
        )
        mat2 = mat1[:, None]
        # This is 0 (false-y) iff one of the operators is the identity and/or both operators are the
        # same.  In other cases, it is non-zero (truth-y).
        qubit_anticommutation_mat = (mat1 * mat2) * (mat1 - mat2)
        # 'adjacency_mat[i, j]' is True iff Paulis 'i' and 'j' do not commute in the given strategy.
        if qubit_wise:
            adjacency_mat = np.logical_or.reduce(qubit_anticommutation_mat, axis=2)
        else:
            # Don't commute if there's an odd number of element-wise anti-commutations.
            adjacency_mat = np.logical_xor.reduce(qubit_anticommutation_mat, axis=2)
        # Convert into list where tuple elements are non-commuting operators.  We only want to
        # results from one triangle to avoid symmetric duplications.
        return list(zip(*np.where(np.triu(adjacency_mat, k=1))))

    def _create_graph(self, qubit_wise):
        """Transform measurement operator grouping problem into graph coloring problem

        Args:
            qubit_wise (bool): whether the commutation rule is applied to the whole operator,
                or on a per-qubit basis.

        Returns:
            rustworkx.PyGraph: A class of undirected graphs
        """

        edges = self._noncommutation_graph(qubit_wise)
        graph = rx.PyGraph()
        graph.add_nodes_from(range(self.size))
        graph.add_edges_from_no_data(edges)
        return graph

    def group_qubit_wise_commuting(self):
        """Partition a PauliList into sets of mutually qubit-wise commuting Pauli strings.

        Returns:
            List[PauliList]: List of PauliLists where each PauliList contains commutable Pauli operators.
        """
        return self.group_commuting(qubit_wise=True)

    def group_commuting(self, qubit_wise=False):
        """Partition a PauliList into sets of commuting Pauli strings.

        Args:
            qubit_wise (bool): whether the commutation rule is applied to the whole operator,
                or on a per-qubit basis.  For example:

                .. code-block:: python

                    >>> from qiskit.quantum_info import PauliList
                    >>> op = PauliList(["XX", "YY", "IZ", "ZZ"])
                    >>> op.group_commuting()
                    [PauliList(['XX', 'YY']), PauliList(['IZ', 'ZZ'])]
                    >>> op.group_commuting(qubit_wise=True)
                    [PauliList(['XX']), PauliList(['YY']), PauliList(['IZ', 'ZZ'])]

        Returns:
            List[PauliList]: List of PauliLists where each PauliList contains commuting Pauli operators.
        """

        graph = self._create_graph(qubit_wise)
        # Keys in coloring_dict are nodes, values are colors
        coloring_dict = rx.graph_greedy_color(graph)
        groups = defaultdict(list)
        for idx, color in coloring_dict.items():
            groups[color].append(idx)
        return [self[group] for group in groups.values()]<|MERGE_RESOLUTION|>--- conflicted
+++ resolved
@@ -196,14 +196,10 @@
         base_phase = np.zeros(num_paulis, dtype=int)
         for i, pauli in enumerate(paulis):
             if pauli.num_qubits != num_qubits:
-<<<<<<< HEAD
-                raise ValueError("num_qubits of Pauli does not match.")
-=======
                 raise ValueError(
                     f"The {i}th Pauli is defined over {pauli.num_qubits} qubits, "
                     f"but num_qubits == {num_qubits} was expected."
                 )
->>>>>>> b00a8de4
             base_z[i] = pauli._z
             base_x[i] = pauli._x
             base_phase[i] = pauli._phase
