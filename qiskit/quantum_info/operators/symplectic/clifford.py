# This code is part of Qiskit.
#
# (C) Copyright IBM 2017--2023
#
# This code is licensed under the Apache License, Version 2.0. You may
# obtain a copy of this license in the LICENSE.txt file in the root directory
# of this source tree or at http://www.apache.org/licenses/LICENSE-2.0.
#
# Any modifications or derivative works of this code must retain this
# copyright notice, and modified files need to carry a notice indicating
# that they have been altered from the originals.
"""
Clifford operator class.
"""
import itertools
import re

import numpy as np

from qiskit.circuit import Instruction, QuantumCircuit
from qiskit.circuit.library.standard_gates import HGate, IGate, SGate, XGate, YGate, ZGate
from qiskit.circuit.operation import Operation
from qiskit.exceptions import QiskitError
from qiskit.quantum_info.operators.base_operator import BaseOperator
from qiskit.quantum_info.operators.mixins import AdjointMixin, generate_apidocs
from qiskit.quantum_info.operators.operator import Operator
from qiskit.quantum_info.operators.scalar_op import ScalarOp
from qiskit.quantum_info.operators.symplectic.base_pauli import _count_y
from qiskit.utils.deprecation import deprecate_function

from .base_pauli import BasePauli
from .clifford_circuits import _append_circuit, _append_operation
from .stabilizer_table import StabilizerTable


class Clifford(BaseOperator, AdjointMixin, Operation):
    """An N-qubit unitary operator from the Clifford group.

    **Representation**

    An *N*-qubit Clifford operator is stored as a length *2N × (2N+1)*
    boolean tableau using the convention from reference [1].

    * Rows 0 to *N-1* are the *destabilizer* group generators
    * Rows *N* to *2N-1* are the *stabilizer* group generators.

    The internal boolean tableau for the Clifford
    can be accessed using the :attr:`tableau` attribute. The destabilizer or
    stabilizer rows can each be accessed as a length-N Stabilizer table using
    :attr:`destab` and :attr:`stab` attributes.

    A more easily human readable representation of the Clifford operator can
    be obtained by calling the :meth:`to_dict` method. This representation is
    also used if a Clifford object is printed as in the following example

    .. code-block::

        from qiskit import QuantumCircuit
        from qiskit.quantum_info import Clifford

        # Bell state generation circuit
        qc = QuantumCircuit(2)
        qc.h(0)
        qc.cx(0, 1)
        cliff = Clifford(qc)

        # Print the Clifford
        print(cliff)

        # Print the Clifford destabilizer rows
        print(cliff.to_labels(mode="D"))

        # Print the Clifford stabilizer rows
        print(cliff.to_labels(mode="S"))

    .. parsed-literal::

        Clifford: Stabilizer = ['+XX', '+ZZ'], Destabilizer = ['+IZ', '+XI']
        ['+IZ', '+XI']
        ['+XX', '+ZZ']

    **Circuit Conversion**

    Clifford operators can be initialized from circuits containing *only* the
    following Clifford gates: :class:`~qiskit.circuit.library.IGate`,
    :class:`~qiskit.circuit.library.XGate`, :class:`~qiskit.circuit.library.YGate`,
    :class:`~qiskit.circuit.library.ZGate`, :class:`~qiskit.circuit.library.HGate`,
    :class:`~qiskit.circuit.library.SGate`, :class:`~qiskit.circuit.library.SdgGate`,
    :class:`~qiskit.circuit.library.SXGate`, :class:`~qiskit.circuit.library.SXdgGate`,
    :class:`~qiskit.circuit.library.CXGate`, :class:`~qiskit.circuit.library.CZGate`,
    :class:`~qiskit.circuit.library.CYGate`, :class:`~qiskit.circuit.library.DXGate`,
    :class:`~qiskit.circuit.library.SwapGate`, :class:`~qiskit.circuit.library.iSwapGate`,
    :class:`~qiskit.circuit.library.ECRGate`.
    They can be converted back into a :class:`~qiskit.circuit.QuantumCircuit`,
    or :class:`~qiskit.circuit.Gate` object using the :meth:`~Clifford.to_circuit`
    or :meth:`~Clifford.to_instruction` methods respectively. Note that this
    decomposition is not necessarily optimal in terms of number of gates.

    .. note::

        A minimally generating set of gates for Clifford circuits is
        the :class:`~qiskit.circuit.library.HGate` and
        :class:`~qiskit.circuit.library.SGate` gate and *either* the
        :class:`~qiskit.circuit.library.CXGate` or
        :class:`~qiskit.circuit.library.CZGate` two-qubit gate.

    Clifford operators can also be converted to
    :class:`~qiskit.quantum_info.Operator` objects using the
    :meth:`to_operator` method. This is done via decomposing to a circuit, and then
    simulating the circuit as a unitary operator.

    References:
        1. S. Aaronson, D. Gottesman, *Improved Simulation of Stabilizer Circuits*,
           Phys. Rev. A 70, 052328 (2004).
           `arXiv:quant-ph/0406196 <https://arxiv.org/abs/quant-ph/0406196>`_
    """

    _COMPOSE_PHASE_LOOKUP = None
    _COMPOSE_1Q_LOOKUP = None

    def __array__(self, dtype=None):
        if dtype:
            return np.asarray(self.to_matrix(), dtype=dtype)
        return self.to_matrix()

    def __init__(self, data, validate=True, copy=True):
        """Initialize an operator object."""

        # Initialize from another Clifford
        if isinstance(data, Clifford):
            num_qubits = data.num_qubits
            self.tableau = data.tableau.copy() if copy else data.tableau

        # Initialize from ScalarOp as N-qubit identity discarding any global phase
        elif isinstance(data, ScalarOp):
            if not data.num_qubits or not data.is_unitary():
                raise QiskitError("Can only initialize from N-qubit identity ScalarOp.")
            num_qubits = data.num_qubits
            self.tableau = np.fromfunction(
                lambda i, j: i == j, (2 * num_qubits, 2 * num_qubits + 1)
            ).astype(bool)

        # Initialize from a QuantumCircuit or Instruction object
        elif isinstance(data, (QuantumCircuit, Instruction)):
            num_qubits = data.num_qubits
            self.tableau = Clifford.from_circuit(data).tableau

        # DEPRECATED: data is StabilizerTable
        elif isinstance(data, StabilizerTable):
            self.tableau = self._stack_table_phase(data.array, data.phase)
            num_qubits = data.num_qubits
        # Initialize StabilizerTable directly from the data
        else:
            if isinstance(data, (list, np.ndarray)) and np.asarray(data, dtype=bool).ndim == 2:
                data = np.array(data, dtype=bool, copy=copy)
                if data.shape[0] == data.shape[1]:
                    self.tableau = self._stack_table_phase(
                        data, np.zeros(data.shape[0], dtype=bool)
                    )
                    num_qubits = data.shape[0] // 2
                elif data.shape[0] + 1 == data.shape[1]:
                    self.tableau = data
                    num_qubits = data.shape[0] // 2
                else:
                    raise QiskitError("")
            else:
                n_paulis = len(data)
                symp = self._from_label(data[0])
                num_qubits = len(symp) // 2
                tableau = np.zeros((n_paulis, len(symp)), dtype=bool)
                tableau[0] = symp
                for i in range(1, n_paulis):
                    tableau[i] = self._from_label(data[i])
                self.tableau = tableau

            # Validate table is a symplectic matrix
            if validate and not Clifford._is_symplectic(self.symplectic_matrix):
                raise QiskitError(
                    "Invalid Clifford. Input StabilizerTable is not a valid symplectic matrix."
                )

        # Initialize BaseOperator
        super().__init__(num_qubits=num_qubits)

    @property
    def name(self):
        """Unique string identifier for operation type."""
        return "clifford"

    @property
    def num_clbits(self):
        """Number of classical bits."""
        return 0

    def __repr__(self):
        return f"Clifford({repr(self.tableau)})"

    def __str__(self):
        return (
            f'Clifford: Stabilizer = {self.to_labels(mode="S")}, '
            f'Destabilizer = {self.to_labels(mode="D")}'
        )

    def __eq__(self, other):
        """Check if two Clifford tables are equal"""
        return super().__eq__(other) and (self.tableau == other.tableau).all()

    def copy(self):
        return type(self)(self, validate=False, copy=True)

    # ---------------------------------------------------------------------
    # Attributes
    # ---------------------------------------------------------------------

<<<<<<< HEAD
    # pylint: disable=bad-docstring-quotes

    @deprecate_function(
        "Indexing or iterating through a Clifford object directly is deprecated as of "
        "Qiskit Terra 0.24.0 and will be removed no sooner than 3 months after the release date. "
        "Instead, index or iterate through the Clifford.tableau attribute."
    )
=======
>>>>>>> e62e896b
    def __getitem__(self, key):
        """Return a stabilizer Pauli row"""
        return self.table.__getitem__(key)

    @deprecate_function(
        "The Clifford.__setitem__ method is deprecated as of Qiskit Terra 0.24.0 "
        "and will be removed no sooner than 3 months after the release date. "
        "Use Clifford.tableau property instead.",
    )
    def __setitem__(self, key, value):
        """Set a stabilizer Pauli row"""
        self.tableau.__setitem__(key, self._stack_table_phase(value.array, value.phase))

    @property
    @deprecate_function(
        "The Clifford.table attribute is deprecated as of Qiskit Terra 0.24.0 "
        "and will be removed no sooner than 3 months after the release date. "
        "Use Clifford.stab and Clifford.destab properties instead."
    )
    def table(self):
        """Return StabilizerTable"""
        return StabilizerTable(self.symplectic_matrix, phase=self.phase)

    @table.setter
    @deprecate_function(
        "The Clifford.table attribute is deprecated as of Qiskit Terra 0.24.0 "
        "and will be removed no sooner than 3 months after the release date. "
        "Use Clifford.stab and Clifford.destab properties instead."
    )
    def table(self, value):
        """Set the stabilizer table"""
        # Note this setter cannot change the size of the Clifford
        # It can only replace the contents of the StabilizerTable with
        # another StabilizerTable of the same size.
        if not isinstance(value, StabilizerTable):
            value = StabilizerTable(value)
        self.symplectic_matrix = value._table._array
        self.phase = value._table._phase

    @property
    @deprecate_function(
        "The Clifford.stabilizer attribute is deprecated as of Qiskit Terra 0.24.0 "
        "and will be removed no sooner than 3 months after the release date. "
        "Use Clifford.stab properties instead."
    )
    def stabilizer(self):
        """Return the stabilizer block of the StabilizerTable."""
        array = self.tableau[self.num_qubits : 2 * self.num_qubits, :-1]
        phase = self.tableau[self.num_qubits : 2 * self.num_qubits, -1].reshape(self.num_qubits)
        return StabilizerTable(array, phase)

    @stabilizer.setter
    @deprecate_function(
        "The Clifford.stabilizer is deprecated as of Qiskit Terra 0.24.0 "
        "and will be removed no sooner than 3 months after the release date. "
        "Use Clifford.stab properties instead."
    )
    def stabilizer(self, value):
        """Set the value of stabilizer block of the StabilizerTable"""
        if not isinstance(value, StabilizerTable):
            value = StabilizerTable(value)
        self.tableau[self.num_qubits : 2 * self.num_qubits, :-1] = value.array

    @property
    @deprecate_function(
        "The Clifford.destabilzer attribute is deprecated as of Qiskit Terra 0.24.0 "
        "and will be removed no sooner than 3 months after the release date. "
        "Use Clifford.destab properties instead."
    )
    def destabilizer(self):
        """Return the destabilizer block of the StabilizerTable."""
        array = self.tableau[0 : self.num_qubits, :-1]
        phase = self.tableau[0 : self.num_qubits, -1].reshape(self.num_qubits)
        return StabilizerTable(array, phase)

    @destabilizer.setter
    @deprecate_function(
        "The Clifford.destabilizer attribute is deprecated as of Qiskit Terra 0.24.0 "
        "and will be removed no sooner than 3 months after the release date. "
        "Use Clifford.destab properties instead."
    )
    def destabilizer(self, value):
        """Set the value of destabilizer block of the StabilizerTable"""
        if not isinstance(value, StabilizerTable):
            value = StabilizerTable(value)
        self.tableau[: self.num_qubits, :-1] = value.array

    @property
    def symplectic_matrix(self):
        """Return boolean symplectic matrix."""
        return self.tableau[:, :-1]

    @symplectic_matrix.setter
    def symplectic_matrix(self, value):
        self.tableau[:, :-1] = value

    @property
    def phase(self):
        """Return phase with boolean representation."""
        return self.tableau[:, -1]

    @phase.setter
    def phase(self, value):
        self.tableau[:, -1] = value

    @property
    def x(self):
        """The x array for the symplectic representation."""
        return self.tableau[:, 0 : self.num_qubits]

    @x.setter
    def x(self, value):
        self.tableau[:, 0 : self.num_qubits] = value

    @property
    def z(self):
        """The z array for the symplectic representation."""
        return self.tableau[:, self.num_qubits : 2 * self.num_qubits]

    @z.setter
    def z(self, value):
        self.tableau[:, self.num_qubits : 2 * self.num_qubits] = value

    @property
    def destab(self):
        """The destabilizer array for the symplectic representation."""
        return self.tableau[: self.num_qubits, :]

    @destab.setter
    def destab(self, value):
        self.tableau[: self.num_qubits, :] = value

    @property
    def destab_x(self):
        """The destabilizer x array for the symplectic representation."""
        return self.tableau[: self.num_qubits, : self.num_qubits]

    @destab_x.setter
    def destab_x(self, value):
        self.tableau[: self.num_qubits, : self.num_qubits] = value

    @property
    def destab_z(self):
        """The destabilizer z array for the symplectic representation."""
        return self.tableau[: self.num_qubits, self.num_qubits : 2 * self.num_qubits]

    @destab_z.setter
    def destab_z(self, value):
        self.tableau[: self.num_qubits, self.num_qubits : 2 * self.num_qubits] = value

    @property
    def destab_phase(self):
        """Return phase of destaibilizer with boolean representation."""
        return self.tableau[: self.num_qubits, -1]

    @destab_phase.setter
    def destab_phase(self, value):
        self.tableau[: self.num_qubits, -1] = value

    @property
    def stab(self):
        """The stabilizer array for the symplectic representation."""
        return self.tableau[self.num_qubits :, :]

    @stab.setter
    def stab(self, value):
        self.tableau[self.num_qubits :, :] = value

    @property
    def stab_x(self):
        """The stabilizer x array for the symplectic representation."""
        return self.tableau[self.num_qubits :, : self.num_qubits]

    @stab_x.setter
    def stab_x(self, value):
        self.tableau[self.num_qubits :, : self.num_qubits] = value

    @property
    def stab_z(self):
        """The stabilizer array for the symplectic representation."""
        return self.tableau[self.num_qubits :, self.num_qubits : 2 * self.num_qubits]

    @stab_z.setter
    def stab_z(self, value):
        self.tableau[self.num_qubits :, self.num_qubits : 2 * self.num_qubits] = value

    @property
    def stab_phase(self):
        """Return phase of stablizer with boolean representation."""
        return self.tableau[self.num_qubits :, -1]

    @stab_phase.setter
    def stab_phase(self, value):
        self.tableau[self.num_qubits :, -1] = value

    # ---------------------------------------------------------------------
    # Utility Operator methods
    # ---------------------------------------------------------------------

    def is_unitary(self):
        """Return True if the Clifford table is valid."""
        # A valid Clifford is always unitary, so this function is really
        # checking that the underlying Stabilizer table array is a valid
        # Clifford array.
        return Clifford._is_symplectic(self.symplectic_matrix)

    # ---------------------------------------------------------------------
    # BaseOperator Abstract Methods
    # ---------------------------------------------------------------------

    def conjugate(self):
        return Clifford._conjugate_transpose(self, "C")

    def adjoint(self):
        return Clifford._conjugate_transpose(self, "A")

    def transpose(self):
        return Clifford._conjugate_transpose(self, "T")

    def tensor(self, other):
        if not isinstance(other, Clifford):
            other = Clifford(other)
        return self._tensor(self, other)

    def expand(self, other):
        if not isinstance(other, Clifford):
            other = Clifford(other)
        return self._tensor(other, self)

    @classmethod
    def _tensor(cls, a, b):
        n = a.num_qubits + b.num_qubits
        tableau = np.zeros((2 * n, 2 * n + 1), dtype=bool)
        clifford = cls(tableau, validate=False)
        clifford.destab_x[: b.num_qubits, : b.num_qubits] = b.destab_x
        clifford.destab_x[b.num_qubits :, b.num_qubits :] = a.destab_x
        clifford.destab_z[: b.num_qubits, : b.num_qubits] = b.destab_z
        clifford.destab_z[b.num_qubits :, b.num_qubits :] = a.destab_z
        clifford.stab_x[: b.num_qubits, : b.num_qubits] = b.stab_x
        clifford.stab_x[b.num_qubits :, b.num_qubits :] = a.stab_x
        clifford.stab_z[: b.num_qubits, : b.num_qubits] = b.stab_z
        clifford.stab_z[b.num_qubits :, b.num_qubits :] = a.stab_z
        clifford.phase[: b.num_qubits] = b.destab_phase
        clifford.phase[b.num_qubits : n] = a.destab_phase
        clifford.phase[n : n + b.num_qubits] = b.stab_phase
        clifford.phase[n + b.num_qubits :] = a.stab_phase
        return clifford

    def compose(self, other, qargs=None, front=False):
        if qargs is None:
            qargs = getattr(other, "qargs", None)
        # If other is a QuantumCircuit we can more efficiently compose
        # using the _append_circuit method to update each gate recursively
        # to the current Clifford, rather than converting to a Clifford first
        # and then doing the composition of tables.
        if not front:
            if isinstance(other, QuantumCircuit):
                return _append_circuit(self.copy(), other, qargs=qargs)
            if isinstance(other, Instruction):
                return _append_operation(self.copy(), other, qargs=qargs)

        if not isinstance(other, Clifford):
            # Not copying is safe since we're going to drop our only reference to `other` at the end
            # of the function.
            other = Clifford(other, copy=False)

        # Validate compose dimensions
        self._op_shape.compose(other._op_shape, qargs, front)

        # Pad other with identities if composing on subsystem
        other = self._pad_with_identity(other, qargs)

        left, right = (self, other) if front else (other, self)

        if self.num_qubits == 1:
            return self._compose_1q(left, right)
        return self._compose_general(left, right)

    @classmethod
    def _compose_general(cls, first, second):
        # Correcting for phase due to Pauli multiplication. Start with factors of -i from XZ = -iY
        # on individual qubits, and then handle multiplication between each qubitwise pair.
        ifacts = np.sum(second.x & second.z, axis=1, dtype=int)

        x1, z1 = first.x.astype(np.uint8), first.z.astype(np.uint8)
        lookup = cls._compose_lookup()

        # The loop is over 2*n_qubits entries, and the entire loop is cubic in the number of qubits.
        for k, row2 in enumerate(second.symplectic_matrix):
            x1_select = x1[row2]
            z1_select = z1[row2]
            x1_accum = np.logical_xor.accumulate(x1_select, axis=0).astype(np.uint8)
            z1_accum = np.logical_xor.accumulate(z1_select, axis=0).astype(np.uint8)
            indexer = (x1_select[1:], z1_select[1:], x1_accum[:-1], z1_accum[:-1])
            ifacts[k] += np.sum(lookup[indexer])
        p = np.mod(ifacts, 4) // 2

        phase = (
            (np.matmul(second.symplectic_matrix, first.phase, dtype=int) + second.phase + p) % 2
        ).astype(bool)
        data = cls._stack_table_phase(
            (np.matmul(second.symplectic_matrix, first.symplectic_matrix, dtype=int) % 2).astype(
                bool
            ),
            phase,
        )
        return Clifford(data, validate=False, copy=False)

    @classmethod
    def _compose_1q(cls, first, second):
        # 1-qubit composition can be done with a simple lookup table; there are 24 elements in the
        # 1q Clifford group, so 576 possible combinations, which is small enough to look up.
        if cls._COMPOSE_1Q_LOOKUP is None:
            # The valid tables for 1q Cliffords.
            tables_1q = np.array(
                [
                    [[False, True], [True, False]],
                    [[False, True], [True, True]],
                    [[True, False], [False, True]],
                    [[True, False], [True, True]],
                    [[True, True], [False, True]],
                    [[True, True], [True, False]],
                ]
            )
            phases_1q = np.array([[False, False], [False, True], [True, False], [True, True]])
            # Build the lookup table.
            cliffords = [
                cls(cls._stack_table_phase(table, phase), validate=False, copy=False)
                for table, phase in itertools.product(tables_1q, phases_1q)
            ]
            cls._COMPOSE_1Q_LOOKUP = {
                (cls._hash(left), cls._hash(right)): cls._compose_general(left, right)
                for left, right in itertools.product(cliffords, repeat=2)
            }
        return cls._COMPOSE_1Q_LOOKUP[cls._hash(first), cls._hash(second)].copy()

    @classmethod
    def _compose_lookup(cls):
        if cls._COMPOSE_PHASE_LOOKUP is None:
            # A lookup table for calculating phases.  The indices are
            #     current_x, current_z, running_x_count, running_z_count
            # where all counts taken modulo 2.
            lookup = np.zeros((2, 2, 2, 2), dtype=int)
            lookup[0, 1, 1, 0] = lookup[1, 0, 1, 1] = lookup[1, 1, 0, 1] = -1
            lookup[0, 1, 1, 1] = lookup[1, 0, 0, 1] = lookup[1, 1, 1, 0] = 1
            lookup.setflags(write=False)
            cls._COMPOSE_PHASE_LOOKUP = lookup
        return cls._COMPOSE_PHASE_LOOKUP

    # ---------------------------------------------------------------------
    # Representation conversions
    # ---------------------------------------------------------------------

    def to_dict(self):
        """Return dictionary representation of Clifford object."""
        return {
            "stabilizer": self.to_labels(mode="S"),
            "destabilizer": self.to_labels(mode="D"),
        }

    @classmethod
    def from_dict(cls, obj):
        """Load a Clifford from a dictionary"""
        labels = obj.get("destabilizer") + obj.get("stabilizer")
        n_paulis = len(labels)
        symp = cls._from_label(labels[0])
        tableau = np.zeros((n_paulis, len(symp)), dtype=bool)
        tableau[0] = symp
        for i in range(1, n_paulis):
            tableau[i] = cls._from_label(labels[i])
        return cls(tableau)

    def to_matrix(self):
        """Convert operator to Numpy matrix."""
        return self.to_operator().data

    def to_operator(self):
        """Convert to an Operator object."""
        return Operator(self.to_instruction())

    def to_circuit(self):
        """Return a QuantumCircuit implementing the Clifford.

        For N <= 3 qubits this is based on optimal CX cost decomposition
        from reference [1]. For N > 3 qubits this is done using the general
        non-optimal compilation routine from reference [2].

        Return:
            QuantumCircuit: a circuit implementation of the Clifford.

        References:
            1. S. Bravyi, D. Maslov, *Hadamard-free circuits expose the
               structure of the Clifford group*,
               `arXiv:2003.09412 [quant-ph] <https://arxiv.org/abs/2003.09412>`_

            2. S. Aaronson, D. Gottesman, *Improved Simulation of Stabilizer Circuits*,
               Phys. Rev. A 70, 052328 (2004).
               `arXiv:quant-ph/0406196 <https://arxiv.org/abs/quant-ph/0406196>`_
        """
        from qiskit.synthesis.clifford import synth_clifford_full

        return synth_clifford_full(self)

    def to_instruction(self):
        """Return a Gate instruction implementing the Clifford."""
        return self.to_circuit().to_gate()

    @staticmethod
    def from_circuit(circuit):
        """Initialize from a QuantumCircuit or Instruction.

        Args:
            circuit (QuantumCircuit or ~qiskit.circuit.Instruction):
                instruction to initialize.

        Returns:
            Clifford: the Clifford object for the instruction.

        Raises:
            QiskitError: if the input instruction is non-Clifford or contains
                         classical register instruction.
        """
        if not isinstance(circuit, (QuantumCircuit, Instruction)):
            raise QiskitError("Input must be a QuantumCircuit or Instruction")

        # Initialize an identity Clifford
        clifford = Clifford(np.eye(2 * circuit.num_qubits), validate=False)
        if isinstance(circuit, QuantumCircuit):
            _append_circuit(clifford, circuit)
        else:
            _append_operation(clifford, circuit)
        return clifford

    @staticmethod
    def from_label(label):
        """Return a tensor product of single-qubit Clifford gates.

        Args:
            label (string): single-qubit operator string.

        Returns:
            Clifford: The N-qubit Clifford operator.

        Raises:
            QiskitError: if the label contains invalid characters.

        Additional Information:
            The labels correspond to the single-qubit Cliffords are

            * - Label
              - Stabilizer
              - Destabilizer
            * - ``"I"``
              - +Z
              - +X
            * - ``"X"``
              - -Z
              - +X
            * - ``"Y"``
              - -Z
              - -X
            * - ``"Z"``
              - +Z
              - -X
            * - ``"H"``
              - +X
              - +Z
            * - ``"S"``
              - +Z
              - +Y
        """
        # Check label is valid
        label_gates = {
            "I": IGate(),
            "X": XGate(),
            "Y": YGate(),
            "Z": ZGate(),
            "H": HGate(),
            "S": SGate(),
        }
        if re.match(r"^[IXYZHS\-+]+$", label) is None:
            raise QiskitError("Label contains invalid characters.")
        # Initialize an identity matrix and apply each gate
        num_qubits = len(label)
        op = Clifford(np.eye(2 * num_qubits, dtype=bool))
        for qubit, char in enumerate(reversed(label)):
            _append_operation(op, label_gates[char], qargs=[qubit])
        return op

    def to_labels(self, array=False, mode="B"):
        r"""Convert a Clifford to a list Pauli (de)stabilizer string labels.

        For large Clifford converting using the ``array=True``
        kwarg will be more efficient since it allocates memory for
        the full Numpy array of labels in advance.

        .. list-table:: Stabilizer Representations
            :header-rows: 1

            * - Label
              - Phase
              - Symplectic
              - Matrix
              - Pauli
            * - ``"+I"``
              - 0
              - :math:`[0, 0]`
              - :math:`\begin{bmatrix} 1 & 0 \\ 0 & 1 \end{bmatrix}`
              - :math:`I`
            * - ``"-I"``
              - 1
              - :math:`[0, 0]`
              - :math:`\begin{bmatrix} -1 & 0 \\ 0 & -1 \end{bmatrix}`
              - :math:`-I`
            * - ``"X"``
              - 0
              - :math:`[1, 0]`
              - :math:`\begin{bmatrix} 0 & 1 \\ 1 & 0  \end{bmatrix}`
              - :math:`X`
            * - ``"-X"``
              - 1
              - :math:`[1, 0]`
              - :math:`\begin{bmatrix} 0 & -1 \\ -1 & 0  \end{bmatrix}`
              - :math:`-X`
            * - ``"Y"``
              - 0
              - :math:`[1, 1]`
              - :math:`\begin{bmatrix} 0 & 1 \\ -1 & 0  \end{bmatrix}`
              - :math:`iY`
            * - ``"-Y"``
              - 1
              - :math:`[1, 1]`
              - :math:`\begin{bmatrix} 0 & -1 \\ 1 & 0  \end{bmatrix}`
              - :math:`-iY`
            * - ``"Z"``
              - 0
              - :math:`[0, 1]`
              - :math:`\begin{bmatrix} 1 & 0 \\ 0 & -1  \end{bmatrix}`
              - :math:`Z`
            * - ``"-Z"``
              - 1
              - :math:`[0, 1]`
              - :math:`\begin{bmatrix} -1 & 0 \\ 0 & 1  \end{bmatrix}`
              - :math:`-Z`

        Args:
            array (bool): return a Numpy array if True, otherwise
                          return a list (Default: False).
            mode (Literal["S", "D", "B"]): return both stabilizer and destablizer if "B",
                return only stabilizer if "S" and return only destablizer if "D".

        Returns:
            list or array: The rows of the StabilizerTable in label form.
        Raises:
            QiskitError: if stabilizer and destabilizer are both False.
        """
        if mode not in ("S", "B", "D"):
            raise QiskitError("mode must be B, S, or D.")
        size = 2 * self.num_qubits if mode == "B" else self.num_qubits
        offset = self.num_qubits if mode == "S" else 0
        ret = np.zeros(size, dtype=f"<U{1 + self.num_qubits}")
        for i in range(size):
            z = self.tableau[i + offset, self.num_qubits : 2 * self.num_qubits]
            x = self.tableau[i + offset, 0 : self.num_qubits]
            phase = int(self.tableau[i + offset, -1]) * 2
            label = BasePauli._to_label(z, x, phase, group_phase=True)
            if label[0] != "-":
                label = "+" + label
            ret[i] = label
        if array:
            return ret
        return ret.tolist()

    # ---------------------------------------------------------------------
    # Internal helper functions
    # ---------------------------------------------------------------------

    def _hash(self):
        """Produce a hashable value that is unique for each different Clifford.  This should only be
        used internally when the classes being hashed are under our control, because classes of this
        type are mutable."""
        return np.packbits(self.tableau).tobytes()

    @staticmethod
    def _is_symplectic(mat):
        """Return True if input is symplectic matrix."""
        # Condition is
        # table.T * [[0, 1], [1, 0]] * table = [[0, 1], [1, 0]]
        # where we are block matrix multiplying using symplectic product

        dim = len(mat) // 2
        if mat.shape != (2 * dim, 2 * dim):
            return False

        one = np.eye(dim, dtype=int)
        zero = np.zeros((dim, dim), dtype=int)
        seye = np.block([[zero, one], [one, zero]])
        arr = mat.astype(int)
        return np.array_equal(np.mod(arr.T.dot(seye).dot(arr), 2), seye)

    @staticmethod
    def _conjugate_transpose(clifford, method):
        """Return the adjoint, conjugate, or transpose of the Clifford.

        Args:
            clifford (Clifford): a clifford object.
            method (str): what function to apply 'A', 'C', or 'T'.

        Returns:
            Clifford: the modified clifford.
        """
        ret = clifford.copy()
        if method in ["A", "T"]:
            # Apply inverse
            # Update table
            tmp = ret.destab_x.copy()
            ret.destab_x = ret.stab_z.T
            ret.destab_z = ret.destab_z.T
            ret.stab_x = ret.stab_x.T
            ret.stab_z = tmp.T
            # Update phase
            ret.phase ^= clifford.dot(ret).phase
        if method in ["C", "T"]:
            # Apply conjugate
            ret.phase ^= np.mod(_count_y(ret.x, ret.z), 2).astype(bool)
        return ret

    def _pad_with_identity(self, clifford, qargs):
        """Pad Clifford with identities on other subsystems."""
        if qargs is None:
            return clifford

        padded = Clifford(np.eye(2 * self.num_qubits, dtype=bool), validate=False, copy=False)
        inds = list(qargs) + [self.num_qubits + i for i in qargs]

        # Pad Pauli array
        for i, pos in enumerate(qargs):
            padded.tableau[inds, pos] = clifford.tableau[:, i]
            padded.tableau[inds, self.num_qubits + pos] = clifford.tableau[
                :, clifford.num_qubits + i
            ]

        # Pad phase
        padded.phase[inds] = clifford.phase

        return padded

    @staticmethod
    def _stack_table_phase(table, phase):
        return np.hstack((table, phase.reshape(len(phase), 1)))

    @staticmethod
    def _from_label(label):
        phase = False
        if label[0] in ("-", "+"):
            phase = label[0] == "-"
            label = label[1:]
        num_qubits = len(label)
        symp = np.zeros(2 * num_qubits + 1, dtype=bool)
        xs = symp[0:num_qubits]
        zs = symp[num_qubits : 2 * num_qubits]
        for i, char in enumerate(label):
            if char not in ["I", "X", "Y", "Z"]:
                raise QiskitError(
                    f"Pauli string contains invalid character: {char} not in ['I', 'X', 'Y', 'Z']."
                )
            if char in ("X", "Y"):
                xs[num_qubits - 1 - i] = True
            if char in ("Z", "Y"):
                zs[num_qubits - 1 - i] = True
        symp[-1] = phase
        return symp


# Update docstrings for API docs
generate_apidocs(Clifford)<|MERGE_RESOLUTION|>--- conflicted
+++ resolved
@@ -212,7 +212,6 @@
     # Attributes
     # ---------------------------------------------------------------------
 
-<<<<<<< HEAD
     # pylint: disable=bad-docstring-quotes
 
     @deprecate_function(
@@ -220,8 +219,6 @@
         "Qiskit Terra 0.24.0 and will be removed no sooner than 3 months after the release date. "
         "Instead, index or iterate through the Clifford.tableau attribute."
     )
-=======
->>>>>>> e62e896b
     def __getitem__(self, key):
         """Return a stabilizer Pauli row"""
         return self.table.__getitem__(key)
