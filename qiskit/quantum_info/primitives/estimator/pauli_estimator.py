# This code is part of Qiskit.
#
# (C) Copyright IBM 2021.
#
# This code is licensed under the Apache License, Version 2.0. You may
# obtain a copy of this license in the LICENSE.txt file in the root directory
# of this source tree or at http://www.apache.org/licenses/LICENSE-2.0.
#
# Any modifications or derivative works of this code must retain this
# copyright notice, and modified files need to carry a notice indicating
# that they have been altered from the originals.
"""
Expectation value class
"""

from __future__ import annotations

import copy
import logging
from functools import reduce
from itertools import accumulate
from typing import Optional, Union, cast

import numpy as np

from qiskit.circuit import QuantumCircuit
from qiskit.compiler import transpile
from qiskit.providers import BackendV1 as Backend
from qiskit.quantum_info import SparsePauliOp
from qiskit.quantum_info.operators.base_operator import BaseOperator
from qiskit.result import BaseReadoutMitigator, QuasiDistribution, Result
from qiskit.transpiler import PassManager

from ..framework.utils import PauliSumOp
<<<<<<< HEAD
from ..results import BaseResult, EstimatorResult, SamplerResult
=======
from ..results import EstimatorResult, SamplerResult
from ..results.base_result import BaseResult
>>>>>>> 9b1e5804
from ..sampler import Sampler
from .base_estimator import BaseEstimator, Group

logger = logging.getLogger(__name__)


class PauliEstimator(BaseEstimator):
    """
    Evaluates expectation value using pauli rotation gates.
    """

    def __init__(
        self,
        circuits: Union[QuantumCircuit, list[Union[QuantumCircuit]]],
        observables: Union[BaseOperator, PauliSumOp, list[Union[BaseOperator, PauliSumOp]]],
        backend: Union[Backend, Sampler],
        mitigator: Optional[BaseReadoutMitigator] = None,
        strategy: bool = True,  # To be str like TPB
        transpile_options: Optional[dict] = None,
        bound_pass_manager: Optional[PassManager] = None,
    ):
        super().__init__(
            circuits=circuits,
            observables=observables,
            backend=backend.backend if isinstance(backend, Sampler) else backend,
            mitigator=mitigator,
            transpile_options=transpile_options,
            bound_pass_manager=bound_pass_manager,
        )
        self._measurement_strategy = strategy
        self._sampler = backend if isinstance(backend, Sampler) else Sampler(backend)

    @property
    def preprocessed_circuits(
        self,
    ) -> list[tuple[QuantumCircuit, list[QuantumCircuit]]]:
        """
        Transpiled quantum circuits produced by preprocessing

        Returns:
            List of the transpiled quantum circuit
        """
        return cast(
            "list[tuple[QuantumCircuit, list[QuantumCircuit]]]", super().preprocessed_circuits
        )

    def _transpile(self):
        """Split Transpile"""
        self._transpiled_circuits = []
        for common_circuit, diff_circuits in self.preprocessed_circuits:
            # 1. transpile a common circuit
            common_circuit = common_circuit.copy()
            num_qubits = common_circuit.num_qubits
            common_circuit.measure_all()
            common_circuit = cast(
                QuantumCircuit,
                transpile(common_circuit, self.backend, **self.transpile_options.__dict__),
            )
            bit_map = {bit: index for index, bit in enumerate(common_circuit.qubits)}
            layout = [bit_map[qr[0]] for _, qr, _ in common_circuit[-num_qubits:]]
            common_circuit.remove_final_measurements()
            # 2. transpile diff circuits
            transpile_opts = copy.copy(self.transpile_options)
            transpile_opts.update_options(initial_layout=layout)
            diff_circuits = cast(
                "list[QuantumCircuit]",
                transpile(diff_circuits, self.backend, **transpile_opts.__dict__),
            )
            # 3. combine
            transpiled_circuits = []
            for diff_circuit in diff_circuits:
                transpiled_circuit = common_circuit.copy()
                for creg in diff_circuit.cregs:
                    if creg not in transpiled_circuit.cregs:
                        transpiled_circuit.add_register(creg)
                transpiled_circuit.compose(diff_circuit, inplace=True)
                transpiled_circuit.metadata = diff_circuit.metadata
                transpiled_circuits.append(transpiled_circuit)
            self._transpiled_circuits += transpiled_circuits

    # pylint: disable=arguments-differ
    def run(
        self,
        parameters: Optional[Union[list[float], list[list[float]]]] = None,
        grouping: Optional[list[Union[Group, tuple[int, int]]]] = None,
        **run_options,
    ) -> EstimatorResult:
        """
        Returns:
            The running result.
        Raises:
            QiskitError: if the instance has been closed.
            TypeError: if the shape of parameters is invalid.
        """
        self._check_is_closed()

        if grouping is not None:
            self._grouping = [g if isinstance(g, Group) else Group(g[0], g[1]) for g in grouping]

        num_observables = [len(m) for (_, m) in self.preprocessed_circuits]

        transpiled_circuits = self.transpiled_circuits

        # parameters: NoneType
        if parameters is None:
            parameters = cast("list[list[float]]", [[]])

        # parameters: list[float]
        elif isinstance(parameters[0], (int, float)):
            parameters = cast("list[list[float]]", [parameters] * len(self._grouping))

        # parameters: list[list[float]]
        elif len(self._grouping) == 1:
            transpiled_circuits = transpiled_circuits * len(parameters)
            num_observables = num_observables * len(parameters)

        elif len(parameters) != len(self._grouping):
            raise TypeError("The number of parameters and grouping must be same.")

        accum = [0] + list(accumulate(num_observables))

        # Bind parameters
        # TODO: support Aer parameter bind after https://github.com/Qiskit/qiskit-aer/pull/1317
        bound_circuits = [
            transpiled_circuits[circuit_index].bind_parameters(p)  # type: ignore
            for i, (p, n) in enumerate(zip(parameters, num_observables))
            for circuit_index in range(accum[i], accum[i] + n)
        ]

        bound_circuits = self._bound_pass_manager_run(bound_circuits)

        # Run
        run_opts = copy.copy(self.run_options)
        run_opts.update_options(**run_options)

        self._sampler.set_skip_transpilation()
        results = self._sampler.run(circuits=bound_circuits, **run_opts.__dict__)

        postprocessed = [
            self._postprocessing(results[accum[i] : accum[i + 1]])
            for i in range(len(num_observables))
        ]

        return reduce(lambda a, b: a + b, postprocessed)

    def _preprocessing(
        self, circuits: list[QuantumCircuit], observables: list[SparsePauliOp]
    ) -> list[tuple[QuantumCircuit, list[QuantumCircuit]]]:
        """
        Preprocessing for evaluation of expectation value using pauli rotation gates.
        """
        preprocessed_circuits = []
        for group in self._grouping:
            circuit = self._circuits[group.circuit_index]
            observable = self._observables[group.observable_index]
            diff_circuits: list[QuantumCircuit] = []
            if self._measurement_strategy:
                for op in observable.grouping():
                    coeff_dict = {
                        key: val.real.item() if np.isreal(val) else val.item()
                        for key, val in op.label_iter()
                    }
                    lst = []
                    for paulis in zip(*coeff_dict.keys()):
                        pauli_set = set(paulis)
                        pauli_set.discard("I")
                        lst.append(pauli_set.pop() if pauli_set else "I")
                    pauli = "".join(lst)

                    meas_circuit = QuantumCircuit(circuit.num_qubits, observable.num_qubits)
                    for i, val in enumerate(reversed(pauli)):
                        if val == "Y":
                            meas_circuit.sdg(i)
                        if val in ["Y", "X"]:
                            meas_circuit.h(i)
                        meas_circuit.measure(i, i)
                    meas_circuit.metadata = {"basis": pauli, "coeff": coeff_dict}
                    diff_circuits.append(meas_circuit)
            else:
                for pauli, coeff in observable.label_iter():
                    meas_circuit = QuantumCircuit(circuit.num_qubits, observable.num_qubits)
                    for i, val in enumerate(reversed(pauli)):
                        if val == "Y":
                            meas_circuit.sdg(i)
                        if val in ["Y", "X"]:
                            meas_circuit.h(i)
                        meas_circuit.measure(i, i)
                    coeff = coeff.real.item() if np.isreal(coeff) else coeff.item()
                    meas_circuit.metadata = {"basis": pauli, "coeff": coeff}
                    diff_circuits.append(meas_circuit)

            preprocessed_circuits.append((circuit.copy(), diff_circuits))
        return preprocessed_circuits

    def _postprocessing(self, result: Union[Result, BaseResult, dict]) -> EstimatorResult:
        """
        Postprocessing for evaluation of expectation value using pauli rotation gates.
        """
        if not isinstance(result, SamplerResult):
            raise TypeError(f"result must be SamplerResult, not {type(result)}.")

        data = result.quasi_dists
        metadata = result.metadata
        counts = result.raw_results.get_counts()
        counts_list = counts if isinstance(counts, list) else [counts]

        combined_expval = 0.0
        combined_variance = 0.0
        combined_stderr = 0.0

        for datum, meta, counts in zip(data, metadata, counts_list):
            basis = meta.get("basis", None)
            coeff = meta.get("coeff", 1)
            basis_coeff = coeff if isinstance(coeff, dict) else {basis: coeff}
            for basis, coeff in basis_coeff.items():
                diagonal = _pauli_diagonal(basis) if basis is not None else None
                # qubits = meta.get("qubits", None)
                shots = sum(datum.values())

                # Compute expval component
                if self._mitigator is None:
                    expval, var = _expval_with_variance(datum, diagonal=diagonal)
                else:
                    expval, var = self._mitigator.expectation_value(counts, diagonal)
                # Accumulate
                combined_expval += expval * coeff
                combined_variance += var * coeff**2
                combined_stderr += np.sqrt(max(var * coeff**2 / shots, 0.0))

        return EstimatorResult(
            np.array([combined_expval], np.float64),
            np.array([combined_variance], np.float64),
        )


def _expval_with_variance(
    quasi: QuasiDistribution,
    diagonal: Optional[np.ndarray] = None,
    # clbits: Optional[list[int]] = None,
) -> tuple[float, float]:

    # Marginalize counts
    # if clbits is not None:
    #    counts = marginal_counts(counts, meas_qubits=clbits)

    probs = np.fromiter(quasi.values(), dtype=float)
    shots = probs.sum()
    probs = probs / shots

    # Get diagonal operator coefficients
    if diagonal is None:
        coeffs = np.array(
            [(-1) ** (bin(key).count("1") % 2) for key in quasi.keys()], dtype=probs.dtype
        )
    else:
        coeffs = np.asarray(diagonal[list(quasi.keys())], dtype=probs.dtype)

    # Compute expval
    expval = coeffs.dot(probs)

    # Compute variance
    if diagonal is None:
        # The square of the parity diagonal is the all 1 vector
        sq_expval = np.sum(probs)
    else:
        sq_expval = (coeffs**2).dot(probs)
    variance = sq_expval - expval**2

    # Compute standard deviation
    if variance < 0:
        if not np.isclose(variance, 0):
            logger.warning(
                "Encountered a negative variance in expectation value calculation."
                "(%f). Setting standard deviation of result to 0.",
                variance,
            )
        variance = np.float64(0.0)
    return expval.item(), variance.item()


def _pauli_diagonal(pauli: str) -> np.ndarray:
    """Return diagonal for given Pauli.

    Args:
        pauli: a pauli string.

    Returns:
        np.ndarray: The diagonal vector for converting the Pauli basis
                    measurement into an expectation value.
    """
    if pauli[0] in ["+", "-"]:
        pauli = pauli[1:]

    diag = np.array([1])
    for i in reversed(pauli):
        if i == "I":
            tmp = np.array([1, 1])
        else:
            tmp = np.array([1, -1])
        diag = np.kron(tmp, diag)
    return diag<|MERGE_RESOLUTION|>--- conflicted
+++ resolved
@@ -32,12 +32,8 @@
 from qiskit.transpiler import PassManager
 
 from ..framework.utils import PauliSumOp
-<<<<<<< HEAD
-from ..results import BaseResult, EstimatorResult, SamplerResult
-=======
 from ..results import EstimatorResult, SamplerResult
 from ..results.base_result import BaseResult
->>>>>>> 9b1e5804
 from ..sampler import Sampler
 from .base_estimator import BaseEstimator, Group
 
