{
    "version": 1,
    "project": "qiskit",
    "project_url": "https://qiskit.org",
    "repo": ".",
    "install_command": [
        "in-dir={env_dir} python -m pip install {wheel_file}[csp-layout-pass]"
      ],
    "uninstall_command": [
        "return-code=any python -m pip uninstall -y qiskit qiskit-terra"
    ],
    "build_command": [
        "python -m pip install -U build",
        "python -m build --outdir {build_cache_dir} --wheel {build_dir}"
    ],
    "branches": ["main"],
    "dvcs": "git",
    "environment_type": "virtualenv",
    "show_commit_url": "http://github.com/Qiskit/qiskit/commit/",
<<<<<<< HEAD
    "pythons": ["3.9", "3.10", "3.11", "3.12", "3.13", "3.14"],
=======
    "pythons": ["3.10", "3.11", "3.12", "3.13"],
>>>>>>> b7f42cf9
    "benchmark_dir": "test/benchmarks",
    "env_dir": ".asv/env",
    "results_dir": ".asv/results"
}<|MERGE_RESOLUTION|>--- conflicted
+++ resolved
@@ -5,7 +5,7 @@
     "repo": ".",
     "install_command": [
         "in-dir={env_dir} python -m pip install {wheel_file}[csp-layout-pass]"
-      ],
+    ],
     "uninstall_command": [
         "return-code=any python -m pip uninstall -y qiskit qiskit-terra"
     ],
@@ -13,15 +13,13 @@
         "python -m pip install -U build",
         "python -m build --outdir {build_cache_dir} --wheel {build_dir}"
     ],
-    "branches": ["main"],
+    "branches": [
+        "main"
+    ],
     "dvcs": "git",
     "environment_type": "virtualenv",
     "show_commit_url": "http://github.com/Qiskit/qiskit/commit/",
-<<<<<<< HEAD
-    "pythons": ["3.9", "3.10", "3.11", "3.12", "3.13", "3.14"],
-=======
-    "pythons": ["3.10", "3.11", "3.12", "3.13"],
->>>>>>> b7f42cf9
+    "pythons": ["3.10", "3.11", "3.12", "3.13", "3.14"],
     "benchmark_dir": "test/benchmarks",
     "env_dir": ".asv/env",
     "results_dir": ".asv/results"
