parameters:
  - name: "pythonVersion"
    type: string
    displayName: "Version of Python to test"

  - name: "testRust"
    type: boolean

  - name: "testQPY"
    type: boolean

  - name: "testImages"
    type: boolean

  - name: "installFromSdist"
    type: boolean
    default: false

jobs:
  - job: "Linux_Tests_Python${{ replace(parameters.pythonVersion, '.', '') }}"
    displayName: "Test Linux Rust & Python ${{ parameters.pythonVersion }}"
    pool: {vmImage: 'ubuntu-latest'}

    variables:
      QISKIT_SUPPRESS_PACKAGING_WARNINGS: Y
      PIP_CACHE_DIR: $(Pipeline.Workspace)/.pip
      QISKIT_TEST_CAPTURE_STREAMS: 1

    steps:
      - task: UsePythonVersion@0
        inputs:
          versionSpec: '${{ parameters.pythonVersion }}'
        displayName: 'Use Python ${{ parameters.pythonVersion }}'

      - task: Cache@2
        inputs:
          key: 'stestr | "$(Agent.OS)" | "${{ parameters.pythonVersion }}" | "$(Build.BuildNumber)"'
          restoreKeys: |
            stestr | "$(Agent.OS)" | "${{ parameters.pythonVersion }}"
            stestr | "$(Agent.OS)"
            stestr
          path: .stestr
        displayName: "Cache stestr"

      - bash: |
<<<<<<< HEAD
          rustup default "${{ parameters.rustVersion }}"
        displayName: "Use rust version ${{ parameters.rustVersion }}"

      - ${{ if eq(parameters.testRust, true) }}:
        - bash: |
            set -e
            cargo test --tests -- --nocapture
          displayName: "Run Rust tests"

      - bash: |
=======
>>>>>>> 38da9a79
          set -e
          python -m pip install --upgrade pip setuptools wheel virtualenv
          virtualenv test-job
        displayName: "Prepare venv"

      - ${{ if eq(parameters.installFromSdist, true) }}:
        - bash: |
            set -e
            # Use stable Rust, rather than MSRV, to spot-check that stable builds properly.
            rustup override set stable
            source test-job/bin/activate
            pip install -U -r requirements.txt -r requirements-dev.txt -c constraints.txt
            # Install setuptools-rust for building sdist
            pip install -U -c constraints.txt setuptools-rust
            python setup.py sdist
            pip install -U -c constraints.txt dist/qiskit-terra*.tar.gz
          displayName: "Install Terra from sdist"

      - ${{ if eq(parameters.installFromSdist, false) }}:
        - bash: |
            set -e
            source test-job/bin/activate
            pip install -U -r requirements.txt -r requirements-dev.txt -c constraints.txt
            pip install -U -c constraints.txt -e .
          displayName: "Install Terra directly"
          env:
            SETUPTOOLS_ENABLE_FEATURES: "legacy-editable"

      - bash: |
          set -e
          source test-job/bin/activate
          pip install -U "cplex;python_version < '3.11'" "qiskit-aer" "z3-solver" -c constraints.txt
          mkdir -p /tmp/terra-tests
          cp -r test /tmp/terra-tests/.
          cp .stestr.conf /tmp/terra-tests/.
          cp -r .stestr /tmp/terra-tests/. || :
          sudo apt-get update
          sudo apt-get install -y graphviz
          pip check
        displayName: 'Install post-install optional dependencies'

      - bash: |
          set -e
          source test-job/bin/activate
          pushd /tmp/terra-tests
          export PYTHONHASHSEED=$(python -S -c "import random; print(random.randint(1, 4294967295))")
          echo "PYTHONHASHSEED=$PYTHONHASHSEED"
          stestr run
          popd
        env:
          QISKIT_PARALLEL: FALSE
          RUST_BACKTRACE: 1
        displayName: 'Run Python tests'

      - bash: |
          set -e
          source test-job/bin/activate
          cp tools/subunit_to_junit.py /tmp/terra-tests/.
          pip install -U junitxml
          pushd /tmp/terra-tests
          mkdir -p junit
          stestr last --subunit | ./subunit_to_junit.py -o junit/test-results.xml
          pushd .stestr
          ls | grep -P "^\d" | xargs -d "\n" rm -f
          popd
          popd
          cp -r /tmp/terra-tests/junit .
          cp -r /tmp/terra-tests/.stestr .
        displayName: 'Generate results'
        condition: succeededOrFailed()

      - task: PublishTestResults@2
        condition: succeededOrFailed()
        inputs:
          testResultsFiles: '**/test-*.xml'
          testRunTitle: 'Test results for Linux Python ${{ parameters.pythonVersion }}'

      - task: CopyFiles@2
        inputs:
          contents: '**/*.png'
          targetFolder: $(Build.ArtifactStagingDirectory)
        displayName: 'Copy images on test failure'
        condition: failed()

      - task: PublishBuildArtifacts@1
        inputs:
          pathtoPublish: '$(Build.ArtifactStagingDirectory)'
          artifactName: 'drop_linux'
        displayName: 'Publish images on test failure'
        condition: failed()

      - ${{ if eq(parameters.testQPY, true) }}:
        - task: Cache@2
          inputs:
            key: 'qpy | test/qpy_compat/test_qpy.py | "$(Build.BuildNumber)"'
            restoreKeys: |
              qpy | test/qpy_compat/test_qpy.py
            path: qpy_files
          displayName: cache old qpy
        - bash: |
            set -e
            mv qpy_files/* test/qpy_compat || :
            pushd test/qpy_compat
            ./run_tests.sh
            popd
            mkdir qpy_files || :
            mv test/qpy_compat/qpy_* qpy_files/.
          displayName: 'Run QPY backwards compat tests'

      - ${{ if eq(parameters.testImages, true) }}:
        - bash: |
            set -e
            virtualenv image_tests
            image_tests/bin/pip install -U -r requirements.txt -c constraints.txt
            image_tests/bin/pip install -U -c constraints.txt -e ".[visualization]"
            sudo apt-get update
            sudo apt-get install -y graphviz pandoc
            image_tests/bin/pip check
          displayName: 'Install dependencies'
          env:
            SETUPTOOLS_ENABLE_FEATURES: "legacy-editable"

        - bash: image_tests/bin/python -m unittest discover -v test/ipynb
          displayName: 'Run image test'
          env:
            # Needed to suppress a warning in jupyter-core 5.x by eagerly migrating to
            # a new internal interface that will be the default in jupyter-core 6.x.
            # This variable should become redundant on release of jupyter-core 6.
            JUPYTER_PLATFORM_DIRS: 1<|MERGE_RESOLUTION|>--- conflicted
+++ resolved
@@ -42,11 +42,6 @@
           path: .stestr
         displayName: "Cache stestr"
 
-      - bash: |
-<<<<<<< HEAD
-          rustup default "${{ parameters.rustVersion }}"
-        displayName: "Use rust version ${{ parameters.rustVersion }}"
-
       - ${{ if eq(parameters.testRust, true) }}:
         - bash: |
             set -e
@@ -54,8 +49,6 @@
           displayName: "Run Rust tests"
 
       - bash: |
-=======
->>>>>>> 38da9a79
           set -e
           python -m pip install --upgrade pip setuptools wheel virtualenv
           virtualenv test-job
