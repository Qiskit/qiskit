--- conflicted
+++ resolved
@@ -212,8 +212,6 @@
             verbose: true
           condition: failed()
 
-<<<<<<< HEAD
-=======
         - task: ArchiveFiles@2
           displayName: Archive circuit results
           inputs:
@@ -232,7 +230,6 @@
             verbose: true
           condition: failed()
 
->>>>>>> f7d7bd89
         - task: PublishBuildArtifacts@1
           displayName: 'Publish image test failure diffs'
           inputs:
