parameters:
  - name: "pythonVersion"
    type: string
    displayName: "Version of Python to test"

  - name: "testQPY"
    type: boolean
    default: false

  - name: "testImages"
    type: boolean
    default: false

  - name: "installOptionals"
    type: boolean
    default: false

  - name: "installFromSdist"
    type: boolean
    default: false

  - name: "rustVersion"
    type: string
    default: "stable"


jobs:
  - job: "Linux_Tests_Python${{ replace(parameters.pythonVersion, '.', '') }}"
    displayName: "Test Linux Python ${{ parameters.pythonVersion }}"
    pool: {vmImage: 'ubuntu-latest'}

    variables:
      QISKIT_SUPPRESS_PACKAGING_WARNINGS: Y
      PIP_CACHE_DIR: $(Pipeline.Workspace)/.pip
      QISKIT_TEST_CAPTURE_STREAMS: 1

    steps:
      - task: UsePythonVersion@0
        inputs:
          versionSpec: '${{ parameters.pythonVersion }}'
        displayName: 'Use Python ${{ parameters.pythonVersion }}'

      - task: Cache@2
        inputs:
          key: 'stestr | "$(Agent.OS)" | "${{ parameters.pythonVersion }}" | "$(Build.BuildNumber)"'
          restoreKeys: |
            stestr | "$(Agent.OS)" | "${{ parameters.pythonVersion }}"
            stestr | "$(Agent.OS)"
            stestr
          path: .stestr
        displayName: "Cache stestr"

      - bash: |
          rustup default "${{ parameters.rustVersion }}"
        displayName: "Use rust version ${{ parameters.rustVersion }}"

      - bash: |
          set -e
          python -m pip install --upgrade pip setuptools wheel virtualenv
          virtualenv test-job
        displayName: "Prepare venv"

      - ${{ if eq(parameters.installFromSdist, true) }}:
        - bash: |
            set -e
            source test-job/bin/activate
            pip install -U -r requirements.txt -r requirements-dev.txt -c constraints.txt
            # Install setuptools-rust for building sdist
            pip install -U -c constraints.txt setuptools-rust
            python setup.py sdist
            pip install -U -c constraints.txt dist/qiskit-terra*.tar.gz
          displayName: "Install Terra from sdist"

      - ${{ if eq(parameters.installFromSdist, false) }}:
        - bash: |
            set -e
            source test-job/bin/activate
            pip install -U -r requirements.txt -r requirements-dev.txt -c constraints.txt
            pip install -U -c constraints.txt -e .
          displayName: "Install Terra directly"
          env:
            SETUPTOOLS_ENABLE_FEATURES: "legacy-editable"

      - ${{ if eq(parameters.installOptionals, true) }}:
        - bash: |
            set -e
            source test-job/bin/activate
            pip install -U -r requirements-optional.txt -c constraints.txt
          displayName: "Install optional packages"

      - bash: |
          set -e
          source test-job/bin/activate
<<<<<<< HEAD
=======
          pip install -U "cplex;python_version < '3.11'" "qiskit-aer" "z3-solver" -c constraints.txt
>>>>>>> b82a89d9
          mkdir -p /tmp/terra-tests
          cp -r test /tmp/terra-tests/.
          cp .stestr.conf /tmp/terra-tests/.
          cp -r .stestr /tmp/terra-tests/. || :
          sudo apt-get update
          sudo apt-get install -y graphviz
          pip check
        displayName: 'Install post-install optional dependencies'

      - bash: |
          set -e
          source test-job/bin/activate
          pushd /tmp/terra-tests
          export PYTHONHASHSEED=$(python -S -c "import random; print(random.randint(1, 4294967295))")
          echo "PYTHONHASHSEED=$PYTHONHASHSEED"
          stestr run
          popd
        env:
          QISKIT_PARALLEL: FALSE
          RUST_BACKTRACE: 1
        displayName: 'Run tests'

      - bash: |
          set -e
          source test-job/bin/activate
          cp tools/subunit_to_junit.py /tmp/terra-tests/.
          pip install -U junitxml
          pushd /tmp/terra-tests
          mkdir -p junit
          stestr last --subunit | ./subunit_to_junit.py -o junit/test-results.xml
          pushd .stestr
          ls | grep -P "^\d" | xargs -d "\n" rm -f
          popd
          popd
          cp -r /tmp/terra-tests/junit .
          cp -r /tmp/terra-tests/.stestr .
        displayName: 'Generate results'
        condition: succeededOrFailed()

      - task: PublishTestResults@2
        condition: succeededOrFailed()
        inputs:
          testResultsFiles: '**/test-*.xml'
          testRunTitle: 'Test results for Linux Python ${{ parameters.pythonVersion }}'

      - task: CopyFiles@2
        inputs:
          contents: '**/*.png'
          targetFolder: $(Build.ArtifactStagingDirectory)
        displayName: 'Copy images on test failure'
        condition: failed()

      - task: PublishBuildArtifacts@1
        inputs:
          pathtoPublish: '$(Build.ArtifactStagingDirectory)'
          artifactName: 'drop_linux'
        displayName: 'Publish images on test failure'
        condition: failed()

      - ${{ if eq(parameters.testQPY, true) }}:
        - bash: |
            set -e
            pushd test/qpy_compat
            ./run_tests.sh
            popd
          displayName: 'Run QPY backwards compat tests'

      - ${{ if eq(parameters.testImages, true) }}:
        - bash: |
            set -e
            virtualenv image_tests
            image_tests/bin/pip install -U -r requirements.txt -c constraints.txt
            image_tests/bin/pip install -U -c constraints.txt -e ".[visualization]"
            sudo apt-get update
            sudo apt-get install -y graphviz pandoc
            image_tests/bin/pip check
          displayName: 'Install dependencies'
          env:
            SETUPTOOLS_ENABLE_FEATURES: "legacy-editable"

        - bash: image_tests/bin/python -m unittest discover -v test/ipynb
          displayName: 'Run image test'<|MERGE_RESOLUTION|>--- conflicted
+++ resolved
@@ -91,10 +91,6 @@
       - bash: |
           set -e
           source test-job/bin/activate
-<<<<<<< HEAD
-=======
-          pip install -U "cplex;python_version < '3.11'" "qiskit-aer" "z3-solver" -c constraints.txt
->>>>>>> b82a89d9
           mkdir -p /tmp/terra-tests
           cp -r test /tmp/terra-tests/.
           cp .stestr.conf /tmp/terra-tests/.
